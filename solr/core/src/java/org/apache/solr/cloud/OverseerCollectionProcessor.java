--- conflicted
+++ resolved
@@ -2617,7 +2617,6 @@
     
     if (configName == null) {
       // if there is only one conf, use that
-<<<<<<< HEAD
       List<String> configNames = zkStateReader.getConfigManager().listConfigs();
       if (configNames.size() == 1) {
         configName = configNames.get(0);
@@ -2625,20 +2624,6 @@
         log.info("Only one config set found in zk - using it:" + configName);
       } else if (configNames.contains(coll)) {
         configName = coll;
-=======
-      List<String> configNames = null;
-      try {
-        configNames = zkStateReader.getZkClient().getChildren(ZkConfigManager.CONFIGS_ZKNODE, null, true);
-        if (configNames != null && configNames.size() == 1) {
-          configName = configNames.get(0);
-          // no config set named, but there is only 1 - use it
-          log.info("Only one config set found in zk - using it:" + configName);
-        } else if (configNames.contains(coll)) {
-          configName = coll;
-        }
-      } catch (KeeperException.NoNodeException e) {
-
->>>>>>> f97f7825
       }
     }
     return configName;
