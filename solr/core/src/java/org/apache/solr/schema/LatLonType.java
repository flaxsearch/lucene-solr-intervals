package org.apache.solr.schema;
/*
 * Licensed to the Apache Software Foundation (ASF) under one or more
 * contributor license agreements.  See the NOTICE file distributed with
 * this work for additional information regarding copyright ownership.
 * The ASF licenses this file to You under the Apache License, Version 2.0
 * (the "License"); you may not use this file except in compliance with
 * the License.  You may obtain a copy of the License at
 *
 *     http://www.apache.org/licenses/LICENSE-2.0
 *
 * Unless required by applicable law or agreed to in writing, software
 * distributed under the License is distributed on an "AS IS" BASIS,
 * WITHOUT WARRANTIES OR CONDITIONS OF ANY KIND, either express or implied.
 * See the License for the specific language governing permissions and
 * limitations under the License.
 */

<<<<<<< HEAD
import com.spatial4j.core.context.SpatialContext;
import com.spatial4j.core.distance.DistanceUtils;
import com.spatial4j.core.exception.InvalidShapeException;
import com.spatial4j.core.io.ParseUtils;
import com.spatial4j.core.shape.Rectangle;
=======
import java.io.IOException;
import java.util.ArrayList;
import java.util.List;
import java.util.Map;
import java.util.Set;

import com.spatial4j.core.shape.Point;
>>>>>>> e5815242
import org.apache.lucene.document.FieldType;
import org.apache.lucene.index.AtomicReaderContext;
import org.apache.lucene.index.IndexReader;
import org.apache.lucene.index.StorableField;
import org.apache.lucene.queries.function.FunctionValues;
import org.apache.lucene.queries.function.ValueSource;
import org.apache.lucene.queries.function.valuesource.VectorValueSource;
import org.apache.lucene.search.BooleanClause;
import org.apache.lucene.search.BooleanQuery;
import org.apache.lucene.search.ComplexExplanation;
import org.apache.lucene.search.Explanation;
import org.apache.lucene.search.IndexSearcher;
import org.apache.lucene.search.Query;
import org.apache.lucene.search.Scorer;
import org.apache.lucene.search.SortField;
import org.apache.lucene.search.Weight;
import org.apache.lucene.search.intervals.IntervalIterator;
import org.apache.lucene.util.Bits;
import org.apache.solr.common.SolrException;
import org.apache.solr.response.TextResponseWriter;
import org.apache.solr.search.DelegatingCollector;
import org.apache.solr.search.ExtendedQueryBase;
import org.apache.solr.search.PostFilter;
import org.apache.solr.search.QParser;
import org.apache.solr.search.SpatialOptions;

<<<<<<< HEAD
import java.io.IOException;
import java.util.ArrayList;
import java.util.List;
import java.util.Map;
import java.util.Set;
=======
import com.spatial4j.core.context.SpatialContext;
import com.spatial4j.core.distance.DistanceUtils;
import com.spatial4j.core.shape.Rectangle;
import org.apache.solr.util.SpatialUtils;
>>>>>>> e5815242


/**
 * Represents a Latitude/Longitude as a 2 dimensional point.  Latitude is <b>always</b> specified first.
 */
public class LatLonType extends AbstractSubTypeFieldType implements SpatialQueryable {
  protected static final int LAT = 0;
  protected static final int LON = 1;

  @Override
  protected void init(IndexSchema schema, Map<String, String> args) {
    super.init(schema, args);
    //TODO: refactor this, as we are creating the suffix cache twice, since the super.init does it too
    createSuffixCache(3);//we need three extra fields: one for the storage field, two for the lat/lon
  }

  @Override
  public List<StorableField> createFields(SchemaField field, Object value, float boost) {
    String externalVal = value.toString();
    //we could have 3 fields (two for the lat & lon, one for storage)
    List<StorableField> f = new ArrayList<>(3);
    if (field.indexed()) {
      Point point = SpatialUtils.parsePointSolrException(externalVal, SpatialContext.GEO);
      //latitude
      SchemaField subLatSF = subField(field, LAT, schema);
      f.add(subLatSF.createField(String.valueOf(point.getY()), subLatSF.indexed() && !subLatSF.omitNorms() ? boost : 1f));
      //longitude
      SchemaField subLonSF = subField(field, LON, schema);
      f.add(subLonSF.createField(String.valueOf(point.getX()), subLonSF.indexed() && !subLonSF.omitNorms() ? boost : 1f));
    }

    if (field.stored()) {
      FieldType customType = new FieldType();
      customType.setStored(true);
      f.add(createField(field.getName(), externalVal, customType, 1f));
    }
    return f;
  }


  @Override
  public Query getRangeQuery(QParser parser, SchemaField field, String part1, String part2, boolean minInclusive, boolean maxInclusive) {
    Point p1 = SpatialUtils.parsePointSolrException(part1, SpatialContext.GEO);
    Point p2 = SpatialUtils.parsePointSolrException(part2, SpatialContext.GEO);

    SchemaField latSF = subField(field, LAT, parser.getReq().getSchema());
    SchemaField lonSF = subField(field, LON, parser.getReq().getSchema());
    BooleanQuery result = new BooleanQuery(true);
    // points must currently be ordered... should we support specifying any two opposite corner points?
    result.add(latSF.getType().getRangeQuery(parser, latSF,
        Double.toString(p1.getY()), Double.toString(p2.getY()), minInclusive, maxInclusive), BooleanClause.Occur.MUST);
    result.add(lonSF.getType().getRangeQuery(parser, lonSF,
        Double.toString(p1.getX()), Double.toString(p2.getX()), minInclusive, maxInclusive), BooleanClause.Occur.MUST);
    return result;
  }

  @Override
  public Query getFieldQuery(QParser parser, SchemaField field, String externalVal) {
    Point p1 = SpatialUtils.parsePointSolrException(externalVal, SpatialContext.GEO);

    SchemaField latSF = subField(field, LAT, parser.getReq().getSchema());
    SchemaField lonSF = subField(field, LON, parser.getReq().getSchema());
    BooleanQuery result = new BooleanQuery(true);
    result.add(latSF.getType().getFieldQuery(parser, latSF,
        Double.toString(p1.getY())), BooleanClause.Occur.MUST);
    result.add(lonSF.getType().getFieldQuery(parser, lonSF,
        Double.toString(p1.getX())), BooleanClause.Occur.MUST);
    return result;
  }



  @Override
  public Query createSpatialQuery(QParser parser, SpatialOptions options) {
    Point point = SpatialUtils.parsePointSolrException(options.pointStr, SpatialContext.GEO);

    // lat & lon in degrees
    double latCenter = point.getY();
    double lonCenter = point.getX();
    
    double distDeg = DistanceUtils.dist2Degrees(options.distance, options.radius);
    Rectangle bbox = DistanceUtils.calcBoxByDistFromPtDEG(latCenter, lonCenter, distDeg, SpatialContext.GEO, null);
    double latMin = bbox.getMinY();
    double latMax = bbox.getMaxY();
    double lonMin, lonMax, lon2Min, lon2Max;
    if (bbox.getCrossesDateLine()) {
       lonMin = -180;
       lonMax = bbox.getMaxX();
       lon2Min = bbox.getMinX();
       lon2Max = 180;
    } else {
       lonMin = bbox.getMinX();
       lonMax = bbox.getMaxX();
       lon2Min = -180;
       lon2Max = 180;
    }
    
    IndexSchema schema = parser.getReq().getSchema();
    
    // Now that we've figured out the ranges, build them!
    SchemaField latSF = subField(options.field, LAT, schema);
    SchemaField lonSF = subField(options.field, LON, schema);

    SpatialDistanceQuery spatial = new SpatialDistanceQuery();


    if (options.bbox) {
      BooleanQuery result = new BooleanQuery();

      Query latRange = latSF.getType().getRangeQuery(parser, latSF,
                String.valueOf(latMin),
                String.valueOf(latMax),
                true, true);
      result.add(latRange, BooleanClause.Occur.MUST);

      if (lonMin != -180 || lonMax != 180) {
        Query lonRange = lonSF.getType().getRangeQuery(parser, lonSF,
                String.valueOf(lonMin),
                String.valueOf(lonMax),
                true, true);
        if (lon2Min != -180 || lon2Max != 180) {
          // another valid longitude range
          BooleanQuery bothLons = new BooleanQuery();
          bothLons.add(lonRange, BooleanClause.Occur.SHOULD);

          lonRange = lonSF.getType().getRangeQuery(parser, lonSF,
                String.valueOf(lon2Min),
                String.valueOf(lon2Max),
                true, true);
          bothLons.add(lonRange, BooleanClause.Occur.SHOULD);

          lonRange = bothLons;
        }

        result.add(lonRange, BooleanClause.Occur.MUST);
      }

      spatial.bboxQuery = result;
    }


    spatial.origField = options.field.getName();
    spatial.latSource = latSF.getType().getValueSource(latSF, parser);
    spatial.lonSource = lonSF.getType().getValueSource(lonSF, parser);
    spatial.latMin = latMin;
    spatial.latMax = latMax;
    spatial.lonMin = lonMin;
    spatial.lonMax = lonMax;
    spatial.lon2Min = lon2Min;
    spatial.lon2Max = lon2Max;
    spatial.lon2 = lon2Min != -180 || lon2Max != 180;

    spatial.latCenter = latCenter;
    spatial.lonCenter = lonCenter;
    spatial.dist = options.distance;
    spatial.planetRadius = options.radius;

    spatial.calcDist = !options.bbox;

    return spatial;
  }

  @Override
  public ValueSource getValueSource(SchemaField field, QParser parser) {
    ArrayList<ValueSource> vs = new ArrayList<>(2);
    for (int i = 0; i < 2; i++) {
      SchemaField sub = subField(field, i, parser.getReq().getSchema());
      vs.add(sub.getType().getValueSource(sub, parser));
    }
    return new LatLonValueSource(field, vs);
  }

  @Override
  public boolean isPolyField() {
    return true;
  }

  @Override
  public void write(TextResponseWriter writer, String name, StorableField f) throws IOException {
    writer.writeStr(name, f.stringValue(), true);
  }

  @Override
  public SortField getSortField(SchemaField field, boolean top) {
    throw new SolrException(SolrException.ErrorCode.BAD_REQUEST, "Sorting not supported on LatLonType " + field.getName());
  }



  //It never makes sense to create a single field, so make it impossible to happen

  @Override
  public StorableField createField(SchemaField field, Object value, float boost) {
    throw new UnsupportedOperationException("LatLonType uses multiple fields.  field=" + field.getName());
  }

}

class LatLonValueSource extends VectorValueSource {
  private final SchemaField sf;

  public LatLonValueSource(SchemaField sf, List<ValueSource> sources) {
    super(sources);
    this.sf = sf;
  }

  @Override
  public String name() {
    return "latlon";
  }

  @Override
  public String description() {
    return name() + "(" + sf.getName() + ")";
  }
}




////////////////////////////////////////////////////////////////////////////////////////////
// TODO: recast as a value source that doesn't have to match all docs

class SpatialDistanceQuery extends ExtendedQueryBase implements PostFilter {
  String origField;
  ValueSource latSource;
  ValueSource lonSource;
  double lonMin, lonMax, lon2Min, lon2Max, latMin, latMax;
  boolean lon2;

  boolean calcDist;  // actually calculate the distance with haversine
  Query bboxQuery;

  double latCenter;
  double lonCenter;
  double dist;
  double planetRadius;


  @Override
  public Query rewrite(IndexReader reader) throws IOException {
    return bboxQuery != null ? bboxQuery.rewrite(reader) : this;
  }

  @Override
  public void extractTerms(Set terms) {}


  protected class SpatialWeight extends Weight {
    protected IndexSearcher searcher;
    protected float queryNorm;
    protected float queryWeight;
    protected Map latContext;
    protected Map lonContext;

    public SpatialWeight(IndexSearcher searcher) throws IOException {
      this.searcher = searcher;
      this.latContext = ValueSource.newContext(searcher);
      this.lonContext = ValueSource.newContext(searcher);
      latSource.createWeight(latContext, searcher);
      lonSource.createWeight(lonContext, searcher);
    }

    @Override
    public Query getQuery() {
      return SpatialDistanceQuery.this;
    }

    @Override
    public float getValueForNormalization() throws IOException {
      queryWeight = getBoost();
      return queryWeight * queryWeight;
    }

    @Override
    public void normalize(float norm, float topLevelBoost) {
      this.queryNorm = norm * topLevelBoost;
      queryWeight *= this.queryNorm;
    }

    @Override
<<<<<<< HEAD
    public Scorer scorer(AtomicReaderContext context, boolean scoreDocsInOrder,
        boolean topScorer, PostingFeatures flags, Bits acceptDocs) throws IOException {
=======
    public Scorer scorer(AtomicReaderContext context, Bits acceptDocs) throws IOException {
>>>>>>> e5815242
      return new SpatialScorer(context, acceptDocs, this, queryWeight);
    }

    @Override
    public Explanation explain(AtomicReaderContext context, int doc) throws IOException {
<<<<<<< HEAD
      return ((SpatialScorer)scorer(context, true, true, PostingFeatures.DOCS_AND_FREQS, context.reader().getLiveDocs())).explain(doc);
=======
      return ((SpatialScorer)scorer(context, context.reader().getLiveDocs())).explain(doc);
>>>>>>> e5815242
    }
  }

  protected class SpatialScorer extends Scorer {
    final IndexReader reader;
    final SpatialWeight weight;
    final int maxDoc;
    final float qWeight;
    int doc=-1;
    final FunctionValues latVals;
    final FunctionValues lonVals;
    final Bits acceptDocs;


    final double lonMin, lonMax, lon2Min, lon2Max, latMin, latMax;
    final boolean lon2;
    final boolean calcDist;
    
    final double latCenterRad;
    final double lonCenterRad;
    final double latCenterRad_cos;
    final double dist;
    final double planetRadius;

    int lastDistDoc;
    double lastDist;

    public SpatialScorer(AtomicReaderContext readerContext, Bits acceptDocs, SpatialWeight w, float qWeight) throws IOException {
      super(w);
      this.weight = w;
      this.qWeight = qWeight;
      this.reader = readerContext.reader();
      this.maxDoc = reader.maxDoc();
      this.acceptDocs = acceptDocs;
      latVals = latSource.getValues(weight.latContext, readerContext);
      lonVals = lonSource.getValues(weight.lonContext, readerContext);

      this.lonMin = SpatialDistanceQuery.this.lonMin;
      this.lonMax = SpatialDistanceQuery.this.lonMax;
      this.lon2Min = SpatialDistanceQuery.this.lon2Min;
      this.lon2Max = SpatialDistanceQuery.this.lon2Max;
      this.latMin = SpatialDistanceQuery.this.latMin;
      this.latMax = SpatialDistanceQuery.this.latMax;
      this.lon2 = SpatialDistanceQuery.this.lon2;
      this.calcDist = SpatialDistanceQuery.this.calcDist;

      this.latCenterRad = SpatialDistanceQuery.this.latCenter * DistanceUtils.DEGREES_TO_RADIANS;
      this.lonCenterRad = SpatialDistanceQuery.this.lonCenter * DistanceUtils.DEGREES_TO_RADIANS;
      this.latCenterRad_cos = this.calcDist ? Math.cos(latCenterRad) : 0;
      this.dist = SpatialDistanceQuery.this.dist;
      this.planetRadius = SpatialDistanceQuery.this.planetRadius;

    }

    boolean match() {
      // longitude should generally be more restrictive than latitude
      // (e.g. in the US, it immediately separates the coasts, and in world search separates
      // US from Europe from Asia, etc.
      double lon = lonVals.doubleVal(doc);
      if (! ((lon >= lonMin && lon <=lonMax) || (lon2 && lon >= lon2Min && lon <= lon2Max)) ) {
        return false;
      }

      double lat = latVals.doubleVal(doc);
      if ( !(lat >= latMin && lat <= latMax) ) {
        return false;
      }

      if (!calcDist) return true;

      // TODO: test for internal box where we wouldn't need to calculate the distance

      return dist(lat, lon) <= dist;
    }

    double dist(double lat, double lon) {
      double latRad = lat * DistanceUtils.DEGREES_TO_RADIANS;
      double lonRad = lon * DistanceUtils.DEGREES_TO_RADIANS;
      
      // haversine, specialized to avoid a cos() call on latCenterRad
      double diffX = latCenterRad - latRad;
      double diffY = lonCenterRad - lonRad;
      double hsinX = Math.sin(diffX * 0.5);
      double hsinY = Math.sin(diffY * 0.5);
      double h = hsinX * hsinX +
              (latCenterRad_cos * Math.cos(latRad) * hsinY * hsinY);
      double result = (planetRadius * 2 * Math.atan2(Math.sqrt(h), Math.sqrt(1 - h)));

      // save the results of this calculation
      lastDistDoc = doc;
      lastDist = result;
      
      return result;
    }

    @Override
    public int docID() {
      return doc;
    }

    // instead of matching all docs, we could also embed a query.
    // the score could either ignore the subscore, or boost it.
    // Containment:  floatline(foo:myTerm, "myFloatField", 1.0, 0.0f)
    // Boost:        foo:myTerm^floatline("myFloatField",1.0,0.0f)
    @Override
    public int nextDoc() throws IOException {
      for(;;) {
        ++doc;
        if (doc>=maxDoc) {
          return doc=NO_MORE_DOCS;
        }
        if (acceptDocs != null && !acceptDocs.get(doc)) continue;
        if (!match()) continue;
        return doc;
      }
    }

    @Override
    public int advance(int target) throws IOException {
      // this will work even if target==NO_MORE_DOCS
      doc=target-1;
      return nextDoc();
    }

    @Override
    public float score() throws IOException {
      double dist = (doc == lastDistDoc) ? lastDist : dist(latVals.doubleVal(doc), lonVals.doubleVal(doc));
      return (float)(dist * qWeight);
    }

    @Override
    public int freq() throws IOException {
      return 1;
    }

    @Override
    public long cost() {
      return maxDoc;
    }

    public Explanation explain(int doc) throws IOException {
      advance(doc);
      boolean matched = this.doc == doc;
      this.doc = doc;

      float sc = matched ? score() : 0;
      double dist = dist(latVals.doubleVal(doc), lonVals.doubleVal(doc));

      String description = SpatialDistanceQuery.this.toString();

      Explanation result = new ComplexExplanation
        (this.doc == doc, sc, description +  " product of:");
      // result.addDetail(new Explanation((float)dist, "hsin("+latVals.explain(doc)+","+lonVals.explain(doc)));
      result.addDetail(new Explanation((float)dist, "hsin("+latVals.doubleVal(doc)+","+lonVals.doubleVal(doc)));
      result.addDetail(new Explanation(getBoost(), "boost"));
      result.addDetail(new Explanation(weight.queryNorm,"queryNorm"));
      return result;
    }

    @Override
    public IntervalIterator intervals(boolean collectIntervals) throws IOException {
      throw new UnsupportedOperationException();
    }
  }

  @Override
  public DelegatingCollector getFilterCollector(IndexSearcher searcher) {
    try {
      return new SpatialCollector(new SpatialWeight(searcher));
    } catch (IOException e) {
      throw new SolrException(SolrException.ErrorCode.BAD_REQUEST, e);
    }
  }


  class SpatialCollector extends DelegatingCollector {
    final SpatialWeight weight;
    SpatialScorer spatialScorer;
    int maxdoc;
    
    public SpatialCollector(SpatialWeight weight) {
      this.weight = weight;
    }

    @Override
    public void collect(int doc) throws IOException {
      spatialScorer.doc = doc;
      if (spatialScorer.match()) delegate.collect(doc);
    }

    @Override
    public void setNextReader(AtomicReaderContext context) throws IOException {
      maxdoc = context.reader().maxDoc();
      spatialScorer = new SpatialScorer(context, null, weight, 1.0f);
      super.setNextReader(context);
    }
  }


  @Override
  public Weight createWeight(IndexSearcher searcher) throws IOException {
    // if we were supposed to use bboxQuery, then we should have been rewritten using that query
    assert bboxQuery == null;
    return new SpatialWeight(searcher);
  }


  /** Prints a user-readable version of this query. */
  @Override
  public String toString(String field)
  {
    float boost = getBoost();
    return super.getOptions() + (boost!=1.0?"(":"") +
            (calcDist ? "geofilt" : "bbox") + "(latlonSource="+origField +"(" + latSource + "," + lonSource + ")"
            +",latCenter="+latCenter+",lonCenter="+lonCenter
            +",dist=" + dist
            +",latMin=" + latMin + ",latMax="+latMax
            +",lonMin=" + lonMin + ",lonMax"+lonMax
            +",lon2Min=" + lon2Min + ",lon2Max" + lon2Max
            +",calcDist="+calcDist
            +",planetRadius="+planetRadius
            // + (bboxQuery == null ? "" : ",bboxQuery="+bboxQuery)
            +")"
            + (boost==1.0 ? "" : ")^"+boost);
  }


  /** Returns true if <code>o</code> is equal to this. */
  @Override
  public boolean equals(Object o) {
    if (!super.equals(o)) return false;
    SpatialDistanceQuery other = (SpatialDistanceQuery)o;
    return     this.latCenter == other.latCenter
            && this.lonCenter == other.lonCenter
            && this.latMin == other.latMin
            && this.latMax == other.latMax
            && this.lonMin == other.lonMin
            && this.lonMax == other.lonMax
            && this.lon2Min == other.lon2Min
            && this.lon2Max == other.lon2Max
            && this.dist == other.dist
            && this.planetRadius == other.planetRadius
            && this.calcDist == other.calcDist
            && this.lonSource.equals(other.lonSource)
            && this.latSource.equals(other.latSource)
            && this.getBoost() == other.getBoost()
        ;
  }

  /** Returns a hash code value for this object. */
  @Override
  public int hashCode() {
    // don't bother making the hash expensive - the center latitude + min longitude will be very unique
    long hash = Double.doubleToLongBits(latCenter);
    hash = hash * 31 + Double.doubleToLongBits(lonMin);
    hash = hash * 31 + (long)super.hashCode();
    return (int)(hash >> 32 + hash);
  }

}

<|MERGE_RESOLUTION|>--- conflicted
+++ resolved
@@ -16,21 +16,10 @@
  * limitations under the License.
  */
 
-<<<<<<< HEAD
 import com.spatial4j.core.context.SpatialContext;
 import com.spatial4j.core.distance.DistanceUtils;
-import com.spatial4j.core.exception.InvalidShapeException;
-import com.spatial4j.core.io.ParseUtils;
+import com.spatial4j.core.shape.Point;
 import com.spatial4j.core.shape.Rectangle;
-=======
-import java.io.IOException;
-import java.util.ArrayList;
-import java.util.List;
-import java.util.Map;
-import java.util.Set;
-
-import com.spatial4j.core.shape.Point;
->>>>>>> e5815242
 import org.apache.lucene.document.FieldType;
 import org.apache.lucene.index.AtomicReaderContext;
 import org.apache.lucene.index.IndexReader;
@@ -56,19 +45,13 @@
 import org.apache.solr.search.PostFilter;
 import org.apache.solr.search.QParser;
 import org.apache.solr.search.SpatialOptions;
-
-<<<<<<< HEAD
+import org.apache.solr.util.SpatialUtils;
+
 import java.io.IOException;
 import java.util.ArrayList;
 import java.util.List;
 import java.util.Map;
 import java.util.Set;
-=======
-import com.spatial4j.core.context.SpatialContext;
-import com.spatial4j.core.distance.DistanceUtils;
-import com.spatial4j.core.shape.Rectangle;
-import org.apache.solr.util.SpatialUtils;
->>>>>>> e5815242
 
 
 /**
@@ -350,22 +333,13 @@
     }
 
     @Override
-<<<<<<< HEAD
-    public Scorer scorer(AtomicReaderContext context, boolean scoreDocsInOrder,
-        boolean topScorer, PostingFeatures flags, Bits acceptDocs) throws IOException {
-=======
-    public Scorer scorer(AtomicReaderContext context, Bits acceptDocs) throws IOException {
->>>>>>> e5815242
+    public Scorer scorer(AtomicReaderContext context, PostingFeatures flags, Bits acceptDocs) throws IOException {
       return new SpatialScorer(context, acceptDocs, this, queryWeight);
     }
 
     @Override
     public Explanation explain(AtomicReaderContext context, int doc) throws IOException {
-<<<<<<< HEAD
-      return ((SpatialScorer)scorer(context, true, true, PostingFeatures.DOCS_AND_FREQS, context.reader().getLiveDocs())).explain(doc);
-=======
-      return ((SpatialScorer)scorer(context, context.reader().getLiveDocs())).explain(doc);
->>>>>>> e5815242
+      return ((SpatialScorer)scorer(context, PostingFeatures.DOCS_AND_FREQS, context.reader().getLiveDocs())).explain(doc);
     }
   }
 
