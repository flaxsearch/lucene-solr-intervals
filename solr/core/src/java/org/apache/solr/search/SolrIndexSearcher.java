--- conflicted
+++ resolved
@@ -44,11 +44,9 @@
 import org.apache.lucene.index.TermContext;
 import org.apache.lucene.index.Terms;
 import org.apache.lucene.index.TermsEnum;
-<<<<<<< HEAD
-import org.apache.lucene.search.Weight.PostingFeatures;
-import org.apache.lucene.search.LeafCollector;
 import org.apache.lucene.search.BooleanClause;
 import org.apache.lucene.search.BooleanQuery;
+import org.apache.lucene.search.CollectionStatistics;
 import org.apache.lucene.search.Collector;
 import org.apache.lucene.search.ConstantScoreQuery;
 import org.apache.lucene.search.DocIdSet;
@@ -57,6 +55,7 @@
 import org.apache.lucene.search.FieldDoc;
 import org.apache.lucene.search.Filter;
 import org.apache.lucene.search.IndexSearcher;
+import org.apache.lucene.search.LeafCollector;
 import org.apache.lucene.search.MatchAllDocsQuery;
 import org.apache.lucene.search.MultiCollector;
 import org.apache.lucene.search.Query;
@@ -66,6 +65,7 @@
 import org.apache.lucene.search.Sort;
 import org.apache.lucene.search.SortField;
 import org.apache.lucene.search.TermQuery;
+import org.apache.lucene.search.TermStatistics;
 import org.apache.lucene.search.TimeLimitingCollector;
 import org.apache.lucene.search.TopDocs;
 import org.apache.lucene.search.TopDocsCollector;
@@ -74,9 +74,6 @@
 import org.apache.lucene.search.TopScoreDocCollector;
 import org.apache.lucene.search.TotalHitCountCollector;
 import org.apache.lucene.search.Weight;
-=======
-import org.apache.lucene.search.*;
->>>>>>> e1186e24
 import org.apache.lucene.store.Directory;
 import org.apache.lucene.uninverting.UninvertingReader;
 import org.apache.lucene.util.Bits;
@@ -1145,7 +1142,7 @@
       List<Weight> weights = new ArrayList<>(notCached.size());
       for (Query q : notCached) {
         Query qq = QueryUtils.makeQueryable(q);
-        weights.add(createNormalizedWeight(qq, true));
+        weights.add(createNormalizedWeight(qq, true, PostingsEnum.FLAG_FREQS));
       }
       pf.filter = new FilterImpl(answer, weights);
     } else {
@@ -2511,7 +2508,7 @@
         iterators.add(iter);
       }
       for (Weight w : weights) {
-        Scorer scorer = w.scorer(context, PostingFeatures.DOCS_AND_FREQS, context.reader().getLiveDocs());
+        Scorer scorer = w.scorer(context, context.reader().getLiveDocs());
         if (scorer == null) return null;
         iterators.add(scorer);
       }
