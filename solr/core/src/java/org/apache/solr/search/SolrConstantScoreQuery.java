package org.apache.solr.search;

import org.apache.lucene.queries.function.ValueSource;
import org.apache.lucene.search.*;
import org.apache.lucene.search.intervals.IntervalIterator;
import org.apache.lucene.util.Bits;
import org.apache.lucene.index.IndexReader;
import org.apache.lucene.index.AtomicReaderContext;
import org.apache.solr.common.SolrException;

import java.io.IOException;
import java.util.Set;
import java.util.Map;

/*
 * Licensed to the Apache Software Foundation (ASF) under one or more
 * contributor license agreements.  See the NOTICE file distributed with
 * this work for additional information regarding copyright ownership.
 * The ASF licenses this file to You under the Apache License, Version 2.0
 * (the "License"); you may not use this file except in compliance with
 * the License.  You may obtain a copy of the License at
 *
 *     http://www.apache.org/licenses/LICENSE-2.0
 *
 * Unless required by applicable law or agreed to in writing, software
 * distributed under the License is distributed on an "AS IS" BASIS,
 * WITHOUT WARRANTIES OR CONDITIONS OF ANY KIND, either express or implied.
 * See the License for the specific language governing permissions and
 * limitations under the License.
 */

/**
 * A query that wraps a filter and simply returns a constant score equal to the
 * query boost for every document in the filter.   This Solr extension also supports
 * weighting of a SolrFilter.
 *
 * Experimental and subject to change.
 */
public class SolrConstantScoreQuery extends ConstantScoreQuery implements ExtendedQuery {
  boolean cache = true;  // cache by default
  int cost;

  public SolrConstantScoreQuery(Filter filter) {
    super(filter);
  }

  /** Returns the encapsulated filter */
  @Override
  public Filter getFilter() {
    return filter;
  }

  @Override
  public void setCache(boolean cache) {
    this.cache = cache;
  }

  @Override
  public boolean getCache() {
    return cache;
  }

  @Override
  public void setCacheSep(boolean cacheSep) {
  }

  @Override
  public boolean getCacheSep() {
    return false;
  }

  @Override
  public void setCost(int cost) {
    this.cost = cost;
  }

  @Override
  public int getCost() {
    return cost;
  }


  @Override
  public Query rewrite(IndexReader reader) throws IOException {
    return this;
  }

  @Override
  public void extractTerms(Set terms) {
    // OK to not add any terms when used for MultiSearcher,
    // but may not be OK for highlighting
  }

  protected class ConstantWeight extends Weight {
    private float queryNorm;
    private float queryWeight;
    private Map context;

    public ConstantWeight(IndexSearcher searcher) throws IOException {
      this.context = ValueSource.newContext(searcher);
      if (filter instanceof SolrFilter)
        ((SolrFilter)filter).createWeight(context, searcher);
    }

    @Override
    public Query getQuery() {
      return SolrConstantScoreQuery.this;
    }

    @Override
    public float getValueForNormalization() throws IOException {
      queryWeight = getBoost();
      return queryWeight * queryWeight;
    }

    @Override
    public void normalize(float norm, float topLevelBoost) {
      this.queryNorm = norm * topLevelBoost;
      queryWeight *= this.queryNorm;
    }

    @Override
    public Scorer scorer(AtomicReaderContext context, boolean scoreDocsInOrder,
        boolean topScorer, PostingFeatures flags, Bits acceptDocs) throws IOException {
      return new ConstantScorer(context, this, queryWeight, acceptDocs);
    }

    @Override
    public Explanation explain(AtomicReaderContext context, int doc) throws IOException {

      ConstantScorer cs = new ConstantScorer(context, this, queryWeight, context.reader().getLiveDocs());
      boolean exists = cs.docIdSetIterator.advance(doc) == doc;

      ComplexExplanation result = new ComplexExplanation();

      if (exists) {
        result.setDescription("ConstantScoreQuery(" + filter
        + "), product of:");
        result.setValue(queryWeight);
        result.setMatch(Boolean.TRUE);
        result.addDetail(new Explanation(getBoost(), "boost"));
        result.addDetail(new Explanation(queryNorm,"queryNorm"));
      } else {
        result.setDescription("ConstantScoreQuery(" + filter
        + ") doesn't match id " + doc);
        result.setValue(0);
        result.setMatch(Boolean.FALSE);
      }
      return result;
    }
  }

  protected class ConstantScorer extends Scorer {
    final DocIdSetIterator docIdSetIterator;
    final float theScore;
    final Bits acceptDocs;
    int doc = -1;

    public ConstantScorer(AtomicReaderContext context, ConstantWeight w, float theScore, Bits acceptDocs) throws IOException {
      super(w);
      this.theScore = theScore;
      this.acceptDocs = acceptDocs;
      DocIdSet docIdSet = filter instanceof SolrFilter ? ((SolrFilter)filter).getDocIdSet(w.context, context, acceptDocs) : filter.getDocIdSet(context, acceptDocs);
      if (docIdSet == null) {
        docIdSetIterator = DocIdSetIterator.empty();
      } else {
        DocIdSetIterator iter = docIdSet.iterator();
        if (iter == null) {
          docIdSetIterator = DocIdSetIterator.empty();
        } else {
          docIdSetIterator = iter;
        }
      }
    }

    @Override
    public int nextDoc() throws IOException {
      return docIdSetIterator.nextDoc();
    }

    @Override
    public int docID() {
      return docIdSetIterator.docID();
    }

    @Override
    public float score() throws IOException {
      return theScore;
    }
    
    @Override
    public int freq() throws IOException {
      return 1;
    }

    @Override
    public int advance(int target) throws IOException {
      return docIdSetIterator.advance(target);
    }

    @Override
<<<<<<< HEAD
    public IntervalIterator intervals(boolean collectIntervals) throws IOException {
      if (docIdSetIterator instanceof Scorer) {
        return ((Scorer) docIdSetIterator).intervals(collectIntervals);
      }
      throw new UnsupportedOperationException("Positions are only supported for Scorers");
=======
    public long cost() {
      return docIdSetIterator.cost();
>>>>>>> 3cd009fa
    }
  }

  @Override
  public Weight createWeight(IndexSearcher searcher) {
    try {
      return new SolrConstantScoreQuery.ConstantWeight(searcher);
    } catch (IOException e) {
      // TODO: remove this if ConstantScoreQuery.createWeight adds IOException
      throw new SolrException(SolrException.ErrorCode.SERVER_ERROR, e);
    }
  }

  /** Prints a user-readable version of this query. */
  @Override
  public String toString(String field) {
    return ExtendedQueryBase.getOptionsString(this) + "ConstantScore(" + filter.toString()
      + (getBoost()==1.0 ? ")" : "^" + getBoost());
  }

  /** Returns true if <code>o</code> is equal to this. */
  @Override
  public boolean equals(Object o) {
    if (this == o) return true;
    if (!(o instanceof SolrConstantScoreQuery)) return false;
    SolrConstantScoreQuery other = (SolrConstantScoreQuery)o;
    return this.getBoost()==other.getBoost() && filter.equals(other.filter);
  }

  /** Returns a hash code value for this object. */
  @Override
  public int hashCode() {
    // Simple add is OK since no existing filter hashcode has a float component.
    return filter.hashCode() + Float.floatToIntBits(getBoost());
  }

}<|MERGE_RESOLUTION|>--- conflicted
+++ resolved
@@ -199,16 +199,15 @@
     }
 
     @Override
-<<<<<<< HEAD
     public IntervalIterator intervals(boolean collectIntervals) throws IOException {
       if (docIdSetIterator instanceof Scorer) {
         return ((Scorer) docIdSetIterator).intervals(collectIntervals);
       }
       throw new UnsupportedOperationException("Positions are only supported for Scorers");
-=======
+    }
+
     public long cost() {
       return docIdSetIterator.cost();
->>>>>>> 3cd009fa
     }
   }
 
