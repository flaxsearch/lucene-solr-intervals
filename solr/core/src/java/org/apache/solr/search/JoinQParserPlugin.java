--- conflicted
+++ resolved
@@ -16,27 +16,11 @@
  */
 package org.apache.solr.search;
 
-<<<<<<< HEAD
-import org.apache.lucene.index.DocsEnum;
-import org.apache.lucene.index.Fields;
-import org.apache.lucene.index.IndexReader;
-import org.apache.lucene.index.LeafReaderContext;
-import org.apache.lucene.index.MultiDocsEnum;
-=======
-import java.io.Closeable;
-import java.io.IOException;
-import java.util.ArrayList;
-import java.util.Arrays;
-import java.util.List;
-import java.util.Map;
-import java.util.Set;
-
 import org.apache.lucene.index.Fields;
 import org.apache.lucene.index.IndexReader;
 import org.apache.lucene.index.LeafReaderContext;
 import org.apache.lucene.index.MultiPostingsEnum;
 import org.apache.lucene.index.PostingsEnum;
->>>>>>> e1186e24
 import org.apache.lucene.index.Terms;
 import org.apache.lucene.index.TermsEnum;
 import org.apache.lucene.search.ComplexExplanation;
@@ -73,17 +57,15 @@
 import org.apache.solr.schema.TrieField;
 import org.apache.solr.util.RefCounted;
 
-<<<<<<< HEAD
 import java.io.Closeable;
 import java.io.IOException;
 import java.util.ArrayList;
 import java.util.Arrays;
 import java.util.List;
+import java.util.Map;
 import java.util.Set;
 
 
-=======
->>>>>>> e1186e24
 public class JoinQParserPlugin extends QParserPlugin {
   public static final String NAME = "join";
 
@@ -230,7 +212,7 @@
   }
 
   @Override
-  public Weight createWeight(IndexSearcher searcher, boolean needsScores) throws IOException {
+  public Weight createWeight(IndexSearcher searcher, boolean needsScores, int flags) throws IOException {
     return new JoinQueryWeight((SolrIndexSearcher)searcher);
   }
 
@@ -319,7 +301,7 @@
 
 
     @Override
-    public Scorer scorer(LeafReaderContext context, PostingFeatures flags, Bits acceptDocs) throws IOException {
+    public Scorer scorer(LeafReaderContext context, Bits acceptDocs) throws IOException {
       if (filter == null) {
         boolean debug = rb != null && rb.isDebug();
         long start = debug ? System.currentTimeMillis() : 0;
@@ -588,7 +570,7 @@
 
     @Override
     public Explanation explain(LeafReaderContext context, int doc) throws IOException {
-      Scorer scorer = scorer(context, PostingFeatures.DOCS_ONLY, context.reader().getLiveDocs());
+      Scorer scorer = scorer(context, context.reader().getLiveDocs());
       boolean exists = scorer.advance(doc) == doc;
 
       ComplexExplanation result = new ComplexExplanation();
