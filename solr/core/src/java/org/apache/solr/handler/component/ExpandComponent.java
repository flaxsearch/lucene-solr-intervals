--- conflicted
+++ resolved
@@ -22,7 +22,6 @@
 import com.carrotsearch.hppc.IntOpenHashSet;
 import com.carrotsearch.hppc.cursors.IntObjectCursor;
 import com.carrotsearch.hppc.cursors.ObjectCursor;
-
 import org.apache.lucene.index.AtomicReader;
 import org.apache.lucene.index.AtomicReaderContext;
 import org.apache.lucene.index.DocValues;
@@ -38,8 +37,8 @@
 import org.apache.lucene.search.TopDocsCollector;
 import org.apache.lucene.search.TopFieldCollector;
 import org.apache.lucene.search.TopScoreDocCollector;
+import org.apache.lucene.search.Weight;
 import org.apache.lucene.util.BytesRef;
-import org.apache.lucene.util.CharsRef;
 import org.apache.lucene.util.CharsRefBuilder;
 import org.apache.lucene.util.FixedBitSet;
 import org.apache.solr.common.SolrDocumentList;
@@ -326,13 +325,8 @@
       for (IntObjectCursor<Collector> entry : groups) {
         leafCollectors.put(entry.key, entry.value.getLeafCollector(context));
       }
-<<<<<<< HEAD
-      return new SimpleCollector() {
-        
-=======
       return new LeafCollector() {
 
->>>>>>> cd51c31b
         @Override
         public void setScorer(Scorer scorer) throws IOException {
           for (ObjectCursor<LeafCollector> c : leafCollectors.values()) {
@@ -354,6 +348,11 @@
         public boolean acceptsDocsOutOfOrder() {
           return false;
         }
+
+        @Override
+        public Weight.PostingFeatures postingFeatures() {
+          return Weight.PostingFeatures.DOCS_AND_FREQS;
+        }
       };
     }
 
