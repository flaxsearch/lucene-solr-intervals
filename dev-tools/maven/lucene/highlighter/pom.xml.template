--- conflicted
+++ resolved
@@ -50,34 +50,10 @@
       <artifactId>lucene-test-framework</artifactId>
       <scope>test</scope>
     </dependency>
-<<<<<<< HEAD
-    <dependency>
-      <groupId>${project.groupId}</groupId>
-      <artifactId>lucene-core</artifactId>
-      <version>${project.version}</version>
-    </dependency>
-    <dependency>
-      <groupId>${project.groupId}</groupId>
-      <artifactId>lucene-codecs</artifactId>
-      <version>${project.version}</version>
-      <scope>test</scope>
-    </dependency>
-    <dependency>
-      <groupId>${project.groupId}</groupId>
-      <artifactId>lucene-memory</artifactId>
-      <version>${project.version}</version>
-    </dependency>
-    <dependency>
-      <groupId>${project.groupId}</groupId>
-      <artifactId>lucene-queries</artifactId>
-      <version>${project.version}</version>
-    </dependency>
-=======
 @lucene-highlighter.internal.dependencies@
 @lucene-highlighter.external.dependencies@
 @lucene-highlighter.internal.test.dependencies@
 @lucene-highlighter.external.test.dependencies@
->>>>>>> e5815242
   </dependencies>
   <build>
     <sourceDirectory>${module-path}/src/java</sourceDirectory>
