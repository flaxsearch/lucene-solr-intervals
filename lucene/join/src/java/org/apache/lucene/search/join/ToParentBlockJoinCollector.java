package org.apache.lucene.search.join;

/*
 * Licensed to the Apache Software Foundation (ASF) under one or more
 * contributor license agreements.  See the NOTICE file distributed with
 * this work for additional information regarding copyright ownership.
 * The ASF licenses this file to You under the Apache License, Version 2.0
 * (the "License"); you may not use this file except in compliance with
 * the License.  You may obtain a copy of the License at
 *
 *     http://www.apache.org/licenses/LICENSE-2.0
 *
 * Unless required by applicable law or agreed to in writing, software
 * distributed under the License is distributed on an "AS IS" BASIS,
 * WITHOUT WARRANTIES OR CONDITIONS OF ANY KIND, either express or implied.
 * See the License for the specific language governing permissions and
 * limitations under the License.
 */

import org.apache.lucene.index.AtomicReaderContext;
import org.apache.lucene.index.IndexWriter; // javadocs
import org.apache.lucene.search.*;
import org.apache.lucene.search.Scorer.ChildScorer;
import org.apache.lucene.search.grouping.GroupDocs;
import org.apache.lucene.search.grouping.TopGroups;
import org.apache.lucene.search.intervals.IntervalIterator;
import org.apache.lucene.util.ArrayUtil;

import java.io.IOException;
import java.util.*;


/** Collects parent document hits for a Query containing one more more
 *  BlockJoinQuery clauses, sorted by the
 *  specified parent Sort.  Note that this cannot perform
 *  arbitrary joins; rather, it requires that all joined
 *  documents are indexed as a doc block (using {@link
 *  IndexWriter#addDocuments} or {@link
 *  IndexWriter#updateDocuments}).  Ie, the join is computed
 *  at index time.
 *
 *  <p>The parent Sort must only use
 *  fields from the parent documents; sorting by field in
 *  the child documents is not supported.</p>
 *
 *  <p>You should only use this
 *  collector if one or more of the clauses in the query is
 *  a {@link ToParentBlockJoinQuery}.  This collector will find those query
 *  clauses and record the matching child documents for the
 *  top scoring parent documents.</p>
 *
 *  <p>Multiple joins (star join) and nested joins and a mix
 *  of the two are allowed, as long as in all cases the
 *  documents corresponding to a single row of each joined
 *  parent table were indexed as a doc block.</p>
 *
 *  <p>For the simple star join you can retrieve the
 *  {@link TopGroups} instance containing each {@link ToParentBlockJoinQuery}'s
 *  matching child documents for the top parent groups,
 *  using {@link #getTopGroups}.  Ie,
 *  a single query, which will contain two or more
 *  {@link ToParentBlockJoinQuery}'s as clauses representing the star join,
 *  can then retrieve two or more {@link TopGroups} instances.</p>
 *
 *  <p>For nested joins, the query will run correctly (ie,
 *  match the right parent and child documents), however,
 *  because TopGroups is currently unable to support nesting
 *  (each group is not able to hold another TopGroups), you
 *  are only able to retrieve the TopGroups of the first
 *  join.  The TopGroups of the nested joins will not be
 *  correct.
 *
 *  See {@link org.apache.lucene.search.join} for a code
 *  sample.
 *
 * @lucene.experimental
 */
public class ToParentBlockJoinCollector extends Collector {

  private final Sort sort;

  // Maps each BlockJoinQuery instance to its "slot" in
  // joinScorers and in OneGroup's cached doc/scores/count:
  private final Map<Query,Integer> joinQueryID = new HashMap<>();
  private final int numParentHits;
  private final FieldValueHitQueue<OneGroup> queue;
  private final FieldComparator[] comparators;
  private final int[] reverseMul;
  private final int compEnd;
  private final boolean trackMaxScore;
  private final boolean trackScores;

  private int docBase;
  private ToParentBlockJoinQuery.BlockJoinScorer[] joinScorers = new ToParentBlockJoinQuery.BlockJoinScorer[0];
  private AtomicReaderContext currentReaderContext;
  private Scorer scorer;
  private boolean queueFull;

  private OneGroup bottom;
  private int totalHitCount;
  private float maxScore = Float.NaN;

  /**  Creates a ToParentBlockJoinCollector.  The provided sort must
   *  not be null.  If you pass true trackScores, all
   *  ToParentBlockQuery instances must not use
   *  ScoreMode.None. */
  public ToParentBlockJoinCollector(Sort sort, int numParentHits, boolean trackScores, boolean trackMaxScore) throws IOException {
    // TODO: allow null sort to be specialized to relevance
    // only collector
    this.sort = sort;
    this.trackMaxScore = trackMaxScore;
    if (trackMaxScore) {
      maxScore = Float.MIN_VALUE;
    }
    //System.out.println("numParentHits=" + numParentHits);
    this.trackScores = trackScores;
    this.numParentHits = numParentHits;
    queue = FieldValueHitQueue.create(sort.getSort(), numParentHits);
    comparators = queue.getComparators();
    reverseMul = queue.getReverseMul();
    compEnd = comparators.length - 1;
  }
  
  private static final class OneGroup extends FieldValueHitQueue.Entry {
    public OneGroup(int comparatorSlot, int parentDoc, float parentScore, int numJoins, boolean doScores) {
      super(comparatorSlot, parentDoc, parentScore);
      //System.out.println("make OneGroup parentDoc=" + parentDoc);
      docs = new int[numJoins][];
      for(int joinID=0;joinID<numJoins;joinID++) {
        docs[joinID] = new int[5];
      }
      if (doScores) {
        scores = new float[numJoins][];
        for(int joinID=0;joinID<numJoins;joinID++) {
          scores[joinID] = new float[5];
        }
      }
      counts = new int[numJoins];
    }
    AtomicReaderContext readerContext;
    int[][] docs;
    float[][] scores;
    int[] counts;
  }

  @Override
  public void collect(int parentDoc) throws IOException {
    //System.out.println("\nC parentDoc=" + parentDoc);
    totalHitCount++;

    float score = Float.NaN;

    if (trackMaxScore) {
      score = scorer.score();
      maxScore = Math.max(maxScore, score);
    }

    // TODO: we could sweep all joinScorers here and
    // aggregate total child hit count, so we can fill this
    // in getTopGroups (we wire it to 0 now)

    if (queueFull) {
      //System.out.println("  queueFull");
      // Fastmatch: return if this hit is not competitive
      for (int i = 0;; i++) {
        final int c = reverseMul[i] * comparators[i].compareBottom(parentDoc);
        if (c < 0) {
          // Definitely not competitive.
          //System.out.println("    skip");
          return;
        } else if (c > 0) {
          // Definitely competitive.
          break;
        } else if (i == compEnd) {
          // Here c=0. If we're at the last comparator, this doc is not
          // competitive, since docs are visited in doc Id order, which means
          // this doc cannot compete with any other document in the queue.
          //System.out.println("    skip");
          return;
        }
      }

      //System.out.println("    competes!  doc=" + (docBase + parentDoc));

      // This hit is competitive - replace bottom element in queue & adjustTop
      for (int i = 0; i < comparators.length; i++) {
        comparators[i].copy(bottom.slot, parentDoc);
      }
      if (!trackMaxScore && trackScores) {
        score = scorer.score();
      }
      bottom.doc = docBase + parentDoc;
      bottom.readerContext = currentReaderContext;
      bottom.score = score;
      copyGroups(bottom);
      bottom = queue.updateTop();

      for (int i = 0; i < comparators.length; i++) {
        comparators[i].setBottom(bottom.slot);
      }
    } else {
      // Startup transient: queue is not yet full:
      final int comparatorSlot = totalHitCount - 1;

      // Copy hit into queue
      for (int i = 0; i < comparators.length; i++) {
        comparators[i].copy(comparatorSlot, parentDoc);
      }
      //System.out.println("  startup: new OG doc=" + (docBase+parentDoc));
      if (!trackMaxScore && trackScores) {
        score = scorer.score();
      }
      final OneGroup og = new OneGroup(comparatorSlot, docBase+parentDoc, score, joinScorers.length, trackScores);
      og.readerContext = currentReaderContext;
      copyGroups(og);
      bottom = queue.add(og);
      queueFull = totalHitCount == numParentHits;
      if (queueFull) {
        // End of startup transient: queue just filled up:
        for (int i = 0; i < comparators.length; i++) {
          comparators[i].setBottom(bottom.slot);
        }
      }
    }
  }

  // Pulls out child doc and scores for all join queries:
  private void copyGroups(OneGroup og) {
    // While rare, it's possible top arrays could be too
    // short if join query had null scorer on first
    // segment(s) but then became non-null on later segments
    final int numSubScorers = joinScorers.length;
    if (og.docs.length < numSubScorers) {
      // While rare, this could happen if join query had
      // null scorer on first segment(s) but then became
      // non-null on later segments
      og.docs = ArrayUtil.grow(og.docs);
    }
    if (og.counts.length < numSubScorers) {
      og.counts = ArrayUtil.grow(og.counts);
    }
    if (trackScores && og.scores.length < numSubScorers) {
      og.scores = ArrayUtil.grow(og.scores);
    }

    //System.out.println("\ncopyGroups parentDoc=" + og.doc);
    for(int scorerIDX = 0;scorerIDX < numSubScorers;scorerIDX++) {
      final ToParentBlockJoinQuery.BlockJoinScorer joinScorer = joinScorers[scorerIDX];
      //System.out.println("  scorer=" + joinScorer);
      if (joinScorer != null && docBase + joinScorer.getParentDoc() == og.doc) {
        og.counts[scorerIDX] = joinScorer.getChildCount();
        //System.out.println("    count=" + og.counts[scorerIDX]);
        og.docs[scorerIDX] = joinScorer.swapChildDocs(og.docs[scorerIDX]);
        assert og.docs[scorerIDX].length >= og.counts[scorerIDX]: "length=" + og.docs[scorerIDX].length + " vs count=" + og.counts[scorerIDX];
        //System.out.println("    len=" + og.docs[scorerIDX].length);
        /*
          for(int idx=0;idx<og.counts[scorerIDX];idx++) {
          System.out.println("    docs[" + idx + "]=" + og.docs[scorerIDX][idx]);
          }
        */
        if (trackScores) {
          //System.out.println("    copy scores");
          og.scores[scorerIDX] = joinScorer.swapChildScores(og.scores[scorerIDX]);
          assert og.scores[scorerIDX].length >= og.counts[scorerIDX]: "length=" + og.scores[scorerIDX].length + " vs count=" + og.counts[scorerIDX];
        }
      } else {
        og.counts[scorerIDX] = 0;
      }
    }
  }

  @Override
  public void setNextReader(AtomicReaderContext context) throws IOException {
    currentReaderContext = context;
    docBase = context.docBase;
    for (int compIDX = 0; compIDX < comparators.length; compIDX++) {
      queue.setComparator(compIDX, comparators[compIDX].setNextReader(context));
    }
  }

  @Override
  public boolean acceptsDocsOutOfOrder() {
    return false;
  }

  private void enroll(ToParentBlockJoinQuery query, ToParentBlockJoinQuery.BlockJoinScorer scorer) {
    scorer.trackPendingChildHits();
    final Integer slot = joinQueryID.get(query);
    if (slot == null) {
      joinQueryID.put(query, joinScorers.length);
      //System.out.println("found JQ: " + query + " slot=" + joinScorers.length);
      final ToParentBlockJoinQuery.BlockJoinScorer[] newArray = new ToParentBlockJoinQuery.BlockJoinScorer[1+joinScorers.length];
      System.arraycopy(joinScorers, 0, newArray, 0, joinScorers.length);
      joinScorers = newArray;
      joinScorers[joinScorers.length-1] = scorer;
    } else {
      joinScorers[slot] = scorer;
    }
  }
  
  @Override
  public void setScorer(Scorer scorer) {
    //System.out.println("C.setScorer scorer=" + scorer);
    // Since we invoke .score(), and the comparators likely
    // do as well, cache it so it's only "really" computed
    // once:
    this.scorer = new ScoreCachingWrappingScorer(scorer);
    for (int compIDX = 0; compIDX < comparators.length; compIDX++) {
      comparators[compIDX].setScorer(this.scorer);
    }
    Arrays.fill(joinScorers, null);

    Queue<Scorer> queue = new LinkedList<>();
    //System.out.println("\nqueue: add top scorer=" + scorer);
    queue.add(scorer);
    while ((scorer = queue.poll()) != null) {
      //System.out.println("  poll: " + scorer + "; " + scorer.getWeight().getQuery());
      if (scorer instanceof ToParentBlockJoinQuery.BlockJoinScorer) {
        enroll((ToParentBlockJoinQuery) scorer.getWeight().getQuery(), (ToParentBlockJoinQuery.BlockJoinScorer) scorer);
      }

      for (ChildScorer sub : scorer.getChildren()) {
        //System.out.println("  add sub: " + sub.child + "; " + sub.child.getWeight().getQuery());
        queue.add(sub.child);
      }
    }
  }

<<<<<<< HEAD
  private final static class FakeScorer extends Scorer {

    float score;
    int doc;

    public FakeScorer() {
      super((Weight) null);
    }

    @Override
    public float score() {
      return score;
    }
    
    @Override
    public int freq() {
      return 1; // TODO: does anything else make sense?... duplicate of grouping's FakeScorer btw?
    }

    @Override
    public int docID() {
      return doc;
    }

    @Override
    public int advance(int target) {
      throw new UnsupportedOperationException();
    }

    @Override
    public int nextDoc() {
      throw new UnsupportedOperationException();
    }

    @Override
    public IntervalIterator intervals(boolean collectIntervals) throws IOException {
      throw new UnsupportedOperationException();
    }

    public long cost() {
      return 1;
    }
  }

=======
>>>>>>> e5815242
  private OneGroup[] sortedGroups;

  private void sortQueue() {
    sortedGroups = new OneGroup[queue.size()];
    for(int downTo=queue.size()-1;downTo>=0;downTo--) {
      sortedGroups[downTo] = queue.pop();
    }
  }

  /** Returns the TopGroups for the specified
   *  BlockJoinQuery. The groupValue of each GroupDocs will
   *  be the parent docID for that group.
   *  The number of documents within each group is calculated as minimum of <code>maxDocsPerGroup</code>
   *  and number of matched child documents for that group.
   *  Returns null if no groups matched.
   *
   * @param query Search query
   * @param withinGroupSort Sort criteria within groups
   * @param offset Parent docs offset
   * @param maxDocsPerGroup Upper bound of documents per group number
   * @param withinGroupOffset Offset within each group of child docs
   * @param fillSortFields Specifies whether to add sort fields or not
   * @return TopGroups for specified query
   * @throws IOException if there is a low-level I/O error
   */
  public TopGroups<Integer> getTopGroups(ToParentBlockJoinQuery query, Sort withinGroupSort, int offset,
                                         int maxDocsPerGroup, int withinGroupOffset, boolean fillSortFields)
    throws IOException {

    final Integer _slot = joinQueryID.get(query);
    if (_slot == null && totalHitCount == 0) {
      return null;
    }

    if (sortedGroups == null) {
      if (offset >= queue.size()) {
        return null;
      }
      sortQueue();
    } else if (offset > sortedGroups.length) {
      return null;
    }

    return accumulateGroups(_slot == null ? -1 : _slot.intValue(), offset, maxDocsPerGroup, withinGroupOffset, withinGroupSort, fillSortFields);
  }

  /**
   *  Accumulates groups for the BlockJoinQuery specified by its slot.
   *
   * @param slot Search query's slot
   * @param offset Parent docs offset
   * @param maxDocsPerGroup Upper bound of documents per group number
   * @param withinGroupOffset Offset within each group of child docs
   * @param withinGroupSort Sort criteria within groups
   * @param fillSortFields Specifies whether to add sort fields or not
   * @return TopGroups for the query specified by slot
   * @throws IOException if there is a low-level I/O error
   */
  @SuppressWarnings({"unchecked","rawtypes"})
  private TopGroups<Integer> accumulateGroups(int slot, int offset, int maxDocsPerGroup,
                                              int withinGroupOffset, Sort withinGroupSort, boolean fillSortFields) throws IOException {
    final GroupDocs<Integer>[] groups = new GroupDocs[sortedGroups.length - offset];
    final FakeScorer fakeScorer = new FakeScorer();

    int totalGroupedHitCount = 0;
    //System.out.println("slot=" + slot);

    for(int groupIDX=offset;groupIDX<sortedGroups.length;groupIDX++) {
      final OneGroup og = sortedGroups[groupIDX];
      final int numChildDocs;
      if (slot == -1 || slot >= og.counts.length) {
        numChildDocs = 0;
      } else {
        numChildDocs = og.counts[slot];
      }

      // Number of documents in group should be bounded to prevent redundant memory allocation
      final int numDocsInGroup = Math.max(1, Math.min(numChildDocs, maxDocsPerGroup));
      //System.out.println("parent doc=" + og.doc + " numChildDocs=" + numChildDocs + " maxDocsPG=" + maxDocsPerGroup);

      // At this point we hold all docs w/ in each group,
      // unsorted; we now sort them:
      final TopDocsCollector<?> collector;
      if (withinGroupSort == null) {
        //System.out.println("sort by score");
        // Sort by score
        if (!trackScores) {
          throw new IllegalArgumentException("cannot sort by relevance within group: trackScores=false");
        }
        collector = TopScoreDocCollector.create(numDocsInGroup, true);
      } else {
        // Sort by fields
        collector = TopFieldCollector.create(withinGroupSort, numDocsInGroup, fillSortFields, trackScores, trackMaxScore, true);
      }

      collector.setScorer(fakeScorer);
      collector.setNextReader(og.readerContext);
      for(int docIDX=0;docIDX<numChildDocs;docIDX++) {
        //System.out.println("docIDX=" + docIDX + " vs " + og.docs[slot].length);
        final int doc = og.docs[slot][docIDX];
        fakeScorer.doc = doc;
        if (trackScores) {
          fakeScorer.score = og.scores[slot][docIDX];
        }
        collector.collect(doc);
      }
      totalGroupedHitCount += numChildDocs;

      final Object[] groupSortValues;

      if (fillSortFields) {
        groupSortValues = new Object[comparators.length];
        for(int sortFieldIDX=0;sortFieldIDX<comparators.length;sortFieldIDX++) {
          groupSortValues[sortFieldIDX] = comparators[sortFieldIDX].value(og.slot);
        }
      } else {
        groupSortValues = null;
      }

      final TopDocs topDocs = collector.topDocs(withinGroupOffset, numDocsInGroup);

      groups[groupIDX-offset] = new GroupDocs<>(og.score,
                                                       topDocs.getMaxScore(),
                                                       numChildDocs,
                                                       topDocs.scoreDocs,
                                                       og.doc,
                                                       groupSortValues);
    }

    return new TopGroups<>(new TopGroups<>(sort.getSort(),
                                                       withinGroupSort == null ? null : withinGroupSort.getSort(),
                                                       0, totalGroupedHitCount, groups, maxScore),
                                  totalHitCount);
  }

  /** Returns the TopGroups for the specified BlockJoinQuery.
   *  The groupValue of each GroupDocs will be the parent docID for that group.
   *  The number of documents within each group
   *  equals to the total number of matched child documents for that group.
   *  Returns null if no groups matched.
   *
   * @param query Search query
   * @param withinGroupSort Sort criteria within groups
   * @param offset Parent docs offset
   * @param withinGroupOffset Offset within each group of child docs
   * @param fillSortFields Specifies whether to add sort fields or not
   * @return TopGroups for specified query
   * @throws IOException if there is a low-level I/O error
   */
  public TopGroups<Integer> getTopGroupsWithAllChildDocs(ToParentBlockJoinQuery query, Sort withinGroupSort, int offset,
                                                         int withinGroupOffset, boolean fillSortFields)
    throws IOException {

    return getTopGroups(query, withinGroupSort, offset, Integer.MAX_VALUE, withinGroupOffset, fillSortFields);
  }
  
  /**
   * Returns the highest score across all collected parent hits, as long as
   * <code>trackMaxScores=true</code> was passed
   * {@link #ToParentBlockJoinCollector(Sort, int, boolean, boolean) on
   * construction}. Else, this returns <code>Float.NaN</code>
   */
  public float getMaxScore() {
    return maxScore;
  }
}<|MERGE_RESOLUTION|>--- conflicted
+++ resolved
@@ -326,53 +326,6 @@
     }
   }
 
-<<<<<<< HEAD
-  private final static class FakeScorer extends Scorer {
-
-    float score;
-    int doc;
-
-    public FakeScorer() {
-      super((Weight) null);
-    }
-
-    @Override
-    public float score() {
-      return score;
-    }
-    
-    @Override
-    public int freq() {
-      return 1; // TODO: does anything else make sense?... duplicate of grouping's FakeScorer btw?
-    }
-
-    @Override
-    public int docID() {
-      return doc;
-    }
-
-    @Override
-    public int advance(int target) {
-      throw new UnsupportedOperationException();
-    }
-
-    @Override
-    public int nextDoc() {
-      throw new UnsupportedOperationException();
-    }
-
-    @Override
-    public IntervalIterator intervals(boolean collectIntervals) throws IOException {
-      throw new UnsupportedOperationException();
-    }
-
-    public long cost() {
-      return 1;
-    }
-  }
-
-=======
->>>>>>> e5815242
   private OneGroup[] sortedGroups;
 
   private void sortQueue() {
