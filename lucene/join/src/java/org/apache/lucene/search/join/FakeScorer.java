package org.apache.lucene.search.join;

/*
 * Licensed to the Apache Software Foundation (ASF) under one or more
 * contributor license agreements.  See the NOTICE file distributed with
 * this work for additional information regarding copyright ownership.
 * The ASF licenses this file to You under the Apache License, Version 2.0
 * (the "License"); you may not use this file except in compliance with
 * the License.  You may obtain a copy of the License at
 *
 *     http://www.apache.org/licenses/LICENSE-2.0
 *
 * Unless required by applicable law or agreed to in writing, software
 * distributed under the License is distributed on an "AS IS" BASIS,
 * WITHOUT WARRANTIES OR CONDITIONS OF ANY KIND, either express or implied.
 * See the License for the specific language governing permissions and
 * limitations under the License.
 */

<<<<<<< HEAD
import org.apache.lucene.search.LeafCollector;
import org.apache.lucene.search.Scorer;
import org.apache.lucene.search.Weight;
import org.apache.lucene.search.intervals.IntervalIterator;

import java.io.IOException;
import java.util.Collection;
=======
import java.io.IOException;

import org.apache.lucene.search.Scorer;
import org.apache.lucene.util.BytesRef;

class FakeScorer extends Scorer {
>>>>>>> e1186e24

  float score;
  int doc = -1;
  int freq = 1;

  FakeScorer() {
    super(null);
  }

  @Override
  public int docID() {
    return doc;
  }

  @Override
  public int nextDoc() throws IOException {
    throw new UnsupportedOperationException();
  }

  @Override
  public int advance(int target) throws IOException {
    throw new UnsupportedOperationException();
  }

<<<<<<< HEAD
  @Override
  public IntervalIterator intervals(boolean collectIntervals) throws IOException {
    throw new UnsupportedOperationException("FakeScorer doesn't support intervals()");
  }

=======
>>>>>>> e1186e24
  @Override
  public long cost() {
    throw new UnsupportedOperationException();
  }

  @Override
  public int freq() throws IOException {
    return freq;
  }

  @Override
  public int nextPosition() throws IOException {
    throw new UnsupportedOperationException();
  }

  @Override
  public int startOffset() throws IOException {
    throw new UnsupportedOperationException();
  }

  @Override
  public int endOffset() throws IOException {
    throw new UnsupportedOperationException();
  }

  @Override
  public BytesRef getPayload() throws IOException {
    throw new UnsupportedOperationException();
  }

  @Override
  public float score() throws IOException {
    return score;
  }
}<|MERGE_RESOLUTION|>--- conflicted
+++ resolved
@@ -17,22 +17,13 @@
  * limitations under the License.
  */
 
-<<<<<<< HEAD
-import org.apache.lucene.search.LeafCollector;
 import org.apache.lucene.search.Scorer;
-import org.apache.lucene.search.Weight;
 import org.apache.lucene.search.intervals.IntervalIterator;
+import org.apache.lucene.util.BytesRef;
 
 import java.io.IOException;
-import java.util.Collection;
-=======
-import java.io.IOException;
-
-import org.apache.lucene.search.Scorer;
-import org.apache.lucene.util.BytesRef;
 
 class FakeScorer extends Scorer {
->>>>>>> e1186e24
 
   float score;
   int doc = -1;
@@ -57,14 +48,11 @@
     throw new UnsupportedOperationException();
   }
 
-<<<<<<< HEAD
   @Override
   public IntervalIterator intervals(boolean collectIntervals) throws IOException {
     throw new UnsupportedOperationException("FakeScorer doesn't support intervals()");
   }
 
-=======
->>>>>>> e1186e24
   @Override
   public long cost() {
     throw new UnsupportedOperationException();
