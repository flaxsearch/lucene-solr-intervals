package org.apache.lucene.search.join;

/*
 * Licensed to the Apache Software Foundation (ASF) under one or more
 * contributor license agreements.  See the NOTICE file distributed with
 * this work for additional information regarding copyright ownership.
 * The ASF licenses this file to You under the Apache License, Version 2.0
 * (the "License"); you may not use this file except in compliance with
 * the License.  You may obtain a copy of the License at
 *
 *     http://www.apache.org/licenses/LICENSE-2.0
 *
 * Unless required by applicable law or agreed to in writing, software
 * distributed under the License is distributed on an "AS IS" BASIS,
 * WITHOUT WARRANTIES OR CONDITIONS OF ANY KIND, either express or implied.
 * See the License for the specific language governing permissions and
 * limitations under the License.
 */

import java.io.IOException;
import java.util.Collection;
import java.util.Collections;
import java.util.Locale;
import java.util.Set;

import org.apache.lucene.index.AtomicReaderContext;
import org.apache.lucene.index.IndexReader;
import org.apache.lucene.index.IndexWriter;       // javadocs
import org.apache.lucene.index.Term;
import org.apache.lucene.search.ComplexExplanation;
import org.apache.lucene.search.DocIdSet;
import org.apache.lucene.search.DocIdSetIterator;
import org.apache.lucene.search.Explanation;
import org.apache.lucene.search.Filter;
import org.apache.lucene.search.IndexSearcher;
import org.apache.lucene.search.Query;
import org.apache.lucene.search.Scorer;
import org.apache.lucene.search.Weight;
import org.apache.lucene.search.Weight.PostingFeatures;
import org.apache.lucene.search.grouping.TopGroups;
import org.apache.lucene.search.intervals.IntervalIterator;
import org.apache.lucene.util.ArrayUtil;
import org.apache.lucene.util.Bits;
import org.apache.lucene.util.FixedBitSet;

/**
 * This query requires that you index
 * children and parent docs as a single block, using the
 * {@link IndexWriter#addDocuments IndexWriter.addDocuments()} or {@link
 * IndexWriter#updateDocuments IndexWriter.updateDocuments()} API.  In each block, the
 * child documents must appear first, ending with the parent
 * document.  At search time you provide a Filter
 * identifying the parents, however this Filter must provide
 * an {@link FixedBitSet} per sub-reader.
 *
 * <p>Once the block index is built, use this query to wrap
 * any sub-query matching only child docs and join matches in that
 * child document space up to the parent document space.
 * You can then use this Query as a clause with
 * other queries in the parent document space.</p>
 *
 * <p>See {@link ToChildBlockJoinQuery} if you need to join
 * in the reverse order.
 *
 * <p>The child documents must be orthogonal to the parent
 * documents: the wrapped child query must never
 * return a parent document.</p>
 *
 * If you'd like to retrieve {@link TopGroups} for the
 * resulting query, use the {@link ToParentBlockJoinCollector}.
 * Note that this is not necessary, ie, if you simply want
 * to collect the parent documents and don't need to see
 * which child documents matched under that parent, then
 * you can use any collector.
 *
 * <p><b>NOTE</b>: If the overall query contains parent-only
 * matches, for example you OR a parent-only query with a
 * joined child-only query, then the resulting collected documents
 * will be correct, however the {@link TopGroups} you get
 * from {@link ToParentBlockJoinCollector} will not contain every
 * child for parents that had matched.
 *
 * <p>See {@link org.apache.lucene.search.join} for an
 * overview. </p>
 *
 * @lucene.experimental
 */
public class ToParentBlockJoinQuery extends Query {

  private final Filter parentsFilter;
  private final Query childQuery;

  // If we are rewritten, this is the original childQuery we
  // were passed; we use this for .equals() and
  // .hashCode().  This makes rewritten query equal the
  // original, so that user does not have to .rewrite() their
  // query before searching:
  private final Query origChildQuery;
  private final ScoreMode scoreMode;

  /** Create a ToParentBlockJoinQuery.
   * 
   * @param childQuery Query matching child documents.
   * @param parentsFilter Filter (must produce FixedBitSet
   * per-segment) identifying the parent documents.
   * @param scoreMode How to aggregate multiple child scores
   * into a single parent score.
   **/
  public ToParentBlockJoinQuery(Query childQuery, Filter parentsFilter, ScoreMode scoreMode) {
    super();
    this.origChildQuery = childQuery;
    this.childQuery = childQuery;
    this.parentsFilter = parentsFilter;
    this.scoreMode = scoreMode;
  }

  private ToParentBlockJoinQuery(Query origChildQuery, Query childQuery, Filter parentsFilter, ScoreMode scoreMode) {
    super();
    this.origChildQuery = origChildQuery;
    this.childQuery = childQuery;
    this.parentsFilter = parentsFilter;
    this.scoreMode = scoreMode;
  }

  @Override
  public Weight createWeight(IndexSearcher searcher) throws IOException {
    return new BlockJoinWeight(this, childQuery.createWeight(searcher), parentsFilter, scoreMode);
  }

  private static class BlockJoinWeight extends Weight {
    private final Query joinQuery;
    private final Weight childWeight;
    private final Filter parentsFilter;
    private final ScoreMode scoreMode;

    public BlockJoinWeight(Query joinQuery, Weight childWeight, Filter parentsFilter, ScoreMode scoreMode) {
      super();
      this.joinQuery = joinQuery;
      this.childWeight = childWeight;
      this.parentsFilter = parentsFilter;
      this.scoreMode = scoreMode;
    }

    @Override
    public Query getQuery() {
      return joinQuery;
    }

    @Override
    public float getValueForNormalization() throws IOException {
      return childWeight.getValueForNormalization() * joinQuery.getBoost() * joinQuery.getBoost();
    }

    @Override
    public void normalize(float norm, float topLevelBoost) {
      childWeight.normalize(norm, topLevelBoost * joinQuery.getBoost());
    }

    // NOTE: acceptDocs applies (and is checked) only in the
    // parent document space
    @Override
    public Scorer scorer(AtomicReaderContext readerContext, boolean scoreDocsInOrder,
        boolean topScorer, PostingFeatures flags, Bits acceptDocs) throws IOException {

      // Pass scoreDocsInOrder true, topScorer false to our sub:
      final Scorer childScorer = childWeight.scorer(readerContext, true, false, flags, null);

      if (childScorer == null) {
        // No matches
        return null;
      }

      final int firstChildDoc = childScorer.nextDoc();
      if (firstChildDoc == DocIdSetIterator.NO_MORE_DOCS) {
        // No matches
        return null;
      }

      // NOTE: we cannot pass acceptDocs here because this
      // will (most likely, justifiably) cause the filter to
      // not return a FixedBitSet but rather a
      // BitsFilteredDocIdSet.  Instead, we filter by
      // acceptDocs when we score:
      final DocIdSet parents = parentsFilter.getDocIdSet(readerContext, null);

      if (parents == null) {
        // No matches
        return null;
      }
      if (!(parents instanceof FixedBitSet)) {
        throw new IllegalStateException("parentFilter must return FixedBitSet; got " + parents);
      }

      return new BlockJoinScorer(this, childScorer, (FixedBitSet) parents, firstChildDoc, scoreMode, acceptDocs);
    }

    @Override
    public Explanation explain(AtomicReaderContext context, int doc) throws IOException {
<<<<<<< HEAD
      BlockJoinScorer scorer = (BlockJoinScorer) scorer(context, true, false, PostingFeatures.DOCS_AND_FREQS, context.reader().getLiveDocs());
      if (scorer != null) {
        if (scorer.advance(doc) == doc) {
          return scorer.explain(context.docBase);
        }
=======
      BlockJoinScorer scorer = (BlockJoinScorer) scorer(context, true, false, context.reader().getLiveDocs());
      if (scorer != null && scorer.advance(doc) == doc) {
        return scorer.explain(context.docBase);
>>>>>>> 3cd009fa
      }
      return new ComplexExplanation(false, 0.0f, "Not a match");
    }

    @Override
    public boolean scoresDocsOutOfOrder() {
      return false;
    }
  }

  static class BlockJoinScorer extends Scorer {
    private final Scorer childScorer;
    private final FixedBitSet parentBits;
    private final ScoreMode scoreMode;
    private final Bits acceptDocs;
    private int parentDoc = -1;
    private int prevParentDoc;
    private float parentScore;
    private int parentFreq;
    private int nextChildDoc;

    private int[] pendingChildDocs = new int[5];
    private float[] pendingChildScores;
    private int childDocUpto;

    public BlockJoinScorer(Weight weight, Scorer childScorer, FixedBitSet parentBits, int firstChildDoc, ScoreMode scoreMode, Bits acceptDocs) {
      super(weight);
      //System.out.println("Q.init firstChildDoc=" + firstChildDoc);
      this.parentBits = parentBits;
      this.childScorer = childScorer;
      this.scoreMode = scoreMode;
      this.acceptDocs = acceptDocs;
      if (scoreMode != ScoreMode.None) {
        pendingChildScores = new float[5];
      }
      nextChildDoc = firstChildDoc;
    }

    @Override
    public Collection<ChildScorer> getChildren() {
      return Collections.singleton(new ChildScorer(childScorer, "BLOCK_JOIN"));
    }

    int getChildCount() {
      return childDocUpto;
    }

    int getParentDoc() {
      return parentDoc;
    }

    int[] swapChildDocs(int[] other) {
      final int[] ret = pendingChildDocs;
      if (other == null) {
        pendingChildDocs = new int[5];
      } else {
        pendingChildDocs = other;
      }
      return ret;
    }

    float[] swapChildScores(float[] other) {
      if (scoreMode == ScoreMode.None) {
        throw new IllegalStateException("ScoreMode is None; you must pass trackScores=false to ToParentBlockJoinCollector");
      }
      final float[] ret = pendingChildScores;
      if (other == null) {
        pendingChildScores = new float[5];
      } else {
        pendingChildScores = other;
      }
      return ret;
    }

    @Override
    public int nextDoc() throws IOException {
      //System.out.println("Q.nextDoc() nextChildDoc=" + nextChildDoc);
      // Loop until we hit a parentDoc that's accepted
      while (true) {
        if (nextChildDoc == NO_MORE_DOCS) {
          //System.out.println("  end");
          return parentDoc = NO_MORE_DOCS;
        }

        // Gather all children sharing the same parent as
        // nextChildDoc

        parentDoc = parentBits.nextSetBit(nextChildDoc);

        // Parent & child docs are supposed to be
        // orthogonal:
        if (nextChildDoc == parentDoc) {
          throw new IllegalStateException("child query must only match non-parent docs, but parent docID=" + nextChildDoc + " matched childScorer=" + childScorer.getClass());
        }

        //System.out.println("  parentDoc=" + parentDoc);
        assert parentDoc != -1;

        //System.out.println("  nextChildDoc=" + nextChildDoc);
        if (acceptDocs != null && !acceptDocs.get(parentDoc)) {
          // Parent doc not accepted; skip child docs until
          // we hit a new parent doc:
          do {
            nextChildDoc = childScorer.nextDoc();
          } while (nextChildDoc < parentDoc);

          // Parent & child docs are supposed to be
          // orthogonal:
          if (nextChildDoc == parentDoc) {
            throw new IllegalStateException("child query must only match non-parent docs, but parent docID=" + nextChildDoc + " matched childScorer=" + childScorer.getClass());
          }

          continue;
        }

        float totalScore = 0;
        float maxScore = Float.NEGATIVE_INFINITY;

        childDocUpto = 0;
        parentFreq = 0;
        do {

          //System.out.println("  c=" + nextChildDoc);
          if (pendingChildDocs.length == childDocUpto) {
            pendingChildDocs = ArrayUtil.grow(pendingChildDocs);
          }
          if (scoreMode != ScoreMode.None && pendingChildScores.length == childDocUpto) {
            pendingChildScores = ArrayUtil.grow(pendingChildScores);
          }
          pendingChildDocs[childDocUpto] = nextChildDoc;
          if (scoreMode != ScoreMode.None) {
            // TODO: specialize this into dedicated classes per-scoreMode
            final float childScore = childScorer.score();
            final int childFreq = childScorer.freq();
            pendingChildScores[childDocUpto] = childScore;
            maxScore = Math.max(childScore, maxScore);
            totalScore += childScore;
            parentFreq += childFreq;
          }
          childDocUpto++;
          nextChildDoc = childScorer.nextDoc();
        } while (nextChildDoc < parentDoc);

        // Parent & child docs are supposed to be
        // orthogonal:
        if (nextChildDoc == parentDoc) {
          throw new IllegalStateException("child query must only match non-parent docs, but parent docID=" + nextChildDoc + " matched childScorer=" + childScorer.getClass());
        }

        switch(scoreMode) {
        case Avg:
          parentScore = totalScore / childDocUpto;
          break;
        case Max:
          parentScore = maxScore;
          break;
        case Total:
          parentScore = totalScore;
          break;
        case None:
          break;
        }

        //System.out.println("  return parentDoc=" + parentDoc + " childDocUpto=" + childDocUpto);
        return parentDoc;
      }
    }

    @Override
    public int docID() {
      return parentDoc;
    }

    @Override
    public float score() throws IOException {
      return parentScore;
    }
    
    @Override
    public int freq() {
      return parentFreq;
    }

    @Override
    public int advance(int parentTarget) throws IOException {

      //System.out.println("Q.advance parentTarget=" + parentTarget);
      if (parentTarget == NO_MORE_DOCS) {
        return parentDoc = NO_MORE_DOCS;
      }

      if (parentTarget == 0) {
        // Callers should only be passing in a docID from
        // the parent space, so this means this parent
        // has no children (it got docID 0), so it cannot
        // possibly match.  We must handle this case
        // separately otherwise we pass invalid -1 to
        // prevSetBit below:
        return nextDoc();
      }

      prevParentDoc = parentBits.prevSetBit(parentTarget-1);

      //System.out.println("  rolled back to prevParentDoc=" + prevParentDoc + " vs parentDoc=" + parentDoc);
      assert prevParentDoc >= parentDoc;
      if (prevParentDoc > nextChildDoc) {
        nextChildDoc = childScorer.advance(prevParentDoc);
        // System.out.println("  childScorer advanced to child docID=" + nextChildDoc);
      //} else {
        //System.out.println("  skip childScorer advance");
      }

      // Parent & child docs are supposed to be orthogonal:
      if (nextChildDoc == prevParentDoc) {
        throw new IllegalStateException("child query must only match non-parent docs, but parent docID=" + nextChildDoc + " matched childScorer=" + childScorer.getClass());
      }

      final int nd = nextDoc();
      //System.out.println("  return nextParentDoc=" + nd);
      return nd;
    }

    public Explanation explain(int docBase) throws IOException {
      int start = docBase + prevParentDoc + 1; // +1 b/c prevParentDoc is previous parent doc
      int end = docBase + parentDoc - 1; // -1 b/c parentDoc is parent doc
      return new ComplexExplanation(
          true, score(), String.format(Locale.ROOT, "Score based on child doc range from %d to %d", start, end)
      );
    }

    @Override
<<<<<<< HEAD
    public IntervalIterator intervals(boolean collectIntervals) throws IOException {
      throw new UnsupportedOperationException();
    }

=======
    public long cost() {
      return childScorer.cost();
    }
>>>>>>> 3cd009fa
  }

  @Override
  public void extractTerms(Set<Term> terms) {
    childQuery.extractTerms(terms);
  }

  @Override
  public Query rewrite(IndexReader reader) throws IOException {
    final Query childRewrite = childQuery.rewrite(reader);
    if (childRewrite != childQuery) {
      Query rewritten = new ToParentBlockJoinQuery(childQuery,
                                childRewrite,
                                parentsFilter,
                                scoreMode);
      rewritten.setBoost(getBoost());
      return rewritten;
    } else {
      return this;
    }
  }

  @Override
  public String toString(String field) {
    return "ToParentBlockJoinQuery ("+childQuery.toString()+")";
  }

  @Override
  public boolean equals(Object _other) {
    if (_other instanceof ToParentBlockJoinQuery) {
      final ToParentBlockJoinQuery other = (ToParentBlockJoinQuery) _other;
      return origChildQuery.equals(other.origChildQuery) &&
        parentsFilter.equals(other.parentsFilter) &&
        scoreMode == other.scoreMode && 
        super.equals(other);
    } else {
      return false;
    }
  }

  @Override
  public int hashCode() {
    final int prime = 31;
    int hash = super.hashCode();
    hash = prime * hash + origChildQuery.hashCode();
    hash = prime * hash + scoreMode.hashCode();
    hash = prime * hash + parentsFilter.hashCode();
    return hash;
  }
}<|MERGE_RESOLUTION|>--- conflicted
+++ resolved
@@ -17,15 +17,9 @@
  * limitations under the License.
  */
 
-import java.io.IOException;
-import java.util.Collection;
-import java.util.Collections;
-import java.util.Locale;
-import java.util.Set;
-
 import org.apache.lucene.index.AtomicReaderContext;
 import org.apache.lucene.index.IndexReader;
-import org.apache.lucene.index.IndexWriter;       // javadocs
+import org.apache.lucene.index.IndexWriter;
 import org.apache.lucene.index.Term;
 import org.apache.lucene.search.ComplexExplanation;
 import org.apache.lucene.search.DocIdSet;
@@ -36,12 +30,17 @@
 import org.apache.lucene.search.Query;
 import org.apache.lucene.search.Scorer;
 import org.apache.lucene.search.Weight;
-import org.apache.lucene.search.Weight.PostingFeatures;
 import org.apache.lucene.search.grouping.TopGroups;
 import org.apache.lucene.search.intervals.IntervalIterator;
 import org.apache.lucene.util.ArrayUtil;
 import org.apache.lucene.util.Bits;
 import org.apache.lucene.util.FixedBitSet;
+
+import java.io.IOException;
+import java.util.Collection;
+import java.util.Collections;
+import java.util.Locale;
+import java.util.Set;
 
 /**
  * This query requires that you index
@@ -196,17 +195,10 @@
 
     @Override
     public Explanation explain(AtomicReaderContext context, int doc) throws IOException {
-<<<<<<< HEAD
-      BlockJoinScorer scorer = (BlockJoinScorer) scorer(context, true, false, PostingFeatures.DOCS_AND_FREQS, context.reader().getLiveDocs());
-      if (scorer != null) {
-        if (scorer.advance(doc) == doc) {
-          return scorer.explain(context.docBase);
-        }
-=======
-      BlockJoinScorer scorer = (BlockJoinScorer) scorer(context, true, false, context.reader().getLiveDocs());
+      BlockJoinScorer scorer = (BlockJoinScorer) scorer(context, true, false, PostingFeatures.DOCS_AND_FREQS,
+          context.reader().getLiveDocs());
       if (scorer != null && scorer.advance(doc) == doc) {
         return scorer.explain(context.docBase);
->>>>>>> 3cd009fa
       }
       return new ComplexExplanation(false, 0.0f, "Not a match");
     }
@@ -438,16 +430,13 @@
     }
 
     @Override
-<<<<<<< HEAD
     public IntervalIterator intervals(boolean collectIntervals) throws IOException {
       throw new UnsupportedOperationException();
     }
 
-=======
     public long cost() {
       return childScorer.cost();
     }
->>>>>>> 3cd009fa
   }
 
   @Override
