--- conflicted
+++ resolved
@@ -159,17 +159,9 @@
     // NOTE: acceptDocs applies (and is checked) only in the
     // parent document space
     @Override
-<<<<<<< HEAD
-    public Scorer scorer(AtomicReaderContext readerContext, boolean scoreDocsInOrder,
-        boolean topScorer, PostingFeatures flags, Bits acceptDocs) throws IOException {
-
-      // Pass scoreDocsInOrder true, topScorer false to our sub:
-      final Scorer childScorer = childWeight.scorer(readerContext, true, false, flags, null);
-=======
-    public Scorer scorer(AtomicReaderContext readerContext, Bits acceptDocs) throws IOException {
->>>>>>> e5815242
-
-      final Scorer childScorer = childWeight.scorer(readerContext, readerContext.reader().getLiveDocs());
+    public Scorer scorer(AtomicReaderContext readerContext, PostingFeatures flags, Bits acceptDocs) throws IOException {
+
+      final Scorer childScorer = childWeight.scorer(readerContext, flags, readerContext.reader().getLiveDocs());
       if (childScorer == null) {
         // No matches
         return null;
@@ -201,12 +193,7 @@
 
     @Override
     public Explanation explain(AtomicReaderContext context, int doc) throws IOException {
-<<<<<<< HEAD
-      BlockJoinScorer scorer = (BlockJoinScorer) scorer(context, true, false, PostingFeatures.DOCS_AND_FREQS,
-          context.reader().getLiveDocs());
-=======
-      BlockJoinScorer scorer = (BlockJoinScorer) scorer(context, context.reader().getLiveDocs());
->>>>>>> e5815242
+      BlockJoinScorer scorer = (BlockJoinScorer) scorer(context, PostingFeatures.DOCS_AND_FREQS, context.reader().getLiveDocs());
       if (scorer != null && scorer.advance(doc) == doc) {
         return scorer.explain(context.docBase);
       }
