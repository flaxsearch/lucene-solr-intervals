--- conflicted
+++ resolved
@@ -411,14 +411,13 @@
     }
 
     @Override
-<<<<<<< HEAD
     public IntervalIterator intervals(boolean collectIntervals)
         throws IOException {
       return null;
-=======
+    }
+
     public long cost() {
       return cost;
->>>>>>> 3cd009fa
     }
   }
 
