--- conflicted
+++ resolved
@@ -17,16 +17,13 @@
  * limitations under the License.
  */
 
-import java.io.IOException;
-import java.util.Locale;
-import java.util.Set;
-
 import org.apache.lucene.index.AtomicReaderContext;
 import org.apache.lucene.index.DocsEnum;
 import org.apache.lucene.index.IndexReader;
 import org.apache.lucene.index.Term;
 import org.apache.lucene.index.Terms;
 import org.apache.lucene.index.TermsEnum;
+import org.apache.lucene.search.BulkScorer;
 import org.apache.lucene.search.Collector;
 import org.apache.lucene.search.ComplexExplanation;
 import org.apache.lucene.search.DocIdSetIterator;
@@ -34,13 +31,16 @@
 import org.apache.lucene.search.IndexSearcher;
 import org.apache.lucene.search.Query;
 import org.apache.lucene.search.Scorer;
-import org.apache.lucene.search.BulkScorer;
 import org.apache.lucene.search.Weight;
 import org.apache.lucene.search.intervals.IntervalIterator;
 import org.apache.lucene.util.Bits;
 import org.apache.lucene.util.BytesRef;
 import org.apache.lucene.util.BytesRefHash;
 import org.apache.lucene.util.FixedBitSet;
+
+import java.io.IOException;
+import java.util.Locale;
+import java.util.Set;
 
 class TermsIncludingScoreQuery extends Query {
 
@@ -133,11 +133,7 @@
 
       @Override
       public Explanation explain(AtomicReaderContext context, int doc) throws IOException {
-<<<<<<< HEAD
-        SVInnerScorer scorer = (SVInnerScorer) scorer(context, false, false, PostingFeatures.DOCS_AND_FREQS, context.reader().getLiveDocs());
-=======
-        SVInnerScorer scorer = (SVInnerScorer) bulkScorer(context, false, null);
->>>>>>> e5815242
+        SVInnerScorer scorer = (SVInnerScorer) bulkScorer(context, true, PostingFeatures.DOCS_AND_FREQS, null);
         if (scorer != null) {
           return scorer.explain(doc);
         }
@@ -166,12 +162,7 @@
         originalWeight.normalize(norm, topLevelBoost * TermsIncludingScoreQuery.this.getBoost());
       }
 
-<<<<<<< HEAD
-      public Scorer scorer(AtomicReaderContext context, boolean scoreDocsInOrder, boolean topScorer, PostingFeatures flagsß, Bits acceptDocs) throws IOException {
-=======
-      @Override
-      public Scorer scorer(AtomicReaderContext context, Bits acceptDocs) throws IOException {
->>>>>>> e5815242
+      public Scorer scorer(AtomicReaderContext context, PostingFeatures flags, Bits acceptDocs) throws IOException {
         Terms terms = context.reader().terms(field);
         if (terms == null) {
           return null;
@@ -189,10 +180,10 @@
       }
 
       @Override
-      public BulkScorer bulkScorer(AtomicReaderContext context, boolean scoreDocsInOrder, Bits acceptDocs) throws IOException {
+      public BulkScorer bulkScorer(AtomicReaderContext context, boolean scoreDocsInOrder, PostingFeatures flags, Bits acceptDocs) throws IOException {
 
         if (scoreDocsInOrder) {
-          return super.bulkScorer(context, scoreDocsInOrder, acceptDocs);
+          return super.bulkScorer(context, scoreDocsInOrder, flags, acceptDocs);
         } else {
           Terms terms = context.reader().terms(field);
           if (terms == null) {
@@ -293,23 +284,10 @@
         }
         docsEnum = null; // goto the next ord.
       } while (docId != DocIdSetIterator.NO_MORE_DOCS);
-<<<<<<< HEAD
-      return docId;
-    }
-    @Override
-    public IntervalIterator intervals(boolean collectIntervals) throws IOException {
-      throw new UnsupportedOperationException();
-    }
-
-    @Override
-    public int freq() {
-      return 1;
-    }
-=======
->>>>>>> e5815242
 
       return new ComplexExplanation(true, scores[ords[scoreUpto]], "Score based on join value " + termsEnum.term().utf8ToString());
     }
+
   }
 
   // This impl that tracks whether a docid has already been emitted. This check makes sure that docs aren't emitted
