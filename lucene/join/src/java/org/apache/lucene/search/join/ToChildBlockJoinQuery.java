--- conflicted
+++ resolved
@@ -125,17 +125,9 @@
     // NOTE: acceptDocs applies (and is checked) only in the
     // child document space
     @Override
-<<<<<<< HEAD
-    public Scorer scorer(AtomicReaderContext readerContext, boolean scoreDocsInOrder,
-        boolean topScorer, PostingFeatures flags, Bits acceptDocs) throws IOException {
-
-      // Pass scoreDocsInOrder true, topScorer false to our sub:
-      final Scorer parentScorer = parentWeight.scorer(readerContext, true, false, flags, null);
-=======
-    public Scorer scorer(AtomicReaderContext readerContext, Bits acceptDocs) throws IOException {
-
-      final Scorer parentScorer = parentWeight.scorer(readerContext, null);
->>>>>>> e5815242
+    public Scorer scorer(AtomicReaderContext readerContext, PostingFeatures flags, Bits acceptDocs) throws IOException {
+
+      final Scorer parentScorer = parentWeight.scorer(readerContext, flags, null);
 
       if (parentScorer == null) {
         // No matches
