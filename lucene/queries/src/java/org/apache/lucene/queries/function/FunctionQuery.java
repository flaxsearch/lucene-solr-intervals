package org.apache.lucene.queries.function;

/*
 * Licensed to the Apache Software Foundation (ASF) under one or more
 * contributor license agreements.  See the NOTICE file distributed with
 * this work for additional information regarding copyright ownership.
 * The ASF licenses this file to You under the Apache License, Version 2.0
 * (the "License"); you may not use this file except in compliance with
 * the License.  You may obtain a copy of the License at
 *
 *     http://www.apache.org/licenses/LICENSE-2.0
 *
 * Unless required by applicable law or agreed to in writing, software
 * distributed under the License is distributed on an "AS IS" BASIS,
 * WITHOUT WARRANTIES OR CONDITIONS OF ANY KIND, either express or implied.
 * See the License for the specific language governing permissions and
 * limitations under the License.
 */

import org.apache.lucene.index.AtomicReaderContext;
import org.apache.lucene.index.IndexReader;
import org.apache.lucene.index.Term;
import org.apache.lucene.search.*;
import org.apache.lucene.search.intervals.IntervalIterator;
import org.apache.lucene.index.MultiFields;
import org.apache.lucene.util.Bits;

import java.io.IOException;
import java.util.Set;
import java.util.Map;


/**
 * Returns a score for each document based on a ValueSource,
 * often some function of the value of a field.
 *
 * <b>Note: This API is experimental and may change in non backward-compatible ways in the future</b>
 *
 *
 */
public class FunctionQuery extends Query {
  final ValueSource func;

  /**
   * @param func defines the function to be used for scoring
   */
  public FunctionQuery(ValueSource func) {
    this.func=func;
  }

  /** @return The associated ValueSource */
  public ValueSource getValueSource() {
    return func;
  }

  @Override
  public Query rewrite(IndexReader reader) throws IOException {
    return this;
  }

  @Override
  public void extractTerms(Set<Term> terms) {}

  protected class FunctionWeight extends Weight {
    protected final IndexSearcher searcher;
    protected float queryNorm;
    protected float queryWeight;
    protected final Map context;

    public FunctionWeight(IndexSearcher searcher) throws IOException {
      this.searcher = searcher;
      this.context = ValueSource.newContext(searcher);
      func.createWeight(context, searcher);
    }

    @Override
    public Query getQuery() {
      return FunctionQuery.this;
    }

    @Override
    public float getValueForNormalization() throws IOException {
      queryWeight = getBoost();
      return queryWeight * queryWeight;
    }

    @Override
    public void normalize(float norm, float topLevelBoost) {
      this.queryNorm = norm * topLevelBoost;
      queryWeight *= this.queryNorm;
    }

    @Override
<<<<<<< HEAD
    public Scorer scorer(AtomicReaderContext context, boolean scoreDocsInOrder,
        boolean topScorer,  PostingFeatures flags, Bits acceptDocs) throws IOException {
=======
    public Scorer scorer(AtomicReaderContext context, Bits acceptDocs) throws IOException {
>>>>>>> e5815242
      return new AllScorer(context, acceptDocs, this, queryWeight);
    }

    @Override
    public Explanation explain(AtomicReaderContext context, int doc) throws IOException {
<<<<<<< HEAD
      return ((AllScorer)scorer(context, true, true, PostingFeatures.DOCS_AND_FREQS, context.reader().getLiveDocs())).explain(doc);
=======
      return ((AllScorer)scorer(context, context.reader().getLiveDocs())).explain(doc);
>>>>>>> e5815242
    }
  }

  protected class AllScorer extends Scorer {
    final IndexReader reader;
    final FunctionWeight weight;
    final int maxDoc;
    final float qWeight;
    int doc=-1;
    final FunctionValues vals;
    final Bits acceptDocs;

    public AllScorer(AtomicReaderContext context, Bits acceptDocs, FunctionWeight w, float qWeight) throws IOException {
      super(w);
      this.weight = w;
      this.qWeight = qWeight;
      this.reader = context.reader();
      this.maxDoc = reader.maxDoc();
      this.acceptDocs = acceptDocs;
      vals = func.getValues(weight.context, context);
    }

    @Override
    public int docID() {
      return doc;
    }

    // instead of matching all docs, we could also embed a query.
    // the score could either ignore the subscore, or boost it.
    // Containment:  floatline(foo:myTerm, "myFloatField", 1.0, 0.0f)
    // Boost:        foo:myTerm^floatline("myFloatField",1.0,0.0f)
    @Override
    public int nextDoc() throws IOException {
      for(;;) {
        ++doc;
        if (doc>=maxDoc) {
          return doc=NO_MORE_DOCS;
        }
        if (acceptDocs != null && !acceptDocs.get(doc)) continue;
        return doc;
      }
    }

    @Override
    public int advance(int target) throws IOException {
      // this will work even if target==NO_MORE_DOCS
      doc=target-1;
      return nextDoc();
    }

    @Override
    public float score() throws IOException {
      float score = qWeight * vals.floatVal(doc);

      // Current Lucene priority queues can't handle NaN and -Infinity, so
      // map to -Float.MAX_VALUE. This conditional handles both -infinity
      // and NaN since comparisons with NaN are always false.
      return score>Float.NEGATIVE_INFINITY ? score : -Float.MAX_VALUE;
    }

    @Override
    public long cost() {
      return maxDoc;
    }

    @Override
    public int freq() throws IOException {
      return 1;
    }

    public Explanation explain(int doc) throws IOException {
      float sc = qWeight * vals.floatVal(doc);

      Explanation result = new ComplexExplanation
        (true, sc, "FunctionQuery(" + func + "), product of:");

      result.addDetail(vals.explain(doc));
      result.addDetail(new Explanation(getBoost(), "boost"));
      result.addDetail(new Explanation(weight.queryNorm,"queryNorm"));
      return result;
    }

    @Override
    public IntervalIterator intervals(boolean collectIntervals) throws IOException {
      throw new UnsupportedOperationException("AllScorer doesn't support interval iterators.");
    }
  }


  @Override
  public Weight createWeight(IndexSearcher searcher) throws IOException {
    return new FunctionQuery.FunctionWeight(searcher);
  }


  /** Prints a user-readable version of this query. */
  @Override
  public String toString(String field)
  {
    float boost = getBoost();
    return (boost!=1.0?"(":"") + func.toString()
            + (boost==1.0 ? "" : ")^"+boost);
  }


  /** Returns true if <code>o</code> is equal to this. */
  @Override
  public boolean equals(Object o) {
    if (!FunctionQuery.class.isInstance(o)) return false;
    FunctionQuery other = (FunctionQuery)o;
    return this.getBoost() == other.getBoost()
            && this.func.equals(other.func);
  }

  /** Returns a hash code value for this object. */
  @Override
  public int hashCode() {
    return func.hashCode()*31 + Float.floatToIntBits(getBoost());
  }

}<|MERGE_RESOLUTION|>--- conflicted
+++ resolved
@@ -20,14 +20,18 @@
 import org.apache.lucene.index.AtomicReaderContext;
 import org.apache.lucene.index.IndexReader;
 import org.apache.lucene.index.Term;
-import org.apache.lucene.search.*;
+import org.apache.lucene.search.ComplexExplanation;
+import org.apache.lucene.search.Explanation;
+import org.apache.lucene.search.IndexSearcher;
+import org.apache.lucene.search.Query;
+import org.apache.lucene.search.Scorer;
+import org.apache.lucene.search.Weight;
 import org.apache.lucene.search.intervals.IntervalIterator;
-import org.apache.lucene.index.MultiFields;
 import org.apache.lucene.util.Bits;
 
 import java.io.IOException;
+import java.util.Map;
 import java.util.Set;
-import java.util.Map;
 
 
 /**
@@ -91,22 +95,13 @@
     }
 
     @Override
-<<<<<<< HEAD
-    public Scorer scorer(AtomicReaderContext context, boolean scoreDocsInOrder,
-        boolean topScorer,  PostingFeatures flags, Bits acceptDocs) throws IOException {
-=======
-    public Scorer scorer(AtomicReaderContext context, Bits acceptDocs) throws IOException {
->>>>>>> e5815242
+    public Scorer scorer(AtomicReaderContext context, PostingFeatures flags, Bits acceptDocs) throws IOException {
       return new AllScorer(context, acceptDocs, this, queryWeight);
     }
 
     @Override
     public Explanation explain(AtomicReaderContext context, int doc) throws IOException {
-<<<<<<< HEAD
-      return ((AllScorer)scorer(context, true, true, PostingFeatures.DOCS_AND_FREQS, context.reader().getLiveDocs())).explain(doc);
-=======
-      return ((AllScorer)scorer(context, context.reader().getLiveDocs())).explain(doc);
->>>>>>> e5815242
+      return ((AllScorer)scorer(context, PostingFeatures.DOCS_AND_FREQS, context.reader().getLiveDocs())).explain(doc);
     }
   }
 
