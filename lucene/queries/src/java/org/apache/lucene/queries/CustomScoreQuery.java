--- conflicted
+++ resolved
@@ -235,29 +235,14 @@
     }
 
     @Override
-<<<<<<< HEAD
-    public Scorer scorer(AtomicReaderContext context, boolean scoreDocsInOrder,
-        boolean topScorer, PostingFeatures flags, Bits acceptDocs) throws IOException {
-      // Pass true for "scoresDocsInOrder", because we
-      // require in-order scoring, even if caller does not,
-      // since we call advance on the valSrcScorers.  Pass
-      // false for "topScorer" because we will not invoke
-      // score(Collector) on these scorers:
-      Scorer subQueryScorer = subQueryWeight.scorer(context, true, false, flags, acceptDocs);
-=======
-    public Scorer scorer(AtomicReaderContext context, Bits acceptDocs) throws IOException {
-      Scorer subQueryScorer = subQueryWeight.scorer(context, acceptDocs);
->>>>>>> e5815242
+    public Scorer scorer(AtomicReaderContext context, PostingFeatures flags, Bits acceptDocs) throws IOException {
+      Scorer subQueryScorer = subQueryWeight.scorer(context, flags, acceptDocs);
       if (subQueryScorer == null) {
         return null;
       }
       Scorer[] valSrcScorers = new Scorer[valSrcWeights.length];
       for(int i = 0; i < valSrcScorers.length; i++) {
-<<<<<<< HEAD
-         valSrcScorers[i] = valSrcWeights[i].scorer(context, true, topScorer, flags, acceptDocs);
-=======
-         valSrcScorers[i] = valSrcWeights[i].scorer(context, acceptDocs);
->>>>>>> e5815242
+         valSrcScorers[i] = valSrcWeights[i].scorer(context, flags, acceptDocs);
       }
       return new CustomScorer(CustomScoreQuery.this.getCustomScoreProvider(context), this, queryWeight, subQueryScorer, valSrcScorers);
     }
