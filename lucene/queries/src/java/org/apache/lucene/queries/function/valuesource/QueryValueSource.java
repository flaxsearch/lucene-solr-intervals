/*
 * Licensed to the Apache Software Foundation (ASF) under one or more
 * contributor license agreements.  See the NOTICE file distributed with
 * this work for additional information regarding copyright ownership.
 * The ASF licenses this file to You under the Apache License, Version 2.0
 * (the "License"); you may not use this file except in compliance with
 * the License.  You may obtain a copy of the License at
 *
 *     http://www.apache.org/licenses/LICENSE-2.0
 *
 * Unless required by applicable law or agreed to in writing, software
 * distributed under the License is distributed on an "AS IS" BASIS,
 * WITHOUT WARRANTIES OR CONDITIONS OF ANY KIND, either express or implied.
 * See the License for the specific language governing permissions and
 * limitations under the License.
 */

package org.apache.lucene.queries.function.valuesource;

import java.io.IOException;
import java.util.Map;

import org.apache.lucene.index.LeafReaderContext;
import org.apache.lucene.index.ReaderUtil;
import org.apache.lucene.queries.function.FunctionValues;
import org.apache.lucene.queries.function.ValueSource;
import org.apache.lucene.queries.function.docvalues.FloatDocValues;
<<<<<<< HEAD
import org.apache.lucene.search.*;
import org.apache.lucene.search.Weight.PostingFeatures;
=======
import org.apache.lucene.search.IndexSearcher;
import org.apache.lucene.search.Query;
import org.apache.lucene.search.Scorer;
import org.apache.lucene.search.Weight;
>>>>>>> e1186e24
import org.apache.lucene.util.Bits;
import org.apache.lucene.util.mutable.MutableValue;
import org.apache.lucene.util.mutable.MutableValueFloat;

/**
 * <code>QueryValueSource</code> returns the relevance score of the query
 */
public class QueryValueSource extends ValueSource {
  final Query q;
  final float defVal;

  public QueryValueSource(Query q, float defVal) {
    this.q = q;
    this.defVal = defVal;
  }

  public Query getQuery() { return q; }
  public float getDefaultValue() { return defVal; }

  @Override
  public String description() {
    return "query(" + q + ",def=" + defVal + ")";
  }

  @Override
  public FunctionValues getValues(Map fcontext, LeafReaderContext readerContext) throws IOException {
    return new QueryDocValues(this, readerContext, fcontext);
  }

  @Override
  public int hashCode() {
    return q.hashCode() * 29;
  }

  @Override
  public boolean equals(Object o) {
    if (QueryValueSource.class != o.getClass()) return false;
    QueryValueSource other = (QueryValueSource)o;
    return this.q.equals(other.q) && this.defVal==other.defVal;
  }

  @Override
  public void createWeight(Map context, IndexSearcher searcher) throws IOException {
    Weight w = searcher.createNormalizedWeight(q, true);
    context.put(this, w);
  }
}


class QueryDocValues extends FloatDocValues {
  final LeafReaderContext readerContext;
  final Bits acceptDocs;
  final Weight weight;
  final float defVal;
  final Map fcontext;
  final Query q;

  Scorer scorer;
  int scorerDoc; // the document the scorer is on
  boolean noMatches=false;

  // the last document requested... start off with high value
  // to trigger a scorer reset on first access.
  int lastDocRequested=Integer.MAX_VALUE;
  

  public QueryDocValues(QueryValueSource vs, LeafReaderContext readerContext, Map fcontext) throws IOException {
    super(vs);

    this.readerContext = readerContext;
    this.acceptDocs = readerContext.reader().getLiveDocs();
    this.defVal = vs.defVal;
    this.q = vs.q;
    this.fcontext = fcontext;

    Weight w = fcontext==null ? null : (Weight)fcontext.get(vs);
    if (w == null) {
      IndexSearcher weightSearcher;
      if(fcontext == null) {
        weightSearcher = new IndexSearcher(ReaderUtil.getTopLevelContext(readerContext));
      } else {
        weightSearcher = (IndexSearcher)fcontext.get("searcher");
        if (weightSearcher == null) {
          weightSearcher = new IndexSearcher(ReaderUtil.getTopLevelContext(readerContext));
        }
      }
      vs.createWeight(fcontext, weightSearcher);
      w = (Weight)fcontext.get(vs);
    }
    weight = w;
  }

  @Override
  public float floatVal(int doc) {
    try {
      if (doc < lastDocRequested) {
        if (noMatches) return defVal;
        scorer = weight.scorer(readerContext, PostingFeatures.DOCS_AND_FREQS, acceptDocs);
        if (scorer==null) {
          noMatches = true;
          return defVal;
        }
        scorerDoc = -1;
      }
      lastDocRequested = doc;

      if (scorerDoc < doc) {
        scorerDoc = scorer.advance(doc);
      }

      if (scorerDoc > doc) {
        // query doesn't match this document... either because we hit the
        // end, or because the next doc is after this doc.
        return defVal;
      }

      // a match!
      return scorer.score();
    } catch (IOException e) {
      throw new RuntimeException("caught exception in QueryDocVals("+q+") doc="+doc, e);
    }
  }

  @Override
  public boolean exists(int doc) {
    try {
      if (doc < lastDocRequested) {
        if (noMatches) return false;
        scorer = weight.scorer(readerContext, PostingFeatures.DOCS_AND_FREQS, acceptDocs);
        scorerDoc = -1;
        if (scorer==null) {
          noMatches = true;
          return false;
        }
      }
      lastDocRequested = doc;

      if (scorerDoc < doc) {
        scorerDoc = scorer.advance(doc);
      }

      if (scorerDoc > doc) {
        // query doesn't match this document... either because we hit the
        // end, or because the next doc is after this doc.
        return false;
      }

      // a match!
      return true;
    } catch (IOException e) {
      throw new RuntimeException("caught exception in QueryDocVals("+q+") doc="+doc, e);
    }
  }

   @Override
  public Object objectVal(int doc) {
     try {
       return exists(doc) ? scorer.score() : null;
     } catch (IOException e) {
       throw new RuntimeException("caught exception in QueryDocVals("+q+") doc="+doc, e);
     }
   }

  @Override
  public ValueFiller getValueFiller() {
    //
    // TODO: if we want to support more than one value-filler or a value-filler in conjunction with
    // the FunctionValues, then members like "scorer" should be per ValueFiller instance.
    // Or we can say that the user should just instantiate multiple FunctionValues.
    //
    return new ValueFiller() {
      private final MutableValueFloat mval = new MutableValueFloat();

      @Override
      public MutableValue getValue() {
        return mval;
      }

      @Override
      public void fillValue(int doc) {
        try {
          if (noMatches) {
            mval.value = defVal;
            mval.exists = false;
            return;
          }
          scorer = weight.scorer(readerContext, PostingFeatures.DOCS_AND_FREQS, acceptDocs);
          scorerDoc = -1;
          if (scorer==null) {
            noMatches = true;
            mval.value = defVal;
            mval.exists = false;
            return;
          }
          lastDocRequested = doc;

          if (scorerDoc < doc) {
            scorerDoc = scorer.advance(doc);
          }

          if (scorerDoc > doc) {
            // query doesn't match this document... either because we hit the
            // end, or because the next doc is after this doc.
            mval.value = defVal;
            mval.exists = false;
            return;
          }

          // a match!
          mval.value = scorer.score();
          mval.exists = true;
        } catch (IOException e) {
          throw new RuntimeException("caught exception in QueryDocVals("+q+") doc="+doc, e);
        }
      }
    };
  }

  @Override
  public String toString(int doc) {
    return "query(" + q + ",def=" + defVal + ")=" + floatVal(doc);
  }
}<|MERGE_RESOLUTION|>--- conflicted
+++ resolved
@@ -17,26 +17,22 @@
 
 package org.apache.lucene.queries.function.valuesource;
 
-import java.io.IOException;
-import java.util.Map;
-
 import org.apache.lucene.index.LeafReaderContext;
+import org.apache.lucene.index.PostingsEnum;
 import org.apache.lucene.index.ReaderUtil;
 import org.apache.lucene.queries.function.FunctionValues;
 import org.apache.lucene.queries.function.ValueSource;
 import org.apache.lucene.queries.function.docvalues.FloatDocValues;
-<<<<<<< HEAD
-import org.apache.lucene.search.*;
-import org.apache.lucene.search.Weight.PostingFeatures;
-=======
 import org.apache.lucene.search.IndexSearcher;
 import org.apache.lucene.search.Query;
 import org.apache.lucene.search.Scorer;
 import org.apache.lucene.search.Weight;
->>>>>>> e1186e24
 import org.apache.lucene.util.Bits;
 import org.apache.lucene.util.mutable.MutableValue;
 import org.apache.lucene.util.mutable.MutableValueFloat;
+
+import java.io.IOException;
+import java.util.Map;
 
 /**
  * <code>QueryValueSource</code> returns the relevance score of the query
@@ -77,7 +73,7 @@
 
   @Override
   public void createWeight(Map context, IndexSearcher searcher) throws IOException {
-    Weight w = searcher.createNormalizedWeight(q, true);
+    Weight w = searcher.createNormalizedWeight(q, true, PostingsEnum.FLAG_NONE);
     context.put(this, w);
   }
 }
@@ -131,7 +127,7 @@
     try {
       if (doc < lastDocRequested) {
         if (noMatches) return defVal;
-        scorer = weight.scorer(readerContext, PostingFeatures.DOCS_AND_FREQS, acceptDocs);
+        scorer = weight.scorer(readerContext, acceptDocs);
         if (scorer==null) {
           noMatches = true;
           return defVal;
@@ -162,7 +158,7 @@
     try {
       if (doc < lastDocRequested) {
         if (noMatches) return false;
-        scorer = weight.scorer(readerContext, PostingFeatures.DOCS_AND_FREQS, acceptDocs);
+        scorer = weight.scorer(readerContext, acceptDocs);
         scorerDoc = -1;
         if (scorer==null) {
           noMatches = true;
@@ -220,7 +216,7 @@
             mval.exists = false;
             return;
           }
-          scorer = weight.scorer(readerContext, PostingFeatures.DOCS_AND_FREQS, acceptDocs);
+          scorer = weight.scorer(readerContext, acceptDocs);
           scorerDoc = -1;
           if (scorer==null) {
             noMatches = true;
