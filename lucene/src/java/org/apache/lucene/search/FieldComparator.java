package org.apache.lucene.search;

/**
 * Licensed to the Apache Software Foundation (ASF) under one or more
 * contributor license agreements.  See the NOTICE file distributed with
 * this work for additional information regarding copyright ownership.
 * The ASF licenses this file to You under the Apache License, Version 2.0
 * (the "License"); you may not use this file except in compliance with
 * the License.  You may obtain a copy of the License at
 *
 *     http://www.apache.org/licenses/LICENSE-2.0
 *
 * Unless required by applicable law or agreed to in writing, software
 * distributed under the License is distributed on an "AS IS" BASIS,
 * WITHOUT WARRANTIES OR CONDITIONS OF ANY KIND, either express or implied.
 * See the License for the specific language governing permissions and
 * limitations under the License.
 */

import java.io.IOException;
import java.text.Collator;
import java.util.Locale;

import org.apache.lucene.index.IndexReader;
import org.apache.lucene.search.FieldCache.DocTermsIndex;
import org.apache.lucene.search.FieldCache.DocTerms;
import org.apache.lucene.search.cache.ByteValuesCreator;
import org.apache.lucene.search.cache.CachedArray;
import org.apache.lucene.search.cache.CachedArrayCreator;
import org.apache.lucene.search.cache.DoubleValuesCreator;
import org.apache.lucene.search.cache.FloatValuesCreator;
import org.apache.lucene.search.cache.IntValuesCreator;
import org.apache.lucene.search.cache.LongValuesCreator;
import org.apache.lucene.search.cache.ShortValuesCreator;
import org.apache.lucene.search.cache.CachedArray.ByteValues;
import org.apache.lucene.search.cache.CachedArray.DoubleValues;
import org.apache.lucene.search.cache.CachedArray.FloatValues;
import org.apache.lucene.search.cache.CachedArray.IntValues;
import org.apache.lucene.search.cache.CachedArray.LongValues;
import org.apache.lucene.search.cache.CachedArray.ShortValues;
import org.apache.lucene.util.Bits;
import org.apache.lucene.util.BytesRef;
<<<<<<< HEAD
=======
import org.apache.lucene.util.packed.Direct8;
import org.apache.lucene.util.packed.Direct16;
import org.apache.lucene.util.packed.Direct32;
>>>>>>> 2ede77ba
import org.apache.lucene.util.packed.PackedInts;

/**
 * Expert: a FieldComparator compares hits so as to determine their
 * sort order when collecting the top results with {@link
 * TopFieldCollector}.  The concrete public FieldComparator
 * classes here correspond to the SortField types.
 *
 * <p>This API is designed to achieve high performance
 * sorting, by exposing a tight interaction with {@link
 * FieldValueHitQueue} as it visits hits.  Whenever a hit is
 * competitive, it's enrolled into a virtual slot, which is
 * an int ranging from 0 to numHits-1.  The {@link
 * FieldComparator} is made aware of segment transitions
 * during searching in case any internal state it's tracking
 * needs to be recomputed during these transitions.</p>
 *
 * <p>A comparator must define these functions:</p>
 *
 * <ul>
 *
 *  <li> {@link #compare} Compare a hit at 'slot a'
 *       with hit 'slot b'.
 *
 *  <li> {@link #setBottom} This method is called by
 *       {@link FieldValueHitQueue} to notify the
 *       FieldComparator of the current weakest ("bottom")
 *       slot.  Note that this slot may not hold the weakest
 *       value according to your comparator, in cases where
 *       your comparator is not the primary one (ie, is only
 *       used to break ties from the comparators before it).
 *
 *  <li> {@link #compareBottom} Compare a new hit (docID)
 *       against the "weakest" (bottom) entry in the queue.
 *
 *  <li> {@link #copy} Installs a new hit into the
 *       priority queue.  The {@link FieldValueHitQueue}
 *       calls this method when a new hit is competitive.
 *
 *  <li> {@link #setNextReader} Invoked
 *       when the search is switching to the next segment.
 *       You may need to update internal state of the
 *       comparator, for example retrieving new values from
 *       the {@link FieldCache}.
 *
 *  <li> {@link #value} Return the sort value stored in
 *       the specified slot.  This is only called at the end
 *       of the search, in order to populate {@link
 *       FieldDoc#fields} when returning the top results.
 * </ul>
 *
 * @lucene.experimental
 */
public abstract class FieldComparator {

  /**
   * Compare hit at slot1 with hit at slot2.
   * 
   * @param slot1 first slot to compare
   * @param slot2 second slot to compare
   * @return any N < 0 if slot2's value is sorted after
   * slot1, any N > 0 if the slot2's value is sorted before
   * slot1 and 0 if they are equal
   */
  public abstract int compare(int slot1, int slot2);

  /**
   * Set the bottom slot, ie the "weakest" (sorted last)
   * entry in the queue.  When {@link #compareBottom} is
   * called, you should compare against this slot.  This
   * will always be called before {@link #compareBottom}.
   * 
   * @param slot the currently weakest (sorted last) slot in the queue
   */
  public abstract void setBottom(final int slot);

  /**
   * Compare the bottom of the queue with doc.  This will
   * only invoked after setBottom has been called.  This
   * should return the same result as {@link
   * #compare(int,int)}} as if bottom were slot1 and the new
   * document were slot 2.
   *    
   * <p>For a search that hits many results, this method
   * will be the hotspot (invoked by far the most
   * frequently).</p>
   * 
   * @param doc that was hit
   * @return any N < 0 if the doc's value is sorted after
   * the bottom entry (not competitive), any N > 0 if the
   * doc's value is sorted before the bottom entry and 0 if
   * they are equal.
   */
  public abstract int compareBottom(int doc) throws IOException;

  /**
   * This method is called when a new hit is competitive.
   * You should copy any state associated with this document
   * that will be required for future comparisons, into the
   * specified slot.
   * 
   * @param slot which slot to copy the hit to
   * @param doc docID relative to current reader
   */
  public abstract void copy(int slot, int doc) throws IOException;

  /**
   * Set a new Reader. All subsequent docIDs are relative to
   * the current reader (you must add docBase if you need to
   * map it to a top-level docID).
   * 
   * @param reader current reader
   * @param docBase docBase of this reader 
   * @return the comparator to use for this segment; most
   *   comparators can just return "this" to reuse the same
   *   comparator across segments
   * @throws IOException
   * @throws IOException
   */
  public abstract FieldComparator setNextReader(IndexReader reader, int docBase) throws IOException;

  /** Sets the Scorer to use in case a document's score is
   *  needed.
   * 
   * @param scorer Scorer instance that you should use to
   * obtain the current hit's score, if necessary. */
  public void setScorer(Scorer scorer) {
    // Empty implementation since most comparators don't need the score. This
    // can be overridden by those that need it.
  }
  
  /**
   * Return the actual value in the slot.
   *
   * @param slot the value
   * @return value in this slot upgraded to Comparable
   */
  public abstract Comparable<?> value(int slot);

    

  public static abstract class NumericComparator<T extends CachedArray> extends FieldComparator {
    protected final CachedArrayCreator<T> creator;
    protected T cached;
    protected final boolean checkMissing;
    protected Bits valid;
    
    public NumericComparator( CachedArrayCreator<T> c, boolean checkMissing ) {
      this.creator = c;
      this.checkMissing = checkMissing;
    }

    protected FieldComparator setup(T cached) {
      this.cached = cached;
      if (checkMissing)
        valid = cached.valid;
      return this;
    }
  }

  /** Parses field's values as byte (using {@link
   *  FieldCache#getBytes} and sorts by ascending value */
  public static final class ByteComparator extends NumericComparator<ByteValues> {
    private byte[] docValues;
    private final byte[] values;
    private final byte missingValue;
    private byte bottom;

    ByteComparator(int numHits, ByteValuesCreator creator, Byte missingValue ) {
      super( creator, missingValue!=null );
      values = new byte[numHits];
      this.missingValue = checkMissing
         ? missingValue.byteValue() : 0;
    }

    @Override
    public int compare(int slot1, int slot2) {
      return values[slot1] - values[slot2];
    }

    @Override
    public int compareBottom(int doc) {
      byte v2 = docValues[doc];
      if (valid != null && v2==0 && !valid.get(doc))
        v2 = missingValue;

      return bottom - v2;
    }

    @Override
    public void copy(int slot, int doc) {
      byte v2 = docValues[doc];
      if (valid != null && v2==0 && !valid.get(doc))
        v2 = missingValue;

      values[slot] = v2;
    }

    @Override
    public FieldComparator setNextReader(IndexReader reader, int docBase) throws IOException {
      setup(FieldCache.DEFAULT.getBytes(reader, creator.field, creator));
      docValues = cached.values;
      return this;
    }
    
    @Override
    public void setBottom(final int bottom) {
      this.bottom = values[bottom];
    }

    @Override
    public Comparable<?> value(int slot) {
      return Byte.valueOf(values[slot]);
    }
  }

  
  /** Parses field's values as double (using {@link
   *  FieldCache#getDoubles} and sorts by ascending value */
  public static final class DoubleComparator extends NumericComparator<DoubleValues> {
    private double[] docValues;
    private final double[] values;
    private final double missingValue;
    private double bottom;


    DoubleComparator(int numHits, DoubleValuesCreator creator, Double missingValue ) {
      super( creator, missingValue != null );
      values = new double[numHits];
      this.missingValue = checkMissing
        ? missingValue.doubleValue() : 0;
    }

    @Override
    public int compare(int slot1, int slot2) {
      final double v1 = values[slot1];
      final double v2 = values[slot2];
      if (v1 > v2) {
        return 1;
      } else if (v1 < v2) {
        return -1;
      } else {
        return 0;
      }
    }

    @Override
    public int compareBottom(int doc) {
      double v2 = docValues[doc];
      if (valid != null && v2==0 && !valid.get(doc))
        v2 = missingValue;

      if (bottom > v2) {
        return 1;
      } else if (bottom < v2) {
        return -1;
      } else {
        return 0;
      }
    }

    @Override
    public void copy(int slot, int doc) {
      double v2 = docValues[doc];
      if (valid != null && v2==0 && !valid.get(doc))
        v2 = missingValue;

      values[slot] = v2;
    }

    @Override
    public FieldComparator setNextReader(IndexReader reader, int docBase) throws IOException {
      setup(FieldCache.DEFAULT.getDoubles(reader, creator.field, creator));
      docValues = cached.values;
      return this;
    }
    
    @Override
    public void setBottom(final int bottom) {
      this.bottom = values[bottom];
    }

    @Override
    public Comparable<?> value(int slot) {
      return Double.valueOf(values[slot]);
    }
  }

  /** Parses field's values as float (using {@link
   *  FieldCache#getFloats} and sorts by ascending value */
  public static final class FloatComparator extends NumericComparator<FloatValues> {
    private float[] docValues;
    private final float[] values;
    private final float missingValue;
    private float bottom;

    FloatComparator(int numHits, FloatValuesCreator creator, Float missingValue ) {
      super( creator, missingValue != null );
      values = new float[numHits];
      this.missingValue = checkMissing
        ? missingValue.floatValue() : 0;
    }
    
    @Override
    public int compare(int slot1, int slot2) {
      // TODO: are there sneaky non-branch ways to compute
      // sign of float?
      final float v1 = values[slot1];
      final float v2 = values[slot2];
      if (v1 > v2) {
        return 1;
      } else if (v1 < v2) {
        return -1;
      } else {
        return 0;
      }
    }

    @Override
    public int compareBottom(int doc) {
      // TODO: are there sneaky non-branch ways to compute sign of float?
      float v2 = docValues[doc];
      if (valid != null && v2==0 && !valid.get(doc))
        v2 = missingValue;

      
      if (bottom > v2) {
        return 1;
      } else if (bottom < v2) {
        return -1;
      } else {
        return 0;
      }
    }

    @Override
    public void copy(int slot, int doc) {
      float v2 = docValues[doc];
      if (valid != null && v2==0 && !valid.get(doc))
        v2 = missingValue;

      values[slot] = v2;
    }

    @Override
    public FieldComparator setNextReader(IndexReader reader, int docBase) throws IOException {
      setup(FieldCache.DEFAULT.getFloats(reader, creator.field, creator));
      docValues = cached.values;
      return this;
    }
    
    @Override
    public void setBottom(final int bottom) {
      this.bottom = values[bottom];
    }

    @Override
    public Comparable<?> value(int slot) {
      return Float.valueOf(values[slot]);
    }
  }

  /** Parses field's values as short (using {@link
   *  FieldCache#getShorts} and sorts by ascending value */
  public static final class ShortComparator extends NumericComparator<ShortValues> {
    private short[] docValues;
    private final short[] values;
    private short bottom;
    private final short missingValue;

    ShortComparator(int numHits, ShortValuesCreator creator, Short missingValue ) {
      super( creator, missingValue != null );
      values = new short[numHits];
      this.missingValue = checkMissing
        ? missingValue.shortValue() : 0;
    }

    @Override
    public int compare(int slot1, int slot2) {
      return values[slot1] - values[slot2];
    }

    @Override
    public int compareBottom(int doc) {
      short v2 = docValues[doc];
      if (valid != null && v2==0 && !valid.get(doc))
        v2 = missingValue;

      return bottom - v2;
    }

    @Override
    public void copy(int slot, int doc) {
      short v2 = docValues[doc];
      if (valid != null && v2==0 && !valid.get(doc))
        v2 = missingValue;

      values[slot] = v2;
    }

    @Override
    public FieldComparator setNextReader(IndexReader reader, int docBase) throws IOException {
      setup( FieldCache.DEFAULT.getShorts(reader, creator.field, creator));
      docValues = cached.values;
      return this;
    }

    @Override
    public void setBottom(final int bottom) {
      this.bottom = values[bottom];
    }

    @Override
    public Comparable<?> value(int slot) {
      return Short.valueOf(values[slot]);
    }
  }

  /** Parses field's values as int (using {@link
   *  FieldCache#getInts} and sorts by ascending value */
  public static final class IntComparator extends NumericComparator<IntValues> {
    private int[] docValues;
    private final int[] values;
    private int bottom;                           // Value of bottom of queue
    final int missingValue;
    
    IntComparator(int numHits, IntValuesCreator creator, Integer missingValue ) {
      super( creator, missingValue != null );
      values = new int[numHits];
      this.missingValue = checkMissing
        ? missingValue.intValue() : 0;
    }
        
    @Override
    public int compare(int slot1, int slot2) {
      // TODO: there are sneaky non-branch ways to compute
      // -1/+1/0 sign
      // Cannot return values[slot1] - values[slot2] because that
      // may overflow
      final int v1 = values[slot1];
      final int v2 = values[slot2];
      if (v1 > v2) {
        return 1;
      } else if (v1 < v2) {
        return -1;
      } else {
        return 0;
      }
    }

    @Override
    public int compareBottom(int doc) {
      // TODO: there are sneaky non-branch ways to compute
      // -1/+1/0 sign
      // Cannot return bottom - values[slot2] because that
      // may overflow
      int v2 = docValues[doc];
      if (valid != null && v2==0 && !valid.get(doc))
        v2 = missingValue;

      if (bottom > v2) {
        return 1;
      } else if (bottom < v2) {
        return -1;
      } else {
        return 0;
      }
    }

    @Override
    public void copy(int slot, int doc) {
      int v2 = docValues[doc];
      if (valid != null && v2==0 && !valid.get(doc))
        v2 = missingValue;

      values[slot] = v2;
    }

    @Override
    public FieldComparator setNextReader(IndexReader reader, int docBase) throws IOException {
      setup(FieldCache.DEFAULT.getInts(reader, creator.field, creator));
      docValues = cached.values;
      return this;
    }
    
    @Override
    public void setBottom(final int bottom) {
      this.bottom = values[bottom];
    }

    @Override
    public Comparable<?> value(int slot) {
      return Integer.valueOf(values[slot]);
    }
  }

  /** Parses field's values as long (using {@link
   *  FieldCache#getLongs} and sorts by ascending value */
  public static final class LongComparator extends NumericComparator<LongValues> {
    private long[] docValues;
    private final long[] values;
    private long bottom;
    private final long missingValue;

    LongComparator(int numHits, LongValuesCreator creator, Long missingValue ) {
      super( creator, missingValue != null );
      values = new long[numHits];
      this.missingValue = checkMissing
        ? missingValue.longValue() : 0;
    }
    
    @Override
    public int compare(int slot1, int slot2) {
      // TODO: there are sneaky non-branch ways to compute
      // -1/+1/0 sign
      final long v1 = values[slot1];
      final long v2 = values[slot2];
      if (v1 > v2) {
        return 1;
      } else if (v1 < v2) {
        return -1;
      } else {
        return 0;
      }
    }

    @Override
    public int compareBottom(int doc) {
      // TODO: there are sneaky non-branch ways to compute
      // -1/+1/0 sign
      long v2 = docValues[doc];
      if (valid != null && v2==0 && !valid.get(doc))
        v2 = missingValue;

      
      if (bottom > v2) {
        return 1;
      } else if (bottom < v2) {
        return -1;
      } else {
        return 0;
      }
    }

    @Override
    public void copy(int slot, int doc) {
      long v2 = docValues[doc];
      if (valid != null && v2==0 && !valid.get(doc))
        v2 = missingValue;

      values[slot] = v2;
    }

    @Override
    public FieldComparator setNextReader(IndexReader reader, int docBase) throws IOException {
      setup(FieldCache.DEFAULT.getLongs(reader, creator.field, creator));
      docValues = cached.values;
      return this;
    }
    
    @Override
    public void setBottom(final int bottom) {
      this.bottom = values[bottom];
    }

    @Override
    public Comparable<?> value(int slot) {
      return Long.valueOf(values[slot]);
    }
  }

  /** Sorts by descending relevance.  NOTE: if you are
   *  sorting only by descending relevance and then
   *  secondarily by ascending docID, performance is faster
   *  using {@link TopScoreDocCollector} directly (which {@link
   *  IndexSearcher#search} uses when no {@link Sort} is
   *  specified). */
  public static final class RelevanceComparator extends FieldComparator {
    private final float[] scores;
    private float bottom;
    private Scorer scorer;
    
    RelevanceComparator(int numHits) {
      scores = new float[numHits];
    }

    @Override
    public int compare(int slot1, int slot2) {
      final float score1 = scores[slot1];
      final float score2 = scores[slot2];
      return score1 > score2 ? -1 : (score1 < score2 ? 1 : 0);
    }

    @Override
    public int compareBottom(int doc) throws IOException {
      float score = scorer.score();
      return bottom > score ? -1 : (bottom < score ? 1 : 0);
    }

    @Override
    public void copy(int slot, int doc) throws IOException {
      scores[slot] = scorer.score();
    }

    @Override
    public FieldComparator setNextReader(IndexReader reader, int docBase) {
      return this;
    }
    
    @Override
    public void setBottom(final int bottom) {
      this.bottom = scores[bottom];
    }

    @Override
    public void setScorer(Scorer scorer) {
      // wrap with a ScoreCachingWrappingScorer so that successive calls to
      // score() will not incur score computation over and over again.
      this.scorer = new ScoreCachingWrappingScorer(scorer);
    }
    
    @Override
    public Comparable<?> value(int slot) {
      return Float.valueOf(scores[slot]);
    }
  }



  /** Sorts by ascending docID */
  public static final class DocComparator extends FieldComparator {
    private final int[] docIDs;
    private int docBase;
    private int bottom;

    DocComparator(int numHits) {
      docIDs = new int[numHits];
    }

    @Override
    public int compare(int slot1, int slot2) {
      // No overflow risk because docIDs are non-negative
      return docIDs[slot1] - docIDs[slot2];
    }

    @Override
    public int compareBottom(int doc) {
      // No overflow risk because docIDs are non-negative
      return bottom - (docBase + doc);
    }

    @Override
    public void copy(int slot, int doc) {
      docIDs[slot] = docBase + doc;
    }

    @Override
    public FieldComparator setNextReader(IndexReader reader, int docBase) {
      // TODO: can we "map" our docIDs to the current
      // reader? saves having to then subtract on every
      // compare call
      this.docBase = docBase;
      return this;
    }
    
    @Override
    public void setBottom(final int bottom) {
      this.bottom = docIDs[bottom];
    }

    @Override
    public Comparable<?> value(int slot) {
      return Integer.valueOf(docIDs[slot]);
    }
  }
  
  
  /** Sorts by a field's value using the Collator for a
   *  given Locale.
   *
   * <p><b>WARNING</b>: this is likely very slow; you'll
   * get much better performance using the
   * CollationKeyAnalyzer or ICUCollationKeyAnalyzer. */
  public static final class StringComparatorLocale extends FieldComparator {

    private final String[] values;
    private DocTerms currentDocTerms;
    private final String field;
    final Collator collator;
    private String bottom;
    private final BytesRef tempBR = new BytesRef();

    StringComparatorLocale(int numHits, String field, Locale locale) {
      values = new String[numHits];
      this.field = field;
      collator = Collator.getInstance(locale);
    }

    @Override
    public int compare(int slot1, int slot2) {
      final String val1 = values[slot1];
      final String val2 = values[slot2];
      if (val1 == null) {
        if (val2 == null) {
          return 0;
        }
        return -1;
      } else if (val2 == null) {
        return 1;
      }
      return collator.compare(val1, val2);
    }

    @Override
    public int compareBottom(int doc) {
      final String val2 = currentDocTerms.getTerm(doc, tempBR).utf8ToString();
      if (bottom == null) {
        if (val2 == null) {
          return 0;
        }
        return -1;
      } else if (val2 == null) {
        return 1;
      }
      return collator.compare(bottom, val2);
    }

    @Override
    public void copy(int slot, int doc) {
      final BytesRef br = currentDocTerms.getTerm(doc, tempBR);
      if (br == null) {
        values[slot] = null;
      } else {
        values[slot] = br.utf8ToString();
      }
    }

    @Override
    public FieldComparator setNextReader(IndexReader reader, int docBase) throws IOException {
      currentDocTerms = FieldCache.DEFAULT.getTerms(reader, field);
      return this;
    }
    
    @Override
    public void setBottom(final int bottom) {
      this.bottom = values[bottom];
    }

    @Override
    public Comparable<?> value(int slot) {
      final String s = values[slot];
      return s == null ? null : new BytesRef(values[slot]);
    }
  }

  /** Sorts by field's natural Term sort order, using
   *  ordinals.  This is functionally equivalent to {@link
   *  TermValComparator}, but it first resolves the string
   *  to their relative ordinal positions (using the index
   *  returned by {@link FieldCache#getTermsIndex}), and
   *  does most comparisons using the ordinals.  For medium
   *  to large results, this comparator will be much faster
   *  than {@link TermValComparator}.  For very small
   *  result sets it may be slower. */
  public static final class TermOrdValComparator extends FieldComparator {
<<<<<<< HEAD

    private final int[] ords;
    private final BytesRef[] values;
    private final int[] readerGen;

    private PackedInts.Reader currentDocToOrd;
    private int currentReaderGen = -1;
    private DocTermsIndex termsIndex;
    private final String field;

    private int bottomSlot = -1;
    private int bottomOrd;
    private boolean bottomSameReader;
    private BytesRef bottomValue;
    private final BytesRef tempBR = new BytesRef();
=======
    /** @lucene.internal */
    final int[] ords;
    /** @lucene.internal */
    final BytesRef[] values;
    /** @lucene.internal */
    final int[] readerGen;

    /** @lucene.internal */
    int currentReaderGen = -1;
    private DocTermsIndex termsIndex;
    private final String field;

    /** @lucene.internal */
    int bottomSlot = -1;
    /** @lucene.internal */
    int bottomOrd;
    /** @lucene.internal */
    boolean bottomSameReader;
    /** @lucene.internal */
    BytesRef bottomValue;
    /** @lucene.internal */
    final BytesRef tempBR = new BytesRef();
>>>>>>> 2ede77ba

    public TermOrdValComparator(int numHits, String field, int sortPos, boolean reversed) {
      ords = new int[numHits];
      values = new BytesRef[numHits];
      readerGen = new int[numHits];
      this.field = field;
    }

    @Override
    public int compare(int slot1, int slot2) {
      if (readerGen[slot1] == readerGen[slot2]) {
        return ords[slot1] - ords[slot2];
      }

      final BytesRef val1 = values[slot1];
      final BytesRef val2 = values[slot2];
      if (val1 == null) {
        if (val2 == null) {
          return 0;
        }
        return -1;
      } else if (val2 == null) {
        return 1;
      }
      return val1.compareTo(val2);
    }

    @Override
    public int compareBottom(int doc) {
<<<<<<< HEAD
      assert bottomSlot != -1;
      if (bottomSameReader) {
        // ord is precisely comparable, even in the equal case
        return bottomOrd - (int) currentDocToOrd.get(doc);
      } else {
        // ord is only approx comparable: if they are not
        // equal, we can use that; if they are equal, we
        // must fallback to compare by value
        final int order = (int) currentDocToOrd.get(doc);
        final int cmp = bottomOrd - order;
        if (cmp != 0) {
          return cmp;
        }

        if (bottomValue == null) {
          if (order == 0) {
            // unset
            return 0;
          }
          // bottom wins
          return -1;
        } else if (order == 0) {
          // doc wins
          return 1;
        }
        termsIndex.lookup(order, tempBR);
        return bottomValue.compareTo(tempBR);
      }
    }

    @Override
    public void copy(int slot, int doc) {
      final int ord = (int) currentDocToOrd.get(doc);
      if (ord == 0) {
        values[slot] = null;
      } else {
=======
      throw new UnsupportedOperationException();
    }

    @Override
    public void copy(int slot, int doc) {
      throw new UnsupportedOperationException();
    }

    /** Base class for specialized (per bit width of the
     * ords) per-segment comparator.  NOTE: this is messy;
     * we do this only because hotspot can't reliably inline
     * the underlying array access when looking up doc->ord
     * @lucene.internal
     */
    abstract class PerSegmentComparator extends FieldComparator {
      
      @Override
      public FieldComparator setNextReader(IndexReader reader, int docBase) throws IOException {
        return TermOrdValComparator.this.setNextReader(reader, docBase);
      }

      @Override
      public int compare(int slot1, int slot2) {
        return TermOrdValComparator.this.compare(slot1, slot2);
      }

      @Override
      public void setBottom(final int bottom) {
        TermOrdValComparator.this.setBottom(bottom);
      }

      @Override
      public Comparable<?> value(int slot) {
        return TermOrdValComparator.this.value(slot);
      }
    }

    // Used per-segment when bit width of doc->ord is 8:
    private final class ByteOrdComparator extends PerSegmentComparator {
      private final byte[] readerOrds;
      private final DocTermsIndex termsIndex;
      private final int docBase;

      public ByteOrdComparator(byte[] readerOrds, DocTermsIndex termsIndex, int docBase) {
        this.readerOrds = readerOrds;
        this.termsIndex = termsIndex;
        this.docBase = docBase;
      }

      @Override
      public int compareBottom(int doc) {
        assert bottomSlot != -1;
        if (bottomSameReader) {
          // ord is precisely comparable, even in the equal case
          return bottomOrd - (readerOrds[doc]&0xFF);
        } else {
          // ord is only approx comparable: if they are not
          // equal, we can use that; if they are equal, we
          // must fallback to compare by value
          final int order = readerOrds[doc]&0xFF;
          final int cmp = bottomOrd - order;
          if (cmp != 0) {
            return cmp;
          }

          if (bottomValue == null) {
            if (order == 0) {
              // unset
              return 0;
            }
            // bottom wins
            return -1;
          } else if (order == 0) {
            // doc wins
            return 1;
          }
          termsIndex.lookup(order, tempBR);
          return bottomValue.compareTo(tempBR);
        }
      }

      @Override
      public void copy(int slot, int doc) {
        final int ord = readerOrds[doc]&0xFF;
        ords[slot] = ord;
        if (ord == 0) {
          values[slot] = null;
        } else {
          assert ord > 0;
          if (values[slot] == null) {
            values[slot] = new BytesRef();
          }
          termsIndex.lookup(ord, values[slot]);
        }
        readerGen[slot] = currentReaderGen;
      }
    }

    // Used per-segment when bit width of doc->ord is 16:
    private final class ShortOrdComparator extends PerSegmentComparator {
      private final short[] readerOrds;
      private final DocTermsIndex termsIndex;
      private final int docBase;

      public ShortOrdComparator(short[] readerOrds, DocTermsIndex termsIndex, int docBase) {
        this.readerOrds = readerOrds;
        this.termsIndex = termsIndex;
        this.docBase = docBase;
      }

      @Override
      public int compareBottom(int doc) {
        assert bottomSlot != -1;
        if (bottomSameReader) {
          // ord is precisely comparable, even in the equal case
          return bottomOrd - (readerOrds[doc]&0xFFFF);
        } else {
          // ord is only approx comparable: if they are not
          // equal, we can use that; if they are equal, we
          // must fallback to compare by value
          final int order = readerOrds[doc]&0xFFFF;
          final int cmp = bottomOrd - order;
          if (cmp != 0) {
            return cmp;
          }

          if (bottomValue == null) {
            if (order == 0) {
              // unset
              return 0;
            }
            // bottom wins
            return -1;
          } else if (order == 0) {
            // doc wins
            return 1;
          }
          termsIndex.lookup(order, tempBR);
          return bottomValue.compareTo(tempBR);
        }
      }

      @Override
      public void copy(int slot, int doc) {
        final int ord = readerOrds[doc]&0xFFFF;
        ords[slot] = ord;
        if (ord == 0) {
          values[slot] = null;
        } else {
          assert ord > 0;
          if (values[slot] == null) {
            values[slot] = new BytesRef();
          }
          termsIndex.lookup(ord, values[slot]);
        }
        readerGen[slot] = currentReaderGen;
      }
    }

    // Used per-segment when bit width of doc->ord is 32:
    private final class IntOrdComparator extends PerSegmentComparator {
      private final int[] readerOrds;
      private final DocTermsIndex termsIndex;
      private final int docBase;

      public IntOrdComparator(int[] readerOrds, DocTermsIndex termsIndex, int docBase) {
        this.readerOrds = readerOrds;
        this.termsIndex = termsIndex;
        this.docBase = docBase;
      }

      @Override
      public int compareBottom(int doc) {
        assert bottomSlot != -1;
        if (bottomSameReader) {
          // ord is precisely comparable, even in the equal case
          return bottomOrd - readerOrds[doc];
        } else {
          // ord is only approx comparable: if they are not
          // equal, we can use that; if they are equal, we
          // must fallback to compare by value
          final int order = readerOrds[doc];
          final int cmp = bottomOrd - order;
          if (cmp != 0) {
            return cmp;
          }

          if (bottomValue == null) {
            if (order == 0) {
              // unset
              return 0;
            }
            // bottom wins
            return -1;
          } else if (order == 0) {
            // doc wins
            return 1;
          }
          termsIndex.lookup(order, tempBR);
          return bottomValue.compareTo(tempBR);
        }
      }

      @Override
      public void copy(int slot, int doc) {
        final int ord = readerOrds[doc];
>>>>>>> 2ede77ba
        ords[slot] = ord;
        if (ord == 0) {
          values[slot] = null;
        } else {
          assert ord > 0;
          if (values[slot] == null) {
            values[slot] = new BytesRef();
          }
          termsIndex.lookup(ord, values[slot]);
        }
        readerGen[slot] = currentReaderGen;
      }
    }

    // Used per-segment when bit width is not a native array
    // size (8, 16, 32):
    private final class AnyOrdComparator extends PerSegmentComparator {
      private final PackedInts.Reader readerOrds;
      private final DocTermsIndex termsIndex;
      private final int docBase;

      public AnyOrdComparator(PackedInts.Reader readerOrds, DocTermsIndex termsIndex, int docBase) {
        this.readerOrds = readerOrds;
        this.termsIndex = termsIndex;
        this.docBase = docBase;
      }

      @Override
      public int compareBottom(int doc) {
        assert bottomSlot != -1;
        if (bottomSameReader) {
          // ord is precisely comparable, even in the equal case
          return bottomOrd - (int) readerOrds.get(doc);
        } else {
          // ord is only approx comparable: if they are not
          // equal, we can use that; if they are equal, we
          // must fallback to compare by value
          final int order = (int) readerOrds.get(doc);
          final int cmp = bottomOrd - order;
          if (cmp != 0) {
            return cmp;
          }

          if (bottomValue == null) {
            if (order == 0) {
              // unset
              return 0;
            }
            // bottom wins
            return -1;
          } else if (order == 0) {
            // doc wins
            return 1;
          }
          termsIndex.lookup(order, tempBR);
          return bottomValue.compareTo(tempBR);
        }
      }

      @Override
      public void copy(int slot, int doc) {
        final int ord = (int) readerOrds.get(doc);
        ords[slot] = ord;
        if (ord == 0) {
          values[slot] = null;
        } else {
          assert ord > 0;
          if (values[slot] == null) {
            values[slot] = new BytesRef();
          }
          termsIndex.lookup(ord, values[slot]);
        }
        readerGen[slot] = currentReaderGen;
      }
    }

    @Override
    public FieldComparator setNextReader(IndexReader reader, int docBase) throws IOException {
      termsIndex = FieldCache.DEFAULT.getTermsIndex(reader, field);
<<<<<<< HEAD
      currentDocToOrd = termsIndex.getDocToOrd();
      currentReaderGen++;
      if (bottomSlot != -1) {
        setBottom(bottomSlot);
=======
      final PackedInts.Reader docToOrd = termsIndex.getDocToOrd();
      FieldComparator perSegComp;
      if (docToOrd instanceof Direct8) {
        perSegComp = new ByteOrdComparator(((Direct8) docToOrd).getArray(), termsIndex, docBase);
      } else if (docToOrd instanceof Direct16) {
        perSegComp = new ShortOrdComparator(((Direct16) docToOrd).getArray(), termsIndex, docBase);
      } else if (docToOrd instanceof Direct32) {
        perSegComp = new IntOrdComparator(((Direct32) docToOrd).getArray(), termsIndex, docBase);
      } else {
        perSegComp = new AnyOrdComparator(docToOrd, termsIndex, docBase);
      }

      currentReaderGen++;
      if (bottomSlot != -1) {
        perSegComp.setBottom(bottomSlot);
>>>>>>> 2ede77ba
      }

      return perSegComp;
    }
    
    @Override
    public void setBottom(final int bottom) {
      bottomSlot = bottom;

      bottomValue = values[bottomSlot];
<<<<<<< HEAD
      if (bottomValue == null) {
        // 0 ord is null for all segments
        assert ords[bottomSlot] == 0;
        bottomOrd = 0;
        bottomSameReader = true;
      } else {
        final int index = binarySearch(tempBR, termsIndex, bottomValue);
        if (index < 0) {
          bottomOrd = -index - 2;
          bottomSameReader = false;
        } else {
          bottomOrd = index;
          // exact value match
          bottomSameReader = true;
=======
      if (currentReaderGen == readerGen[bottomSlot]) {
        bottomOrd = ords[bottomSlot];
        bottomSameReader = true;
      } else {
        if (bottomValue == null) {
          // 0 ord is null for all segments
          assert ords[bottomSlot] == 0;
          bottomOrd = 0;
          bottomSameReader = true;
          readerGen[bottomSlot] = currentReaderGen;
        } else {
          final int index = binarySearch(tempBR, termsIndex, bottomValue);
          if (index < 0) {
            bottomOrd = -index - 2;
            bottomSameReader = false;
          } else {
            bottomOrd = index;
            // exact value match
            bottomSameReader = true;
            readerGen[bottomSlot] = currentReaderGen;            
            ords[bottomSlot] = bottomOrd;
          }
>>>>>>> 2ede77ba
        }
      }
    }

    @Override
    public Comparable<?> value(int slot) {
      return values[slot];
    }
  }

  /** Sorts by field's natural Term sort order.  All
   *  comparisons are done using BytesRef.compareTo, which is
   *  slow for medium to large result sets but possibly
   *  very fast for very small results sets. */
  public static final class TermValComparator extends FieldComparator {

    private BytesRef[] values;
    private DocTerms docTerms;
    private final String field;
    private BytesRef bottom;
    private final BytesRef tempBR = new BytesRef();

    TermValComparator(int numHits, String field) {
      values = new BytesRef[numHits];
      this.field = field;
    }

    @Override
    public int compare(int slot1, int slot2) {
      final BytesRef val1 = values[slot1];
      final BytesRef val2 = values[slot2];
      if (val1 == null) {
        if (val2 == null) {
          return 0;
        }
        return -1;
      } else if (val2 == null) {
        return 1;
      }

      return val1.compareTo(val2);
    }

    @Override
    public int compareBottom(int doc) {
      BytesRef val2 = docTerms.getTerm(doc, tempBR);
      if (bottom == null) {
        if (val2 == null) {
          return 0;
        }
        return -1;
      } else if (val2 == null) {
        return 1;
      }
      return bottom.compareTo(val2);
    }

    @Override
    public void copy(int slot, int doc) {
      if (values[slot] == null) {
        values[slot] = new BytesRef();
      }
      docTerms.getTerm(doc, values[slot]);
    }

    @Override
    public FieldComparator setNextReader(IndexReader reader, int docBase) throws IOException {
      docTerms = FieldCache.DEFAULT.getTerms(reader, field);
      return this;
    }
    
    @Override
    public void setBottom(final int bottom) {
      this.bottom = values[bottom];
    }

    @Override
    public Comparable<?> value(int slot) {
      return values[slot];
    }
  }

  final protected static int binarySearch(BytesRef br, DocTermsIndex a, BytesRef key) {
    return binarySearch(br, a, key, 1, a.numOrd()-1);
  }

  final protected static int binarySearch(BytesRef br, DocTermsIndex a, BytesRef key, int low, int high) {

    while (low <= high) {
      int mid = (low + high) >>> 1;
      BytesRef midVal = a.lookup(mid, br);
      int cmp;
      if (midVal != null) {
        cmp = midVal.compareTo(key);
      } else {
        cmp = -1;
      }

      if (cmp < 0)
        low = mid + 1;
      else if (cmp > 0)
        high = mid - 1;
      else
        return mid;
    }
    return -(low + 1);
  }
}<|MERGE_RESOLUTION|>--- conflicted
+++ resolved
@@ -40,12 +40,9 @@
 import org.apache.lucene.search.cache.CachedArray.ShortValues;
 import org.apache.lucene.util.Bits;
 import org.apache.lucene.util.BytesRef;
-<<<<<<< HEAD
-=======
 import org.apache.lucene.util.packed.Direct8;
 import org.apache.lucene.util.packed.Direct16;
 import org.apache.lucene.util.packed.Direct32;
->>>>>>> 2ede77ba
 import org.apache.lucene.util.packed.PackedInts;
 
 /**
@@ -811,23 +808,6 @@
    *  than {@link TermValComparator}.  For very small
    *  result sets it may be slower. */
   public static final class TermOrdValComparator extends FieldComparator {
-<<<<<<< HEAD
-
-    private final int[] ords;
-    private final BytesRef[] values;
-    private final int[] readerGen;
-
-    private PackedInts.Reader currentDocToOrd;
-    private int currentReaderGen = -1;
-    private DocTermsIndex termsIndex;
-    private final String field;
-
-    private int bottomSlot = -1;
-    private int bottomOrd;
-    private boolean bottomSameReader;
-    private BytesRef bottomValue;
-    private final BytesRef tempBR = new BytesRef();
-=======
     /** @lucene.internal */
     final int[] ords;
     /** @lucene.internal */
@@ -850,7 +830,6 @@
     BytesRef bottomValue;
     /** @lucene.internal */
     final BytesRef tempBR = new BytesRef();
->>>>>>> 2ede77ba
 
     public TermOrdValComparator(int numHits, String field, int sortPos, boolean reversed) {
       ords = new int[numHits];
@@ -880,44 +859,6 @@
 
     @Override
     public int compareBottom(int doc) {
-<<<<<<< HEAD
-      assert bottomSlot != -1;
-      if (bottomSameReader) {
-        // ord is precisely comparable, even in the equal case
-        return bottomOrd - (int) currentDocToOrd.get(doc);
-      } else {
-        // ord is only approx comparable: if they are not
-        // equal, we can use that; if they are equal, we
-        // must fallback to compare by value
-        final int order = (int) currentDocToOrd.get(doc);
-        final int cmp = bottomOrd - order;
-        if (cmp != 0) {
-          return cmp;
-        }
-
-        if (bottomValue == null) {
-          if (order == 0) {
-            // unset
-            return 0;
-          }
-          // bottom wins
-          return -1;
-        } else if (order == 0) {
-          // doc wins
-          return 1;
-        }
-        termsIndex.lookup(order, tempBR);
-        return bottomValue.compareTo(tempBR);
-      }
-    }
-
-    @Override
-    public void copy(int slot, int doc) {
-      final int ord = (int) currentDocToOrd.get(doc);
-      if (ord == 0) {
-        values[slot] = null;
-      } else {
-=======
       throw new UnsupportedOperationException();
     }
 
@@ -1124,7 +1065,6 @@
       @Override
       public void copy(int slot, int doc) {
         final int ord = readerOrds[doc];
->>>>>>> 2ede77ba
         ords[slot] = ord;
         if (ord == 0) {
           values[slot] = null;
@@ -1204,12 +1144,6 @@
     @Override
     public FieldComparator setNextReader(IndexReader reader, int docBase) throws IOException {
       termsIndex = FieldCache.DEFAULT.getTermsIndex(reader, field);
-<<<<<<< HEAD
-      currentDocToOrd = termsIndex.getDocToOrd();
-      currentReaderGen++;
-      if (bottomSlot != -1) {
-        setBottom(bottomSlot);
-=======
       final PackedInts.Reader docToOrd = termsIndex.getDocToOrd();
       FieldComparator perSegComp;
       if (docToOrd instanceof Direct8) {
@@ -1225,7 +1159,6 @@
       currentReaderGen++;
       if (bottomSlot != -1) {
         perSegComp.setBottom(bottomSlot);
->>>>>>> 2ede77ba
       }
 
       return perSegComp;
@@ -1236,22 +1169,6 @@
       bottomSlot = bottom;
 
       bottomValue = values[bottomSlot];
-<<<<<<< HEAD
-      if (bottomValue == null) {
-        // 0 ord is null for all segments
-        assert ords[bottomSlot] == 0;
-        bottomOrd = 0;
-        bottomSameReader = true;
-      } else {
-        final int index = binarySearch(tempBR, termsIndex, bottomValue);
-        if (index < 0) {
-          bottomOrd = -index - 2;
-          bottomSameReader = false;
-        } else {
-          bottomOrd = index;
-          // exact value match
-          bottomSameReader = true;
-=======
       if (currentReaderGen == readerGen[bottomSlot]) {
         bottomOrd = ords[bottomSlot];
         bottomSameReader = true;
@@ -1274,7 +1191,6 @@
             readerGen[bottomSlot] = currentReaderGen;            
             ords[bottomSlot] = bottomOrd;
           }
->>>>>>> 2ede77ba
         }
       }
     }
