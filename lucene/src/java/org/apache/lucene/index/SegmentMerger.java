--- conflicted
+++ resolved
@@ -567,14 +567,11 @@
   int[] getDelCounts() {
     return mergeState.delCounts;
   }
-<<<<<<< HEAD
-=======
-  
+
   public boolean getAnyNonBulkMerges() {
     assert matchedCount <= readers.size();
     return matchedCount != readers.size();
   }
->>>>>>> 65e50b8a
 
   private void mergeNorms() throws IOException {
     IndexOutput output = null;
