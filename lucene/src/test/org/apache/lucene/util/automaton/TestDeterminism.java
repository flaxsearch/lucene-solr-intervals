package org.apache.lucene.util.automaton;

/**
 * Licensed to the Apache Software Foundation (ASF) under one or more
 * contributor license agreements.  See the NOTICE file distributed with
 * this work for additional information regarding copyright ownership.
 * The ASF licenses this file to You under the Apache License, Version 2.0
 * (the "License"); you may not use this file except in compliance with
 * the License.  You may obtain a copy of the License at
 *
 *     http://www.apache.org/licenses/LICENSE-2.0
 *
 * Unless required by applicable law or agreed to in writing, software
 * distributed under the License is distributed on an "AS IS" BASIS,
 * WITHOUT WARRANTIES OR CONDITIONS OF ANY KIND, either express or implied.
 * See the License for the specific language governing permissions and
 * limitations under the License.
 */

import org.apache.lucene.util.LuceneTestCase;

/**
 * Not completely thorough, but tries to test determinism correctness
 * somewhat randomly.
 */
public class TestDeterminism extends LuceneTestCase {
  
  /** test a bunch of random regular expressions */
  public void testRegexps() throws Exception {
      int num = 500 * RANDOM_MULTIPLIER;
      for (int i = 0; i < num; i++)
<<<<<<< HEAD
        assertAutomaton(AutomatonTestUtil.randomRegexp(random).toAutomaton());
=======
        assertAutomaton(new RegExp(AutomatonTestUtil.randomRegexp(random), RegExp.NONE).toAutomaton());
  }
  
  /** test against a simple, unoptimized det */
  public void testAgainstSimple() throws Exception {
    int num = 2000 * RANDOM_MULTIPLIER;
    for (int i = 0; i < num; i++) {
      Automaton a = AutomatonTestUtil.randomAutomaton(random);
      Automaton b = a.clone();
      AutomatonTestUtil.determinizeSimple(a);
      b.deterministic = false; // force det
      b.determinize();
      // TODO: more verifications possible?
      assertTrue(BasicOperations.sameLanguage(a, b));
    }
>>>>>>> 2ede77ba
  }
  
  private static void assertAutomaton(Automaton a) {
    Automaton clone = a.clone();
    // complement(complement(a)) = a
    Automaton equivalent = BasicOperations.complement(BasicOperations.complement(a));
    assertTrue(BasicOperations.sameLanguage(a, equivalent));
    
    // a union a = a
    equivalent = BasicOperations.union(a, clone);
    assertTrue(BasicOperations.sameLanguage(a, equivalent));
    
    // a intersect a = a
    equivalent = BasicOperations.intersection(a, clone);
    assertTrue(BasicOperations.sameLanguage(a, equivalent));
    
    // a minus a = empty
    Automaton empty = BasicOperations.minus(a, clone);
    assertTrue(BasicOperations.isEmpty(empty));
    
    // as long as don't accept the empty string
    // then optional(a) - empty = a
    if (!BasicOperations.run(a, "")) {
      //System.out.println("test " + a);
      Automaton optional = BasicOperations.optional(a);
      //System.out.println("optional " + optional);
      equivalent = BasicOperations.minus(optional, BasicAutomata.makeEmptyString());
      //System.out.println("equiv " + equivalent);
      assertTrue(BasicOperations.sameLanguage(a, equivalent));
    }
  } 
}<|MERGE_RESOLUTION|>--- conflicted
+++ resolved
@@ -29,9 +29,6 @@
   public void testRegexps() throws Exception {
       int num = 500 * RANDOM_MULTIPLIER;
       for (int i = 0; i < num; i++)
-<<<<<<< HEAD
-        assertAutomaton(AutomatonTestUtil.randomRegexp(random).toAutomaton());
-=======
         assertAutomaton(new RegExp(AutomatonTestUtil.randomRegexp(random), RegExp.NONE).toAutomaton());
   }
   
@@ -47,7 +44,6 @@
       // TODO: more verifications possible?
       assertTrue(BasicOperations.sameLanguage(a, b));
     }
->>>>>>> 2ede77ba
   }
   
   private static void assertAutomaton(Automaton a) {
