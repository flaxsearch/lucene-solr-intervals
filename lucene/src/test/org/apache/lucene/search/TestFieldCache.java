package org.apache.lucene.search;

/**
 * Copyright 2004 The Apache Software Foundation
 *
 * Licensed under the Apache License, Version 2.0 (the "License");
 * you may not use this file except in compliance with the License.
 * You may obtain a copy of the License at
 *
 *     http://www.apache.org/licenses/LICENSE-2.0
 *
 * Unless required by applicable law or agreed to in writing, software
 * distributed under the License is distributed on an "AS IS" BASIS,
 * WITHOUT WARRANTIES OR CONDITIONS OF ANY KIND, either express or implied.
 * See the License for the specific language governing permissions and
 * limitations under the License.
 */

import org.apache.lucene.analysis.MockAnalyzer;
import org.apache.lucene.document.Document;
import org.apache.lucene.document.Field;
import org.apache.lucene.index.IndexReader;
import org.apache.lucene.index.IndexWriter;
<<<<<<< HEAD
import org.apache.lucene.index.IndexWriterConfig;
import org.apache.lucene.index.RandomIndexWriter;
import org.apache.lucene.index.TermsEnum;
import org.apache.lucene.store.RAMDirectory;
import org.apache.lucene.store.MockRAMDirectory;
=======
import org.apache.lucene.index.RandomIndexWriter;
import org.apache.lucene.index.TermsEnum;
>>>>>>> 2ede77ba
import org.apache.lucene.store.Directory;
import org.apache.lucene.util.LuceneTestCase;
import org.apache.lucene.util._TestUtil;
import org.apache.lucene.util.BytesRef;
import java.io.IOException;
import java.io.ByteArrayOutputStream;
import java.io.PrintStream;

public class TestFieldCache extends LuceneTestCase {
  protected IndexReader reader;
  private static final int NUM_DOCS = 1000 * RANDOM_MULTIPLIER;
  private String[] unicodeStrings;
  private Directory directory;

  @Override
  public void setUp() throws Exception {
    super.setUp();
<<<<<<< HEAD
    Random r = newRandom();
    RAMDirectory directory = new RAMDirectory();
    RandomIndexWriter writer= new RandomIndexWriter(r, directory);
=======
    directory = newDirectory();
    RandomIndexWriter writer= new RandomIndexWriter(random, directory);
>>>>>>> 2ede77ba
    long theLong = Long.MAX_VALUE;
    double theDouble = Double.MAX_VALUE;
    byte theByte = Byte.MAX_VALUE;
    short theShort = Short.MAX_VALUE;
    int theInt = Integer.MAX_VALUE;
    float theFloat = Float.MAX_VALUE;
    unicodeStrings = new String[NUM_DOCS];
    for (int i = 0; i < NUM_DOCS; i++){
      Document doc = new Document();
      doc.add(newField("theLong", String.valueOf(theLong--), Field.Store.NO, Field.Index.NOT_ANALYZED));
      doc.add(newField("theDouble", String.valueOf(theDouble--), Field.Store.NO, Field.Index.NOT_ANALYZED));
      doc.add(newField("theByte", String.valueOf(theByte--), Field.Store.NO, Field.Index.NOT_ANALYZED));
      doc.add(newField("theShort", String.valueOf(theShort--), Field.Store.NO, Field.Index.NOT_ANALYZED));
      doc.add(newField("theInt", String.valueOf(theInt--), Field.Store.NO, Field.Index.NOT_ANALYZED));
      doc.add(newField("theFloat", String.valueOf(theFloat--), Field.Store.NO, Field.Index.NOT_ANALYZED));

      // sometimes skip the field:
      if (random.nextInt(40) != 17) {
        String s = null;
        if (i > 0 && random.nextInt(3) == 1) {
          // reuse past string -- try to find one that's not null
          for(int iter=0;iter<10 && s==null;iter++) {
            s = unicodeStrings[random.nextInt(i)];
          }
          if (s == null) {
            s = _TestUtil.randomUnicodeString(random, 250);
          }
        } else {
          s = _TestUtil.randomUnicodeString(random, 250);
        }
        unicodeStrings[i] = s;
        doc.add(newField("theRandomUnicodeString", unicodeStrings[i], Field.Store.YES, Field.Index.NOT_ANALYZED_NO_NORMS));
      }
      writer.addDocument(doc);
    }
    reader = writer.getReader();
    writer.close();
  }

  @Override
  public void tearDown() throws Exception {
    reader.close();
    directory.close();
    super.tearDown();
  }
  
  public void testInfoStream() throws Exception {
    try {
      FieldCache cache = FieldCache.DEFAULT;
      ByteArrayOutputStream bos = new ByteArrayOutputStream(1024);
      cache.setInfoStream(new PrintStream(bos));
      cache.getDoubles(reader, "theDouble");
      cache.getFloats(reader, "theDouble");
      assertTrue(bos.toString().indexOf("WARNING") != -1);
    } finally {
      FieldCache.DEFAULT.purgeAllCaches();
    }
  }

  public void test() throws IOException {
    FieldCache cache = FieldCache.DEFAULT;
    double [] doubles = cache.getDoubles(reader, "theDouble");
    assertSame("Second request to cache return same array", doubles, cache.getDoubles(reader, "theDouble"));
    assertSame("Second request with explicit parser return same array", doubles, cache.getDoubles(reader, "theDouble", FieldCache.DEFAULT_DOUBLE_PARSER));
    assertTrue("doubles Size: " + doubles.length + " is not: " + NUM_DOCS, doubles.length == NUM_DOCS);
    for (int i = 0; i < doubles.length; i++) {
      assertTrue(doubles[i] + " does not equal: " + (Double.MAX_VALUE - i), doubles[i] == (Double.MAX_VALUE - i));

    }
    
    long [] longs = cache.getLongs(reader, "theLong");
    assertSame("Second request to cache return same array", longs, cache.getLongs(reader, "theLong"));
    assertSame("Second request with explicit parser return same array", longs, cache.getLongs(reader, "theLong", FieldCache.DEFAULT_LONG_PARSER));
    assertTrue("longs Size: " + longs.length + " is not: " + NUM_DOCS, longs.length == NUM_DOCS);
    for (int i = 0; i < longs.length; i++) {
      assertTrue(longs[i] + " does not equal: " + (Long.MAX_VALUE - i), longs[i] == (Long.MAX_VALUE - i));

    }
    
    byte [] bytes = cache.getBytes(reader, "theByte");
    assertSame("Second request to cache return same array", bytes, cache.getBytes(reader, "theByte"));
    assertSame("Second request with explicit parser return same array", bytes, cache.getBytes(reader, "theByte", FieldCache.DEFAULT_BYTE_PARSER));
    assertTrue("bytes Size: " + bytes.length + " is not: " + NUM_DOCS, bytes.length == NUM_DOCS);
    for (int i = 0; i < bytes.length; i++) {
      assertTrue(bytes[i] + " does not equal: " + (Byte.MAX_VALUE - i), bytes[i] == (byte) (Byte.MAX_VALUE - i));

    }
    
    short [] shorts = cache.getShorts(reader, "theShort");
    assertSame("Second request to cache return same array", shorts, cache.getShorts(reader, "theShort"));
    assertSame("Second request with explicit parser return same array", shorts, cache.getShorts(reader, "theShort", FieldCache.DEFAULT_SHORT_PARSER));
    assertTrue("shorts Size: " + shorts.length + " is not: " + NUM_DOCS, shorts.length == NUM_DOCS);
    for (int i = 0; i < shorts.length; i++) {
      assertTrue(shorts[i] + " does not equal: " + (Short.MAX_VALUE - i), shorts[i] == (short) (Short.MAX_VALUE - i));

    }
    
    int [] ints = cache.getInts(reader, "theInt");
    assertSame("Second request to cache return same array", ints, cache.getInts(reader, "theInt"));
    assertSame("Second request with explicit parser return same array", ints, cache.getInts(reader, "theInt", FieldCache.DEFAULT_INT_PARSER));
    assertTrue("ints Size: " + ints.length + " is not: " + NUM_DOCS, ints.length == NUM_DOCS);
    for (int i = 0; i < ints.length; i++) {
      assertTrue(ints[i] + " does not equal: " + (Integer.MAX_VALUE - i), ints[i] == (Integer.MAX_VALUE - i));

    }
    
    float [] floats = cache.getFloats(reader, "theFloat");
    assertSame("Second request to cache return same array", floats, cache.getFloats(reader, "theFloat"));
    assertSame("Second request with explicit parser return same array", floats, cache.getFloats(reader, "theFloat", FieldCache.DEFAULT_FLOAT_PARSER));
    assertTrue("floats Size: " + floats.length + " is not: " + NUM_DOCS, floats.length == NUM_DOCS);
    for (int i = 0; i < floats.length; i++) {
      assertTrue(floats[i] + " does not equal: " + (Float.MAX_VALUE - i), floats[i] == (Float.MAX_VALUE - i));

    }

    // getTermsIndex
    FieldCache.DocTermsIndex termsIndex = cache.getTermsIndex(reader, "theRandomUnicodeString");
    assertSame("Second request to cache return same array", termsIndex, cache.getTermsIndex(reader, "theRandomUnicodeString"));
    assertTrue("doubles Size: " + termsIndex.size() + " is not: " + NUM_DOCS, termsIndex.size() == NUM_DOCS);
    final BytesRef br = new BytesRef();
    for (int i = 0; i < NUM_DOCS; i++) {
      final BytesRef term = termsIndex.getTerm(i, br);
      final String s = term == null ? null : term.utf8ToString();
      assertTrue("for doc " + i + ": " + s + " does not equal: " + unicodeStrings[i], unicodeStrings[i] == null || unicodeStrings[i].equals(s));
    }

    int nTerms = termsIndex.numOrd();
    // System.out.println("nTerms="+nTerms);

    TermsEnum tenum = termsIndex.getTermsEnum();
    BytesRef val = new BytesRef();
    for (int i=1; i<nTerms; i++) {
      BytesRef val1 = tenum.next();
      BytesRef val2 = termsIndex.lookup(i,val);
      // System.out.println("i="+i);
      assertEquals(val2, val1);
    }


    // test bad field
    termsIndex = cache.getTermsIndex(reader, "bogusfield");

    // getTerms
    FieldCache.DocTerms terms = cache.getTerms(reader, "theRandomUnicodeString");
    assertSame("Second request to cache return same array", terms, cache.getTerms(reader, "theRandomUnicodeString"));
    assertTrue("doubles Size: " + terms.size() + " is not: " + NUM_DOCS, terms.size() == NUM_DOCS);
    for (int i = 0; i < NUM_DOCS; i++) {
      final BytesRef term = terms.getTerm(i, br);
      final String s = term == null ? null : term.utf8ToString();
      assertTrue("for doc " + i + ": " + s + " does not equal: " + unicodeStrings[i], unicodeStrings[i] == null || unicodeStrings[i].equals(s));
    }

    // test bad field
    terms = cache.getTerms(reader, "bogusfield");

    FieldCache.DEFAULT.purge(reader);
  }

  public void testEmptyIndex() throws Exception {
    Directory dir = newDirectory();
    IndexWriter writer= new IndexWriter(dir, newIndexWriterConfig( TEST_VERSION_CURRENT, new MockAnalyzer()).setMaxBufferedDocs(500));
    IndexReader r = IndexReader.open(writer);
    FieldCache.DocTerms terms = FieldCache.DEFAULT.getTerms(r, "foobar");
    FieldCache.DocTermsIndex termsIndex = FieldCache.DEFAULT.getTermsIndex(r, "foobar");
    r.close();
    dir.close();
  }
}<|MERGE_RESOLUTION|>--- conflicted
+++ resolved
@@ -21,16 +21,8 @@
 import org.apache.lucene.document.Field;
 import org.apache.lucene.index.IndexReader;
 import org.apache.lucene.index.IndexWriter;
-<<<<<<< HEAD
-import org.apache.lucene.index.IndexWriterConfig;
 import org.apache.lucene.index.RandomIndexWriter;
 import org.apache.lucene.index.TermsEnum;
-import org.apache.lucene.store.RAMDirectory;
-import org.apache.lucene.store.MockRAMDirectory;
-=======
-import org.apache.lucene.index.RandomIndexWriter;
-import org.apache.lucene.index.TermsEnum;
->>>>>>> 2ede77ba
 import org.apache.lucene.store.Directory;
 import org.apache.lucene.util.LuceneTestCase;
 import org.apache.lucene.util._TestUtil;
@@ -48,14 +40,8 @@
   @Override
   public void setUp() throws Exception {
     super.setUp();
-<<<<<<< HEAD
-    Random r = newRandom();
-    RAMDirectory directory = new RAMDirectory();
-    RandomIndexWriter writer= new RandomIndexWriter(r, directory);
-=======
     directory = newDirectory();
     RandomIndexWriter writer= new RandomIndexWriter(random, directory);
->>>>>>> 2ede77ba
     long theLong = Long.MAX_VALUE;
     double theDouble = Double.MAX_VALUE;
     byte theByte = Byte.MAX_VALUE;
