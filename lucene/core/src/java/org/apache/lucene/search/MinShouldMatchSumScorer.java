--- conflicted
+++ resolved
@@ -20,7 +20,6 @@
 import org.apache.lucene.search.ScorerPriorityQueue.ScorerWrapper;
 import org.apache.lucene.search.intervals.CombinedIntervalIterator;
 import org.apache.lucene.search.intervals.IntervalIterator;
-import org.apache.lucene.util.BytesRef;
 import org.apache.lucene.util.PriorityQueue;
 
 import java.io.IOException;
@@ -29,12 +28,6 @@
 import java.util.Collections;
 import java.util.List;
 
-<<<<<<< HEAD
-=======
-import org.apache.lucene.search.ScorerPriorityQueue.ScorerWrapper;
-import org.apache.lucene.util.PriorityQueue;
-
->>>>>>> f97f7825
 import static org.apache.lucene.search.ScorerPriorityQueue.leftNode;
 import static org.apache.lucene.search.ScorerPriorityQueue.parentNode;
 import static org.apache.lucene.search.ScorerPriorityQueue.rightNode;
@@ -240,34 +233,11 @@
     }
   }
 
-<<<<<<< HEAD
   @Override
   public IntervalIterator intervals(boolean collectIntervals) throws IOException {
     return new CombinedIntervalIterator(this, collectIntervals, pullIterators(collectIntervals, subScorers));
   }
 
-  @Override
-  public int nextPosition() throws IOException {
-    return -1;
-  }
-
-  @Override
-  public int startOffset() throws IOException {
-    return -1;
-  }
-
-  @Override
-  public int endOffset() throws IOException {
-    return -1;
-  }
-
-  @Override
-  public BytesRef getPayload() throws IOException {
-    return null;
-  }
-
-=======
->>>>>>> f97f7825
   /** Advance tail to the lead until there is a match. */
   private int doNext() throws IOException {
     while (freq < minShouldMatch) {
