package org.apache.lucene.search;

/*
 * Licensed to the Apache Software Foundation (ASF) under one or more
 * contributor license agreements.  See the NOTICE file distributed with
 * this work for additional information regarding copyright ownership.
 * The ASF licenses this file to You under the Apache License, Version 2.0
 * (the "License"); you may not use this file except in compliance with
 * the License.  You may obtain a copy of the License at
 *
 *     http://www.apache.org/licenses/LICENSE-2.0
 *
 * Unless required by applicable law or agreed to in writing, software
 * distributed under the License is distributed on an "AS IS" BASIS,
 * WITHOUT WARRANTIES OR CONDITIONS OF ANY KIND, either express or implied.
 * See the License for the specific language governing permissions and
 * limitations under the License.
 */
<<<<<<< HEAD
=======

import java.io.IOException;
import java.util.ArrayList;
import java.util.Arrays;
import java.util.Iterator;
import java.util.List;
import java.util.Set;

>>>>>>> 4d4c4e4c
import org.apache.lucene.index.AtomicReaderContext;
import org.apache.lucene.index.IndexReader;
import org.apache.lucene.index.Term;
import org.apache.lucene.search.BooleanClause.Occur;
import org.apache.lucene.search.similarities.Similarity;
import org.apache.lucene.util.Bits;
import org.apache.lucene.util.ToStringUtils;

import java.io.IOException;
import java.util.ArrayList;
import java.util.Iterator;
import java.util.List;
import java.util.Set;

/** A Query that matches documents matching boolean combinations of other
  * queries, e.g. {@link TermQuery}s, {@link PhraseQuery}s or other
  * BooleanQuerys.
  */
public class BooleanQuery extends Query implements Iterable<BooleanClause> {

  private static int maxClauseCount = 1024;

  /** Thrown when an attempt is made to add more than {@link
   * #getMaxClauseCount()} clauses. This typically happens if
   * a PrefixQuery, FuzzyQuery, WildcardQuery, or TermRangeQuery 
   * is expanded to many terms during search. 
   */
  public static class TooManyClauses extends RuntimeException {
    public TooManyClauses() {
      super("maxClauseCount is set to " + maxClauseCount);
    }
  }

  /** Return the maximum number of clauses permitted, 1024 by default.
   * Attempts to add more than the permitted number of clauses cause {@link
   * TooManyClauses} to be thrown.
   * @see #setMaxClauseCount(int)
   */
  public static int getMaxClauseCount() { return maxClauseCount; }

  /** 
   * Set the maximum number of clauses permitted per BooleanQuery.
   * Default value is 1024.
   */
  public static void setMaxClauseCount(int maxClauseCount) {
    if (maxClauseCount < 1) {
      throw new IllegalArgumentException("maxClauseCount must be >= 1");
    }
    BooleanQuery.maxClauseCount = maxClauseCount;
  }

  private ArrayList<BooleanClause> clauses = new ArrayList<>();
  private final boolean disableCoord;

  /** Constructs an empty boolean query. */
  public BooleanQuery() {
    disableCoord = false;
  }

  /** Constructs an empty boolean query.
   *
   * {@link Similarity#coord(int,int)} may be disabled in scoring, as
   * appropriate. For example, this score factor does not make sense for most
   * automatically generated queries, like {@link WildcardQuery} and {@link
   * FuzzyQuery}.
   *
   * @param disableCoord disables {@link Similarity#coord(int,int)} in scoring.
   */
  public BooleanQuery(boolean disableCoord) {
    this.disableCoord = disableCoord;
  }

  /** Returns true iff {@link Similarity#coord(int,int)} is disabled in
   * scoring for this query instance.
   * @see #BooleanQuery(boolean)
   */
  public boolean isCoordDisabled() { return disableCoord; }

  /**
   * Specifies a minimum number of the optional BooleanClauses
   * which must be satisfied.
   *
   * <p>
   * By default no optional clauses are necessary for a match
   * (unless there are no required clauses).  If this method is used,
   * then the specified number of clauses is required.
   * </p>
   * <p>
   * Use of this method is totally independent of specifying that
   * any specific clauses are required (or prohibited).  This number will
   * only be compared against the number of matching optional clauses.
   * </p>
   *
   * @param min the number of optional clauses that must match
   */
  public void setMinimumNumberShouldMatch(int min) {
    this.minNrShouldMatch = min;
  }
  protected int minNrShouldMatch = 0;

  /**
   * Gets the minimum number of the optional BooleanClauses
   * which must be satisfied.
   */
  public int getMinimumNumberShouldMatch() {
    return minNrShouldMatch;
  }

  /** Adds a clause to a boolean query.
   *
   * @throws TooManyClauses if the new number of clauses exceeds the maximum clause number
   * @see #getMaxClauseCount()
   */
  public void add(Query query, BooleanClause.Occur occur) {
    add(new BooleanClause(query, occur));
  }

  /** Adds a clause to a boolean query.
   * @throws TooManyClauses if the new number of clauses exceeds the maximum clause number
   * @see #getMaxClauseCount()
   */
  public void add(BooleanClause clause) {
    if (clauses.size() >= maxClauseCount) {
      throw new TooManyClauses();
    }

    clauses.add(clause);
  }

  @Override
  public String getField() {
    if (clauses().size() == 0)
      return null;
    final String field = clauses.get(0).getQuery().getField();
    if (field == null)
      return null;
    for (BooleanClause clause : clauses) {
      if (!field.equals(clause.getQuery().getField()))
        return null;
    }
    return field;
  }

  /** Returns the set of clauses in this query. */
  public BooleanClause[] getClauses() {
    return clauses.toArray(new BooleanClause[clauses.size()]);
  }

  /** Returns the list of clauses in this query. */
  public List<BooleanClause> clauses() { return clauses; }

  /** Returns an iterator on the clauses in this query. It implements the {@link Iterable} interface to
   * make it possible to do:
   * <pre class="prettyprint">for (BooleanClause clause : booleanQuery) {}</pre>
   */
  @Override
  public final Iterator<BooleanClause> iterator() { return clauses().iterator(); }

  /**
   * Expert: the Weight for BooleanQuery, used to
   * normalize, score and explain these queries.
   *
   * @lucene.experimental
   */
  protected class BooleanWeight extends Weight {
    /** The Similarity implementation. */
    protected Similarity similarity;
    protected ArrayList<Weight> weights;
    protected int maxCoord;  // num optional + num required
    private final boolean disableCoord;

    public BooleanWeight(IndexSearcher searcher, boolean disableCoord)
      throws IOException {
      this.similarity = searcher.getSimilarity();
      this.disableCoord = disableCoord;
      weights = new ArrayList<>(clauses.size());
      for (int i = 0 ; i < clauses.size(); i++) {
        BooleanClause c = clauses.get(i);
        Weight w = c.getQuery().createWeight(searcher);
        weights.add(w);
        if (!c.isProhibited()) {
          maxCoord++;
        }
      }
    }

    @Override
    public Query getQuery() { return BooleanQuery.this; }

    @Override
    public float getValueForNormalization() throws IOException {
      float sum = 0.0f;
      for (int i = 0 ; i < weights.size(); i++) {
        // call sumOfSquaredWeights for all clauses in case of side effects
        float s = weights.get(i).getValueForNormalization();         // sum sub weights
        if (!clauses.get(i).isProhibited()) {
          // only add to sum for non-prohibited clauses
          sum += s;
        }
      }

      sum *= getBoost() * getBoost();             // boost each sub-weight

      return sum ;
    }

    public float coord(int overlap, int maxOverlap) {
      // LUCENE-4300: in most cases of maxOverlap=1, BQ rewrites itself away,
      // so coord() is not applied. But when BQ cannot optimize itself away
      // for a single clause (minNrShouldMatch, prohibited clauses, etc), its
      // important not to apply coord(1,1) for consistency, it might not be 1.0F
      return maxOverlap == 1 ? 1F : similarity.coord(overlap, maxOverlap);
    }

    @Override
    public void normalize(float norm, float topLevelBoost) {
      topLevelBoost *= getBoost();                         // incorporate boost
      for (Weight w : weights) {
        // normalize all clauses, (even if prohibited in case of side affects)
        w.normalize(norm, topLevelBoost);
      }
    }

    @Override
    public Explanation explain(AtomicReaderContext context, int doc)
      throws IOException {
      final int minShouldMatch =
        BooleanQuery.this.getMinimumNumberShouldMatch();
      ComplexExplanation sumExpl = new ComplexExplanation();
      sumExpl.setDescription("sum of:");
      int coord = 0;
      float sum = 0.0f;
      boolean fail = false;
      int shouldMatchCount = 0;
      Iterator<BooleanClause> cIter = clauses.iterator();
      for (Iterator<Weight> wIter = weights.iterator(); wIter.hasNext();) {
        Weight w = wIter.next();
        BooleanClause c = cIter.next();
        if (w.scorer(context, PostingFeatures.DOCS_AND_FREQS, context.reader().getLiveDocs()) == null) {
          if (c.isRequired()) {
            fail = true;
            Explanation r = new Explanation(0.0f, "no match on required clause (" + c.getQuery().toString() + ")");
            sumExpl.addDetail(r);
          }
          continue;
        }
        Explanation e = w.explain(context, doc);
        if (e.isMatch()) {
          if (!c.isProhibited()) {
            sumExpl.addDetail(e);
            sum += e.getValue();
            coord++;
          } else {
            Explanation r =
              new Explanation(0.0f, "match on prohibited clause (" + c.getQuery().toString() + ")");
            r.addDetail(e);
            sumExpl.addDetail(r);
            fail = true;
          }
          if (c.getOccur() == Occur.SHOULD) {
            shouldMatchCount++;
          }
        } else if (c.isRequired()) {
          Explanation r = new Explanation(0.0f, "no match on required clause (" + c.getQuery().toString() + ")");
          r.addDetail(e);
          sumExpl.addDetail(r);
          fail = true;
        }
      }
      if (fail) {
        sumExpl.setMatch(Boolean.FALSE);
        sumExpl.setValue(0.0f);
        sumExpl.setDescription
          ("Failure to meet condition(s) of required/prohibited clause(s)");
        return sumExpl;
      } else if (shouldMatchCount < minShouldMatch) {
        sumExpl.setMatch(Boolean.FALSE);
        sumExpl.setValue(0.0f);
        sumExpl.setDescription("Failure to match minimum number "+
                               "of optional clauses: " + minShouldMatch);
        return sumExpl;
      }
      
      sumExpl.setMatch(0 < coord ? Boolean.TRUE : Boolean.FALSE);
      sumExpl.setValue(sum);
      
      final float coordFactor = disableCoord ? 1.0f : coord(coord, maxCoord);
      if (coordFactor == 1.0f) {
        return sumExpl;                             // eliminate wrapper
      } else {
        ComplexExplanation result = new ComplexExplanation(sumExpl.isMatch(),
                                                           sum*coordFactor,
                                                           "product of:");
        result.addDetail(sumExpl);
        result.addDetail(new Explanation(coordFactor,
                                         "coord("+coord+"/"+maxCoord+")"));
        return result;
      }
    }

    @Override
    public BulkScorer bulkScorer(AtomicReaderContext context, boolean scoreDocsInOrder,
                                 PostingFeatures flags, Bits acceptDocs) throws IOException {

      if (scoreDocsInOrder || minNrShouldMatch > 1) {
        // TODO: (LUCENE-4872) in some cases BooleanScorer may be faster for minNrShouldMatch
        // but the same is even true of pure conjunctions...
        return super.bulkScorer(context, scoreDocsInOrder, flags, acceptDocs);
      }

      List<BulkScorer> prohibited = new ArrayList<BulkScorer>();
      List<BulkScorer> optional = new ArrayList<BulkScorer>();
      Iterator<BooleanClause> cIter = clauses.iterator();
      for (Weight w  : weights) {
        BooleanClause c =  cIter.next();
        BulkScorer subScorer = w.bulkScorer(context, false, flags, acceptDocs);
        if (subScorer == null) {
          if (c.isRequired()) {
            return null;
          }
        } else if (c.isRequired()) {
          // TODO: there are some cases where BooleanScorer
          // would handle conjunctions faster than
          // BooleanScorer2...
          return super.bulkScorer(context, scoreDocsInOrder, flags, acceptDocs);
        } else if (c.isProhibited()) {
          prohibited.add(subScorer);
        } else {
          optional.add(subScorer);
        }
      }

      return new BooleanScorer(this, disableCoord, minNrShouldMatch, optional, prohibited, maxCoord);
    }

    @Override
    public Scorer scorer(AtomicReaderContext context, PostingFeatures flags, Bits acceptDocs)
        throws IOException {
      // initially the user provided value,
      // but if minNrShouldMatch == optional.size(),
      // we will optimize and move these to required, making this 0
      int minShouldMatch = minNrShouldMatch;

      List<Scorer> required = new ArrayList<>();
      List<Scorer> prohibited = new ArrayList<>();
      List<Scorer> optional = new ArrayList<>();
      Iterator<BooleanClause> cIter = clauses.iterator();
      for (Weight w  : weights) {
        BooleanClause c =  cIter.next();
        Scorer subScorer = w.scorer(context, flags, acceptDocs);
        if (subScorer == null) {
          if (c.isRequired()) {
            return null;
          }
        } else if (c.isRequired()) {
          required.add(subScorer);
        } else if (c.isProhibited()) {
          prohibited.add(subScorer);
        } else {
          optional.add(subScorer);
        }
      }
      
      // scorer simplifications:
      
      if (optional.size() == minShouldMatch) {
        // any optional clauses are in fact required
        required.addAll(optional);
        optional.clear();
        minShouldMatch = 0;
      }
      
      if (required.isEmpty() && optional.isEmpty()) {
        // no required and optional clauses.
        return null;
      } else if (optional.size() < minShouldMatch) {
        // either >1 req scorer, or there are 0 req scorers and at least 1
        // optional scorer. Therefore if there are not enough optional scorers
        // no documents will be matched by the query
        return null;
      }
<<<<<<< HEAD

      // simple conjunction
      if (optional.size() == 0 && prohibited.size() == 0) {
        float coord = disableCoord ? 1.0f : coord(required.size(), maxCoord);
        return new ConjunctionScorer(this, required.toArray(new Scorer[required.size()]), coord);
=======
      
      // three cases: conjunction, disjunction, or mix
      
      // pure conjunction
      if (optional.isEmpty()) {
        return excl(req(required, disableCoord), prohibited);
>>>>>>> 4d4c4e4c
      }
      
      // pure disjunction
      if (required.isEmpty()) {
        return excl(opt(optional, minShouldMatch, disableCoord), prohibited);
      }
      
      // conjunction-disjunction mix:
      // we create the required and optional pieces with coord disabled, and then
      // combine the two: if minNrShouldMatch > 0, then its a conjunction: because the
      // optional side must match. otherwise its required + optional, factoring the
      // number of optional terms into the coord calculation
      
      Scorer req = excl(req(required, true), prohibited);
      Scorer opt = opt(optional, minShouldMatch, true);

      // TODO: clean this up: its horrible
      if (disableCoord) {
        if (minShouldMatch > 0) {
          return new ConjunctionScorer(this, new Scorer[] { req, opt }, 1F);
        } else {
          return new ReqOptSumScorer(req, opt);          
        }
      } else if (optional.size() == 1) {
        if (minShouldMatch > 0) {
          return new ConjunctionScorer(this, new Scorer[] { req, opt }, coord(required.size()+1, maxCoord));
        } else {
          float coordReq = coord(required.size(), maxCoord);
          float coordBoth = coord(required.size() + 1, maxCoord);
          return new BooleanTopLevelScorers.ReqSingleOptScorer(req, opt, coordReq, coordBoth);
        }
      } else {
        if (minShouldMatch > 0) {
          return new BooleanTopLevelScorers.CoordinatingConjunctionScorer(this, coords(), req, required.size(), opt);
        } else {
          return new BooleanTopLevelScorers.ReqMultiOptScorer(req, opt, required.size(), coords()); 
        }
      }
    }
    
    @Override
    public boolean scoresDocsOutOfOrder() {
      if (minNrShouldMatch > 1) {
        // BS2 (in-order) will be used by scorer()
        return false;
      }
      int optionalCount = 0;
      for (BooleanClause c : clauses) {
        if (c.isRequired()) {
          // BS2 (in-order) will be used by scorer()
          return false;
        } else if (!c.isProhibited()) {
          optionalCount++;
        }
      }
      
      if (optionalCount == minNrShouldMatch) {
        return false; // BS2 (in-order) will be used, as this means conjunction
      }
      
      // scorer() will return an out-of-order scorer if requested.
      return true;
    }
    
    private Scorer req(List<Scorer> required, boolean disableCoord) {
      if (required.size() == 1) {
        Scorer req = required.get(0);
        if (!disableCoord && maxCoord > 1) {
          return new BooleanTopLevelScorers.BoostedScorer(req, coord(1, maxCoord));
        } else {
          return req;
        }
      } else {
        return new ConjunctionScorer(this, 
                                     required.toArray(new Scorer[required.size()]),
                                     disableCoord ? 1.0F : coord(required.size(), maxCoord));
      }
    }
    
    private Scorer excl(Scorer main, List<Scorer> prohibited) throws IOException {
      if (prohibited.isEmpty()) {
        return main;
      } else if (prohibited.size() == 1) {
        return new ReqExclScorer(main, prohibited.get(0));
      } else {
        float coords[] = new float[prohibited.size()+1];
        Arrays.fill(coords, 1F);
        return new ReqExclScorer(main, 
                                 new DisjunctionSumScorer(this, 
                                                          prohibited.toArray(new Scorer[prohibited.size()]), 
                                                          coords));
      }
    }
    
    private Scorer opt(List<Scorer> optional, int minShouldMatch, boolean disableCoord) throws IOException {
      if (optional.size() == 1) {
        Scorer opt = optional.get(0);
        if (!disableCoord && maxCoord > 1) {
          return new BooleanTopLevelScorers.BoostedScorer(opt, coord(1, maxCoord));
        } else {
          return opt;
        }
      } else {
        float coords[];
        if (disableCoord) {
          coords = new float[optional.size()+1];
          Arrays.fill(coords, 1F);
        } else {
          coords = coords();
        }
        if (minShouldMatch > 1) {
          return new MinShouldMatchSumScorer(this, optional, minShouldMatch, coords);
        } else {
          return new DisjunctionSumScorer(this, 
                                          optional.toArray(new Scorer[optional.size()]), 
                                          coords);
        }
      }
    }
    
    private float[] coords() {
      float[] coords = new float[maxCoord+1];
      coords[0] = 0F;
      for (int i = 1; i < coords.length; i++) {
        coords[i] = coord(i, maxCoord);
      }
      return coords;
    }
  }

  @Override
  public Weight createWeight(IndexSearcher searcher) throws IOException {
    return new BooleanWeight(searcher, disableCoord);
  }

  @Override
  public Query rewrite(IndexReader reader) throws IOException {
    if (minNrShouldMatch == 0 && clauses.size() == 1) {                    // optimize 1-clause queries
      BooleanClause c = clauses.get(0);
      if (!c.isProhibited()) {  // just return clause

        Query query = c.getQuery().rewrite(reader);    // rewrite first

        if (getBoost() != 1.0f) {                 // incorporate boost
          if (query == c.getQuery()) {                   // if rewrite was no-op
            query = query.clone();         // then clone before boost
          }
          // Since the BooleanQuery only has 1 clause, the BooleanQuery will be
          // written out. Therefore the rewritten Query's boost must incorporate both
          // the clause's boost, and the boost of the BooleanQuery itself
          query.setBoost(getBoost() * query.getBoost());
        }

        return query;
      }
    }

    BooleanQuery clone = null;                    // recursively rewrite
    for (int i = 0 ; i < clauses.size(); i++) {
      BooleanClause c = clauses.get(i);
      Query query = c.getQuery().rewrite(reader);
      if (query != c.getQuery()) {                     // clause rewrote: must clone
        if (clone == null) {
          // The BooleanQuery clone is lazily initialized so only initialize
          // it if a rewritten clause differs from the original clause (and hasn't been
          // initialized already).  If nothing differs, the clone isn't needlessly created
          clone = this.clone();
        }
        clone.clauses.set(i, new BooleanClause(query, c.getOccur()));
      }
    }
    if (clone != null) {
      return clone;                               // some clauses rewrote
    } else {
      return this;                                // no clauses rewrote
    }
  }

  // inherit javadoc
  @Override
  public void extractTerms(Set<Term> terms) {
    for (BooleanClause clause : clauses) {
      if (clause.getOccur() != Occur.MUST_NOT) {
        clause.getQuery().extractTerms(terms);
      }
    }
  }

  @Override @SuppressWarnings("unchecked")
  public BooleanQuery clone() {
    BooleanQuery clone = (BooleanQuery)super.clone();
    clone.clauses = (ArrayList<BooleanClause>) this.clauses.clone();
    return clone;
  }

  /** Prints a user-readable version of this query. */
  @Override
  public String toString(String field) {
    StringBuilder buffer = new StringBuilder();
    boolean needParens= getBoost() != 1.0 || getMinimumNumberShouldMatch() > 0;
    if (needParens) {
      buffer.append("(");
    }

    for (int i = 0 ; i < clauses.size(); i++) {
      BooleanClause c = clauses.get(i);
      if (c.isProhibited()) {
        buffer.append("-");
      } else if (c.isRequired()) {
        buffer.append("+");
      }

      Query subQuery = c.getQuery();
      if (subQuery != null) {
        if (subQuery instanceof BooleanQuery) {  // wrap sub-bools in parens
          buffer.append("(");
          buffer.append(subQuery.toString(field));
          buffer.append(")");
        } else {
          buffer.append(subQuery.toString(field));
        }
      } else {
        buffer.append("null");
      }

      if (i != clauses.size()-1) {
        buffer.append(" ");
      }
    }

    if (needParens) {
      buffer.append(")");
    }

    if (getMinimumNumberShouldMatch()>0) {
      buffer.append('~');
      buffer.append(getMinimumNumberShouldMatch());
    }

    if (getBoost() != 1.0f) {
      buffer.append(ToStringUtils.boost(getBoost()));
    }

    return buffer.toString();
  }

  /** Returns true iff <code>o</code> is equal to this. */
  @Override
  public boolean equals(Object o) {
    if (!(o instanceof BooleanQuery)) {
      return false;
    }
    BooleanQuery other = (BooleanQuery)o;
    return this.getBoost() == other.getBoost()
        && this.clauses.equals(other.clauses)
        && this.getMinimumNumberShouldMatch() == other.getMinimumNumberShouldMatch()
        && this.disableCoord == other.disableCoord;
  }

  /** Returns a hash code value for this object.*/
  @Override
  public int hashCode() {
    return Float.floatToIntBits(getBoost()) ^ clauses.hashCode()
      + getMinimumNumberShouldMatch() + (disableCoord ? 17:0);
  }
  
}<|MERGE_RESOLUTION|>--- conflicted
+++ resolved
@@ -16,17 +16,7 @@
  * See the License for the specific language governing permissions and
  * limitations under the License.
  */
-<<<<<<< HEAD
-=======
-
-import java.io.IOException;
-import java.util.ArrayList;
-import java.util.Arrays;
-import java.util.Iterator;
-import java.util.List;
-import java.util.Set;
-
->>>>>>> 4d4c4e4c
+
 import org.apache.lucene.index.AtomicReaderContext;
 import org.apache.lucene.index.IndexReader;
 import org.apache.lucene.index.Term;
@@ -37,6 +27,7 @@
 
 import java.io.IOException;
 import java.util.ArrayList;
+import java.util.Arrays;
 import java.util.Iterator;
 import java.util.List;
 import java.util.Set;
@@ -408,20 +399,12 @@
         // no documents will be matched by the query
         return null;
       }
-<<<<<<< HEAD
-
-      // simple conjunction
-      if (optional.size() == 0 && prohibited.size() == 0) {
-        float coord = disableCoord ? 1.0f : coord(required.size(), maxCoord);
-        return new ConjunctionScorer(this, required.toArray(new Scorer[required.size()]), coord);
-=======
       
       // three cases: conjunction, disjunction, or mix
       
       // pure conjunction
       if (optional.isEmpty()) {
         return excl(req(required, disableCoord), prohibited);
->>>>>>> 4d4c4e4c
       }
       
       // pure disjunction
