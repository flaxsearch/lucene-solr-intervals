package org.apache.lucene.search;

/**
 * Licensed to the Apache Software Foundation (ASF) under one or more
 * contributor license agreements.  See the NOTICE file distributed with
 * this work for additional information regarding copyright ownership.
 * The ASF licenses this file to You under the Apache License, Version 2.0
 * (the "License"); you may not use this file except in compliance with
 * the License.  You may obtain a copy of the License at
 *
 *     http://www.apache.org/licenses/LICENSE-2.0
 *
 * Unless required by applicable law or agreed to in writing, software
 * distributed under the License is distributed on an "AS IS" BASIS,
 * WITHOUT WARRANTIES OR CONDITIONS OF ANY KIND, either express or implied.
 * See the License for the specific language governing permissions and
 * limitations under the License.
 */

import org.apache.lucene.index.IndexReader;
import org.apache.lucene.index.IndexReaderContext;
import org.apache.lucene.index.LeafReader;
import org.apache.lucene.index.LeafReaderContext;
import org.apache.lucene.index.PostingsEnum;
import org.apache.lucene.index.Term;
import org.apache.lucene.index.TermContext;
import org.apache.lucene.index.TermState;
import org.apache.lucene.index.Terms;
import org.apache.lucene.index.TermsEnum;
import org.apache.lucene.search.PhraseQuery.TermDocsEnumFactory;
import org.apache.lucene.search.similarities.Similarity;
import org.apache.lucene.search.similarities.Similarity.SimScorer;
import org.apache.lucene.util.ArrayUtil;
import org.apache.lucene.util.Bits;
import org.apache.lucene.util.BytesRef;
import org.apache.lucene.util.IntroSorter;
import org.apache.lucene.util.PriorityQueue;
import org.apache.lucene.util.ToStringUtils;

import java.io.IOException;
import java.util.ArrayList;
import java.util.Arrays;
import java.util.Collections;
import java.util.HashMap;
import java.util.Iterator;
import java.util.LinkedList;
import java.util.List;
import java.util.ListIterator;
import java.util.Map;
import java.util.Set;

/**
 * MultiPhraseQuery is a generalized version of PhraseQuery, with an added
 * method {@link #add(Term[])}.
 * To use this class, to search for the phrase "Microsoft app*" first use
 * add(Term) on the term "Microsoft", then find all terms that have "app" as
 * prefix using IndexReader.terms(Term), and use MultiPhraseQuery.add(Term[]
 * terms) to add them to the query.
 *
 */
public class MultiPhraseQuery extends Query {
  private String field;
  private ArrayList<Term[]> termArrays = new ArrayList<>();
  private ArrayList<Integer> positions = new ArrayList<>();

  private int slop = 0;

  /** Sets the phrase slop for this query.
   * @see PhraseQuery#setSlop(int)
   */
  public void setSlop(int s) {
    if (s < 0) {
      throw new IllegalArgumentException("slop value cannot be negative");
    }
    slop = s; 
  }

  /** Sets the phrase slop for this query.
   * @see PhraseQuery#getSlop()
   */
  public int getSlop() { return slop; }

  /** Add a single term at the next position in the phrase.
   * @see PhraseQuery#add(Term)
   */
  public void add(Term term) { add(new Term[]{term}); }

  /** Add multiple terms at the next position in the phrase.  Any of the terms
   * may match.
   *
   * @see PhraseQuery#add(Term)
   */
  public void add(Term[] terms) {
    int position = 0;
    if (positions.size() > 0)
      position = positions.get(positions.size()-1).intValue() + 1;

    add(terms, position);
  }

  /**
   * Allows to specify the relative position of terms within the phrase.
   * 
   * @see PhraseQuery#add(Term, int)
   */
  public void add(Term[] terms, int position) {
    if (termArrays.size() == 0) {
      field = terms[0].field();
      fieldset.add(field);
    }

    for (int i = 0; i < terms.length; i++) {
      if (!terms[i].field().equals(field)) {
        throw new IllegalArgumentException(
            "All phrase terms must be in the same field (" + field + "): "
                + terms[i]);
      }
    }

    termArrays.add(terms);
    positions.add(Integer.valueOf(position));
  }

  /**
   * Returns a List of the terms in the multiphrase.
   * Do not modify the List or its contents.
   */
  public List<Term[]> getTermArrays() {
    return Collections.unmodifiableList(termArrays);
  }

  /**
   * Returns the relative positions of terms in this phrase.
   */
  public int[] getPositions() {
    int[] result = new int[positions.size()];
    for (int i = 0; i < positions.size(); i++)
      result[i] = positions.get(i).intValue();
    return result;
  }

  // inherit javadoc
  @Override
  public void extractTerms(Set<Term> terms) {
    for (final Term[] arr : termArrays) {
      for (final Term term: arr) {
        terms.add(term);
      }
    }
  }


  private class MultiPhraseWeight extends Weight {
    private final Similarity similarity;
    private final Similarity.SimWeight stats;
    private final Map<Term,TermContext> termContexts = new HashMap<>();
    private final boolean needsScores;
    private final int flags;

    public MultiPhraseWeight(IndexSearcher searcher, boolean needsScores, int flags)
      throws IOException {
      super(MultiPhraseQuery.this);
      this.needsScores = needsScores;
      this.similarity = searcher.getSimilarity();
      final IndexReaderContext context = searcher.getTopReaderContext();
      
      // compute idf
      ArrayList<TermStatistics> allTermStats = new ArrayList<>();
      for(final Term[] terms: termArrays) {
        for (Term term: terms) {
          TermContext termContext = termContexts.get(term);
          if (termContext == null) {
            termContext = TermContext.build(context, term);
            termContexts.put(term, termContext);
          }
          allTermStats.add(searcher.termStatistics(term, termContext));
        }
      }
      stats = similarity.computeWeight(getBoost(),
          searcher.collectionStatistics(field), 
          allTermStats.toArray(new TermStatistics[allTermStats.size()]));

      if (needsScores)
        flags |= PostingsEnum.FLAG_FREQS;
      this.flags = flags | PostingsEnum.FLAG_POSITIONS;
    }

    @Override
    public float getValueForNormalization() {
      return stats.getValueForNormalization();
    }

    @Override
    public void normalize(float queryNorm, float topLevelBoost) {
      stats.normalize(queryNorm, topLevelBoost);
    }

    @Override
    public Scorer scorer(LeafReaderContext context, Bits acceptDocs) throws IOException {
      assert !termArrays.isEmpty();
      final LeafReader reader = context.reader();
      final Bits liveDocs = acceptDocs;
      
      PhraseQuery.PostingsAndFreq[] postingsFreqs = new PhraseQuery.PostingsAndFreq[termArrays.size()];

      final Terms fieldTerms = reader.terms(field);
      if (fieldTerms == null) {
        return null;
      }

      // Reuse single TermsEnum below:
      final TermsEnum termsEnum = fieldTerms.iterator(null);

      for (int pos=0; pos<postingsFreqs.length; pos++) {
        Term[] terms = termArrays.get(pos);

        final PostingsEnum postingsEnum;
        int docFreq;
        if (terms.length > 1) {
          postingsEnum = new UnionPostingsEnum(liveDocs, context, terms, termContexts, termsEnum);

          // coarse -- this overcounts since a given doc can
          // have more than one term:
          docFreq = 0;
          for(int termIdx=0;termIdx<terms.length;termIdx++) {
            final Term term = terms[termIdx];
            TermState termState = termContexts.get(term).get(context.ord);
            if (termState == null) {
              // Term not in reader
              continue;
            }
            termsEnum.seekExact(term.bytes(), termState);
            docFreq += termsEnum.docFreq();
          }

          if (docFreq == 0) {
            // None of the terms are in this reader
            return null;
          }

        } else {
          final Term term = terms[0];
          TermState termState = termContexts.get(term).get(context.ord);
          if (termState == null) {
            // Term not in reader
            return null;
          }
          termsEnum.seekExact(term.bytes(), termState);
<<<<<<< HEAD
          postingsEnum = termsEnum.postings(liveDocs, null, flags);
=======
          postingsEnum = termsEnum.postings(liveDocs, null, PostingsEnum.POSITIONS);
>>>>>>> f97f7825

          if (postingsEnum == null) {
            // term does exist, but has no positions
            assert termsEnum.postings(liveDocs, null, PostingsEnum.NONE) != null: "termstate found but no term exists in reader";
            throw new IllegalStateException("field \"" + term.field() + "\" was indexed without position data; cannot run PhraseQuery (term=" + term.text() + ")");
          }

        }
        
        postingsFreqs[pos] = new PhraseQuery.PostingsAndFreq(postingsEnum, termsEnum.docFreq(), positions.get(pos), terms);
      }

      // sort by increasing docFreq order
      if (slop == 0) {
        ArrayUtil.timSort(postingsFreqs);
      }

      if (slop == 0) {
        return new ExactPhraseScorer(this, postingsFreqs, similarity.simScorer(stats, context), needsScores, field);
      } else {
        return new SloppyPhraseScorer(this, postingsFreqs, slop, similarity.simScorer(stats, context), needsScores, field);
      }
    }

    @Override
    public Explanation explain(LeafReaderContext context, int doc) throws IOException {
      Scorer scorer = scorer(context, context.reader().getLiveDocs());
      if (scorer != null) {
        int newDoc = scorer.advance(doc);
        if (newDoc == doc) {
          float freq = slop == 0 ? scorer.freq() : ((SloppyPhraseScorer)scorer).sloppyFreq();
          SimScorer docScorer = similarity.simScorer(stats, context);
          ComplexExplanation result = new ComplexExplanation();
          result.setDescription("weight("+getQuery()+" in "+doc+") [" + similarity.getClass().getSimpleName() + "], result of:");
          Explanation scoreExplanation = docScorer.explain(doc, new Explanation(freq, "phraseFreq=" + freq));
          result.addDetail(scoreExplanation);
          result.setValue(scoreExplanation.getValue());
          result.setMatch(true);          
          return result;
        }
      }
      
      return new ComplexExplanation(false, 0.0f, "no matching term");
    }
  }

  @Override
  public Query rewrite(IndexReader reader) {
    if (termArrays.isEmpty()) {
      BooleanQuery bq = new BooleanQuery();
      bq.setBoost(getBoost());
      return bq;
    } else if (termArrays.size() == 1) {                 // optimize one-term case
      Term[] terms = termArrays.get(0);
      BooleanQuery boq = new BooleanQuery(true);
      for (int i=0; i<terms.length; i++) {
        boq.add(new TermQuery(terms[i]), BooleanClause.Occur.SHOULD);
      }
      boq.setBoost(getBoost());
      return boq;
    } else {
      return this;
    }
  }

  @Override
  public Weight createWeight(IndexSearcher searcher, boolean needsScores, int flags) throws IOException {
    return new MultiPhraseWeight(searcher, needsScores, flags);
  }

  /** Prints a user-readable version of this query. */
  @Override
  public final String toString(String f) {
    StringBuilder buffer = new StringBuilder();
    if (field == null || !field.equals(f)) {
      buffer.append(field);
      buffer.append(":");
    }

    buffer.append("\"");
    int k = 0;
    Iterator<Term[]> i = termArrays.iterator();
    int lastPos = -1;
    boolean first = true;
    while (i.hasNext()) {
      Term[] terms = i.next();
      int position = positions.get(k);
      if (first) {
        first = false;
      } else {
        buffer.append(" ");
        for (int j=1; j<(position-lastPos); j++) {
          buffer.append("? ");
        }
      }
      if (terms.length > 1) {
        buffer.append("(");
        for (int j = 0; j < terms.length; j++) {
          buffer.append(terms[j].text());
          if (j < terms.length-1)
            buffer.append(" ");
        }
        buffer.append(")");
      } else {
        buffer.append(terms[0].text());
      }
      lastPos = position;
      ++k;
    }
    buffer.append("\"");

    if (slop != 0) {
      buffer.append("~");
      buffer.append(slop);
    }

    buffer.append(ToStringUtils.boost(getBoost()));

    return buffer.toString();
  }


  /** Returns true if <code>o</code> is equal to this. */
  @Override
  public boolean equals(Object o) {
    if (!(o instanceof MultiPhraseQuery)) return false;
    MultiPhraseQuery other = (MultiPhraseQuery)o;
    return this.getBoost() == other.getBoost()
      && this.slop == other.slop
      && termArraysEquals(this.termArrays, other.termArrays)
      && this.positions.equals(other.positions);
  }

  /** Returns a hash code value for this object.*/
  @Override
  public int hashCode() {
    return Float.floatToIntBits(getBoost())
      ^ slop
      ^ termArraysHashCode()
      ^ positions.hashCode()
      ^ 0x4AC65113;
  }
  
  // Breakout calculation of the termArrays hashcode
  private int termArraysHashCode() {
    int hashCode = 1;
    for (final Term[] termArray: termArrays) {
      hashCode = 31 * hashCode
          + (termArray == null ? 0 : Arrays.hashCode(termArray));
    }
    return hashCode;
  }

  // Breakout calculation of the termArrays equals
  private boolean termArraysEquals(List<Term[]> termArrays1, List<Term[]> termArrays2) {
    if (termArrays1.size() != termArrays2.size()) {
      return false;
    }
    ListIterator<Term[]> iterator1 = termArrays1.listIterator();
    ListIterator<Term[]> iterator2 = termArrays2.listIterator();
    while (iterator1.hasNext()) {
      Term[] termArray1 = iterator1.next();
      Term[] termArray2 = iterator2.next();
      if (!(termArray1 == null ? termArray2 == null : Arrays.equals(termArray1,
          termArray2))) {
        return false;
      }
    }
    return true;
  }

  private static class MultiTermDocsEnumFactory extends TermDocsEnumFactory {

    LeafReaderContext context;
    Term[] terms;
    Map<Term, TermContext> termContexts;

    MultiTermDocsEnumFactory(Bits liveDocs, LeafReaderContext context, Term[] terms,
                             Map<Term,TermContext> termContexts, TermsEnum termsEnum) throws IOException {
      super(termsEnum, liveDocs);
      this.context = context;
      this.terms = terms;
      this.termContexts = termContexts;
    }

    @Override
    public PostingsEnum docsAndPositionsEnum() throws IOException {
      return new UnionPostingsEnum(liveDocs, context, terms, termContexts, termsEnum);
    }

  }
}

/**
 * Takes the logical union of multiple DocsEnum iterators.
 */

// TODO: if ever we allow subclassing of the *PhraseScorer
class UnionPostingsEnum extends PostingsEnum {

  private static final class DocsQueue extends PriorityQueue<PostingsEnum> {
    DocsQueue(List<PostingsEnum> postingsEnums) throws IOException {
      super(postingsEnums.size());

      Iterator<PostingsEnum> i = postingsEnums.iterator();
      while (i.hasNext()) {
        PostingsEnum postings = i.next();
        if (postings.nextDoc() != DocIdSetIterator.NO_MORE_DOCS) {
          add(postings);
        }
      }
    }

    @Override
    public final boolean lessThan(PostingsEnum a, PostingsEnum b) {
      return a.docID() < b.docID();
    }
  }

  // TODO: Reimplement this as int[_arraySize * 3], storing position at i * 3,
  // startOffset at i * 3 + 1 and endOffset at i * 3 + 2.  Will need to also
  // implement a new SorterTemplate to sort the array.

  private static final class PositionQueue {
    private int _arraySize = 48;
    private int _index = 0;
    private int _lastIndex = 0;
    private int[] _array = new int[_arraySize];
    
    final void add(int pos, int start, int end) {
      if (_lastIndex * 3 == _arraySize)
        growArray();

      _array[_lastIndex * 3] = pos;
      _array[_lastIndex * 3 + 1] = start;
      _array[_lastIndex * 3 + 2] = end;
      _lastIndex += 1;
    }

    final int next() {
      return _array[_index++ * 3];
    }

    final int startOffset() {
      return _array[(_index - 1) * 3 + 1];
    }

    final int endOffset() {
      return _array[(_index - 1) * 3 + 2];
    }

    final void sort() {
      //Arrays.sort(_array, _index, _lastIndex);
      sorter.sort(_index, _lastIndex);
    }

    final void clear() {
      _index = 0;
      _lastIndex = 0;
    }

    final int size() {
      return (_lastIndex - _index);
    }

    private void growArray() {
      int[] newArray = new int[_arraySize * 2];
      System.arraycopy(_array, 0, newArray, 0, _arraySize);
      _array = newArray;
      _arraySize *= 2;
    }

    private IntroSorter sorter = new IntroSorter() {
      private int pivot;

      @Override
      protected void swap(int i, int j) {
        int ti = _array[i * 3];
        int ts = _array[i * 3 + 1];
        int te = _array[i * 3 + 2];
        _array[i * 3] = _array[j * 3];
        _array[i * 3 + 1] = _array[j * 3 + 1];
        _array[i * 3 + 2] = _array[j * 3 + 2];
        _array[j * 3] = ti;
        _array[j * 3 + 1] = ts;
        _array[j * 3 + 2] = te;
      }

      @Override
      protected int compare(int i, int j) {
        return _array[i * 3] - _array[j * 3];
      }

      @Override
      protected void setPivot(int i) {
        pivot = i;
      }

      @Override
      protected int comparePivot(int j) {
        return pivot - _array[j * 3];
      }
    };
  }

  private int _doc = -1;
  private int _freq;
  private DocsQueue _queue;
  private PositionQueue _posList;
  private long cost;

  public UnionPostingsEnum(Bits liveDocs, LeafReaderContext context, Term[] terms, Map<Term, TermContext> termContexts, TermsEnum termsEnum) throws IOException {
    List<PostingsEnum> postingsEnums = new LinkedList<>();
    for (int i = 0; i < terms.length; i++) {
      final Term term = terms[i];
      TermState termState = termContexts.get(term).get(context.ord);
      if (termState == null) {
        // Term doesn't exist in reader
        continue;
      }
      termsEnum.seekExact(term.bytes(), termState);
      PostingsEnum postings = termsEnum.postings(liveDocs, null, PostingsEnum.POSITIONS);
      if (postings == null) {
        // term does exist, but has no positions
        throw new IllegalStateException("field \"" + term.field() + "\" was indexed without position data; cannot run PhraseQuery (term=" + term.text() + ")");
      }
      cost += postings.cost();
      postingsEnums.add(postings);
    }

    _queue = new DocsQueue(postingsEnums);
    _posList = new PositionQueue();
  }

  @Override
  public final int nextDoc() throws IOException {
    if (_queue.size() == 0) {
      return _doc = NO_MORE_DOCS;
    }

    // TODO: move this init into positions(): if the search
    // doesn't need the positions for this doc then don't
    // waste CPU merging them:
    _posList.clear();
    _doc = _queue.top().docID();

    // merge sort all positions together
    PostingsEnum postings;
    do {
      postings = _queue.top();

      final int freq = postings.freq();
      for (int i = 0; i < freq; i++) {
        _posList.add(postings.nextPosition(), postings.startOffset(), postings.endOffset());
      }

      if (postings.nextDoc() != NO_MORE_DOCS) {
        _queue.updateTop();
      } else {
        _queue.pop();
      }
    } while (_queue.size() > 0 && _queue.top().docID() == _doc);

    _posList.sort();
    _freq = _posList.size();

    return _doc;
  }

  @Override
  public int nextPosition() {
    return _posList.next();
  }

  @Override
  public int startOffset() {
    return _posList.startOffset();
  }

  @Override
  public int endOffset() {
    return _posList.endOffset();
  }

  @Override
  public BytesRef getPayload() {
    return null;
  }

  @Override
  public final int advance(int target) throws IOException {
    while (_queue.top() != null && target > _queue.top().docID()) {
      PostingsEnum postings = _queue.pop();
      if (postings.advance(target) != NO_MORE_DOCS) {
        _queue.add(postings);
      }
    }
    return nextDoc();
  }

  @Override
  public final int freq() throws IOException {
    return _freq;
  }

  @Override
  public final int docID() {
    return _doc;
  }

  @Override
  public long cost() {
    return cost;
  }
}<|MERGE_RESOLUTION|>--- conflicted
+++ resolved
@@ -181,8 +181,8 @@
           allTermStats.toArray(new TermStatistics[allTermStats.size()]));
 
       if (needsScores)
-        flags |= PostingsEnum.FLAG_FREQS;
-      this.flags = flags | PostingsEnum.FLAG_POSITIONS;
+        flags |= PostingsEnum.FREQS;
+      this.flags = flags | PostingsEnum.POSITIONS;
     }
 
     @Override
@@ -246,11 +246,7 @@
             return null;
           }
           termsEnum.seekExact(term.bytes(), termState);
-<<<<<<< HEAD
           postingsEnum = termsEnum.postings(liveDocs, null, flags);
-=======
-          postingsEnum = termsEnum.postings(liveDocs, null, PostingsEnum.POSITIONS);
->>>>>>> f97f7825
 
           if (postingsEnum == null) {
             // term does exist, but has no positions
