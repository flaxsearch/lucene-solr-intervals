--- conflicted
+++ resolved
@@ -17,22 +17,13 @@
  * limitations under the License.
  */
 
-<<<<<<< HEAD
-import org.apache.lucene.index.DocsAndPositionsEnum;
-import org.apache.lucene.index.DocsEnum;
 import org.apache.lucene.index.IndexReaderContext;
 import org.apache.lucene.index.LeafReaderContext;
 import org.apache.lucene.index.TermsEnum; // javadocs
-=======
 import java.io.IOException;
 
-import org.apache.lucene.index.IndexReaderContext;
-import org.apache.lucene.index.LeafReaderContext;
->>>>>>> e1186e24
 import org.apache.lucene.search.similarities.Similarity;
 import org.apache.lucene.util.Bits;
-
-import java.io.IOException;
 
 /**
  * Expert: Calculate query weights and build query scorers.
@@ -44,14 +35,14 @@
  * {@link org.apache.lucene.index.LeafReader} dependent state should reside in the {@link Scorer}.
  * <p>
  * Since {@link Weight} creates {@link Scorer} instances for a given
- * {@link org.apache.lucene.index.LeafReaderContext} ({@link #scorer(org.apache.lucene.index.LeafReaderContext, org.apache.lucene.search.Weight.PostingFeatures, Bits)})
+ * {@link org.apache.lucene.index.LeafReaderContext} ({@link #scorer(org.apache.lucene.index.LeafReaderContext, Bits)})
  * callers must maintain the relationship between the searcher's top-level
  * {@link IndexReaderContext} and the context used to create a {@link Scorer}. 
  * <p>
  * A <code>Weight</code> is used in the following way:
  * <ol>
  * <li>A <code>Weight</code> is constructed by a top-level query, given a
- * <code>IndexSearcher</code> ({@link Query#createWeight(IndexSearcher, boolean)}).
+ * <code>IndexSearcher</code> ({@link Query#createWeight(IndexSearcher, boolean, int)}).
  * <li>The {@link #getValueForNormalization()} method is called on the
  * <code>Weight</code> to compute the query normalization factor
  * {@link Similarity#queryNorm(float)} of the query clauses contained in the
@@ -59,7 +50,7 @@
  * <li>The query normalization factor is passed to {@link #normalize(float, float)}. At
  * this point the weighting is complete.
  * <li>A <code>Scorer</code> is constructed by
- * {@link #scorer(org.apache.lucene.index.LeafReaderContext, org.apache.lucene.search.Weight.PostingFeatures, Bits)}.
+ * {@link #scorer(org.apache.lucene.index.LeafReaderContext, Bits)}.
  * </ol>
  * 
  * @since 2.9
@@ -112,7 +103,7 @@
    * @return a {@link Scorer} which scores documents in/out-of order.
    * @throws IOException if there is a low-level I/O error
    */
-  public abstract Scorer scorer(LeafReaderContext context, Weight.PostingFeatures flags, Bits acceptDocs) throws IOException;
+  public abstract Scorer scorer(LeafReaderContext context, Bits acceptDocs) throws IOException;
 
   /**
    * Optional method, to return a {@link BulkScorer} to
@@ -132,13 +123,9 @@
    * passes them to a collector.
    * @throws IOException if there is a low-level I/O error
    */
-<<<<<<< HEAD
-  public BulkScorer bulkScorer(LeafReaderContext context, boolean scoreDocsInOrder, Weight.PostingFeatures flags, Bits acceptDocs) throws IOException {
-=======
   public BulkScorer bulkScorer(LeafReaderContext context, Bits acceptDocs) throws IOException {
->>>>>>> e1186e24
 
-    Scorer scorer = scorer(context, flags, acceptDocs);
+    Scorer scorer = scorer(context, acceptDocs);
     if (scorer == null) {
       // No docs match
       return null;
@@ -209,73 +196,4 @@
     }
   }
 
-<<<<<<< HEAD
-  /**
-   * Returns true iff this implementation scores docs only out of order. This
-   * method is used in conjunction with {@link Collector}'s
-   * {@link LeafCollector#acceptsDocsOutOfOrder() acceptsDocsOutOfOrder} and
-   * {@link #bulkScorer(org.apache.lucene.index.LeafReaderContext, boolean, Bits)} to
-   * create a matching {@link Scorer} instance for a given {@link Collector}, or
-   * vice versa.
-   * <p>
-   * <b>NOTE:</b> the default implementation returns <code>false</code>, i.e.
-   * the <code>Scorer</code> scores documents in-order.
-   */
-
-  /**
-   * Feature flags used to control low-level posting list features. These flags
-   * all Collectors and scorers to specify their requirements for document
-   * collection and scoring ahead of time for best performance.
-   */
-  public static enum PostingFeatures {
-    /**Only document IDs are required for document collection and scoring*/
-    DOCS_ONLY(0, 0), 
-    /**Document IDs and Term Frequencies are required for document collection and scoring*/
-    DOCS_AND_FREQS(DocsEnum.FLAG_FREQS, 0),
-    /**Document IDs, Term Frequencies and Positions are required for document collection and scoring*/
-    POSITIONS(DocsEnum.FLAG_FREQS, 0),
-    /**Document IDs, Term Frequencies, Positions and Payloads are required for document collection and scoring*/
-    POSITIONS_AND_PAYLOADS(DocsEnum.FLAG_FREQS, DocsAndPositionsEnum.FLAG_PAYLOADS),
-    /**Document IDs, Term Frequencies, Positions and Offsets are required for document collection and scoring*/
-    OFFSETS(DocsEnum.FLAG_FREQS, DocsAndPositionsEnum.FLAG_OFFSETS),
-    /**Document IDs, Term Frequencies, Positions, Offsets and Payloads are required for document collection and scoring*/
-    OFFSETS_AND_PAYLOADS(DocsEnum.FLAG_FREQS, DocsAndPositionsEnum.FLAG_OFFSETS
-            | DocsAndPositionsEnum.FLAG_PAYLOADS);
-    
-    private final int docsAndPositionsFlags;
-    private final int docFlags;
-    
-    private PostingFeatures(int docFlags, int docsAndPositionsFlags) {
-      this.docsAndPositionsFlags = docsAndPositionsFlags;
-      this.docFlags = docFlags;
-    }
-    
-    /**
-     * Returns the flags for {@link DocsAndPositionsEnum}. This value should be
-     * passed to
-     * {@link TermsEnum#docsAndPositions(Bits, DocsAndPositionsEnum, int)}
-     * 
-     * @return {@link DocsAndPositionsEnum} flags
-     */
-    public int docsAndPositionsFlags() {
-      return docsAndPositionsFlags;
-    }
-    
-    /**
-     * Returns the flags for {@link DocsEnum}. This value should be
-     * passed to
-     * {@link TermsEnum#docs(Bits, DocsEnum, int)}
-     * 
-     * @return {@link DocsEnum} flags
-     */
-    public int docFlags() {
-      return docFlags;
-    }
-  }
-
-  public boolean scoresDocsOutOfOrder() {
-    return false;
-  }
-=======
->>>>>>> e1186e24
 }