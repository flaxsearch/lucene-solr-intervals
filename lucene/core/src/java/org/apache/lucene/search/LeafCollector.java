--- conflicted
+++ resolved
@@ -93,30 +93,4 @@
    */
   void collect(int doc) throws IOException;
 
-<<<<<<< HEAD
-  /**
-   * Return <code>true</code> if this collector does not
-   * require the matching docIDs to be delivered in int sort
-   * order (smallest to largest) to {@link #collect}.
-   *
-   * <p> Most Lucene Query implementations will visit
-   * matching docIDs in order.  However, some queries
-   * (currently limited to certain cases of {@link
-   * BooleanQuery}) can achieve faster searching if the
-   * <code>Collector</code> allows them to deliver the
-   * docIDs out of order.</p>
-   *
-   * <p> Many collectors don't mind getting docIDs out of
-   * order, so it's important to return <code>true</code>
-   * here.
-   */
-  boolean acceptsDocsOutOfOrder();
-
-  /**
-   * Returns the posting features required by this collector.
-   */
-  public Weight.PostingFeatures postingFeatures();
-
-=======
->>>>>>> e1186e24
 }