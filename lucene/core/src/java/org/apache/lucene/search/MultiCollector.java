--- conflicted
+++ resolved
@@ -17,10 +17,10 @@
  * limitations under the License.
  */
 
+import org.apache.lucene.index.LeafReaderContext;
+
 import java.io.IOException;
 import java.util.Arrays;
-
-import org.apache.lucene.index.LeafReaderContext;
 
 /**
  * A {@link Collector} which allows running a search with several
@@ -133,29 +133,6 @@
       }
     }
 
-<<<<<<< HEAD
-    @Override
-    public boolean acceptsDocsOutOfOrder() {
-      for (LeafCollector c : collectors) {
-        if (!c.acceptsDocsOutOfOrder()) {
-          return false;
-        }
-      }
-      return true;
-    }
-
-    @Override
-    public Weight.PostingFeatures postingFeatures() {
-      Weight.PostingFeatures features = Weight.PostingFeatures.DOCS_ONLY;
-      for (LeafCollector c : collectors) {
-        if (c.postingFeatures().compareTo(features) > 0)
-          features = c.postingFeatures();
-      }
-      return features;
-    }
-
-=======
->>>>>>> e1186e24
   }
 
 }