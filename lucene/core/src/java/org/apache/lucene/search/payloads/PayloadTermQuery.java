package org.apache.lucene.search.payloads;

/*
 * Licensed to the Apache Software Foundation (ASF) under one or more
 * contributor license agreements.  See the NOTICE file distributed with
 * this work for additional information regarding copyright ownership.
 * The ASF licenses this file to You under the Apache License, Version 2.0
 * (the "License"); you may not use this file except in compliance with
 * the License.  You may obtain a copy of the License at
 *
 *     http://www.apache.org/licenses/LICENSE-2.0
 *
 * Unless required by applicable law or agreed to in writing, software
 * distributed under the License is distributed on an "AS IS" BASIS,
 * WITHOUT WARRANTIES OR CONDITIONS OF ANY KIND, either express or implied.
 * See the License for the specific language governing permissions and
 * limitations under the License.
 */

import org.apache.lucene.index.AtomicReaderContext;
import org.apache.lucene.index.Term;
import org.apache.lucene.index.DocsAndPositionsEnum;
import org.apache.lucene.search.IndexSearcher;
import org.apache.lucene.search.Scorer;
import org.apache.lucene.search.Weight;
import org.apache.lucene.search.Explanation;
import org.apache.lucene.search.ComplexExplanation;
import org.apache.lucene.search.similarities.DefaultSimilarity;
import org.apache.lucene.search.similarities.Similarity;
import org.apache.lucene.search.similarities.Similarity.SimScorer;
import org.apache.lucene.search.spans.SpanQuery;
import org.apache.lucene.search.spans.TermSpans;
import org.apache.lucene.search.spans.SpanTermQuery;
import org.apache.lucene.search.spans.SpanWeight;
import org.apache.lucene.search.spans.SpanScorer;
import org.apache.lucene.util.Bits;
import org.apache.lucene.util.BytesRef;

import java.io.IOException;

/**
 * This class is very similar to
 * {@link org.apache.lucene.search.spans.SpanTermQuery} except that it factors
 * in the value of the payload located at each of the positions where the
 * {@link org.apache.lucene.index.Term} occurs.
 * <p/>
 * NOTE: In order to take advantage of this with the default scoring implementation
 * ({@link DefaultSimilarity}), you must override {@link DefaultSimilarity#scorePayload(int, int, int, BytesRef)},
 * which returns 1 by default.
 * <p/>
 * Payload scores are aggregated using a pluggable {@link PayloadFunction}.
 * @see org.apache.lucene.search.similarities.Similarity.SimScorer#computePayloadFactor(int, int, int, BytesRef)
 **/
public class PayloadTermQuery extends SpanTermQuery {
  protected PayloadFunction function;
  private boolean includeSpanScore;

  public PayloadTermQuery(Term term, PayloadFunction function) {
    this(term, function, true);
  }

  public PayloadTermQuery(Term term, PayloadFunction function,
      boolean includeSpanScore) {
    super(term);
    this.function = function;
    this.includeSpanScore = includeSpanScore;
  }

  @Override
  public Weight createWeight(IndexSearcher searcher) throws IOException {
    return new PayloadTermWeight(this, searcher);
  }

  protected class PayloadTermWeight extends SpanWeight {

    public PayloadTermWeight(PayloadTermQuery query, IndexSearcher searcher)
        throws IOException {
      super(query, searcher);
    }

    @Override
<<<<<<< HEAD
    public Scorer scorer(AtomicReaderContext context, boolean scoreDocsInOrder,
        boolean topScorer, PostingFeatures flags, Bits acceptDocs) throws IOException {
=======
    public Scorer scorer(AtomicReaderContext context, Bits acceptDocs) throws IOException {
>>>>>>> e5815242
      return new PayloadTermSpanScorer((TermSpans) query.getSpans(context, acceptDocs, termContexts),
          this, similarity.simScorer(stats, context));
    }

    protected class PayloadTermSpanScorer extends SpanScorer {
      protected BytesRef payload;
      protected float payloadScore;
      protected int payloadsSeen;
      private final TermSpans termSpans;

      public PayloadTermSpanScorer(TermSpans spans, Weight weight, Similarity.SimScorer docScorer) throws IOException {
        super(spans, weight, docScorer);
        termSpans = spans;
      }

      @Override
      protected boolean setFreqCurrentDoc() throws IOException {
        if (!more) {
          return false;
        }
        doc = spans.doc();
        freq = 0.0f;
        numMatches = 0;
        payloadScore = 0;
        payloadsSeen = 0;
        while (more && doc == spans.doc()) {
          int matchLength = spans.end() - spans.start();

          freq += docScorer.computeSlopFactor(matchLength);
          numMatches++;
          processPayload(similarity);

          more = spans.next();// this moves positions to the next match in this
                              // document
        }
        return more || (freq != 0);
      }

      protected void processPayload(Similarity similarity) throws IOException {
        if (termSpans.isPayloadAvailable()) {
          final DocsAndPositionsEnum postings = termSpans.getPostings();
          payload = postings.getPayload();
          if (payload != null) {
            payloadScore = function.currentScore(doc, term.field(),
                                                 spans.start(), spans.end(), payloadsSeen, payloadScore,
                                                 docScorer.computePayloadFactor(doc, spans.start(), spans.end(), payload));
          } else {
            payloadScore = function.currentScore(doc, term.field(),
                                                 spans.start(), spans.end(), payloadsSeen, payloadScore, 1F);
          }
          payloadsSeen++;

        } else {
          // zero out the payload?
        }
      }

      /**
       * 
       * @return {@link #getSpanScore()} * {@link #getPayloadScore()}
       * @throws IOException if there is a low-level I/O error
       */
      @Override
      public float score() throws IOException {

        return includeSpanScore ? getSpanScore() * getPayloadScore()
            : getPayloadScore();
      }

      /**
       * Returns the SpanScorer score only.
       * <p/>
       * Should not be overridden without good cause!
       * 
       * @return the score for just the Span part w/o the payload
       * @throws IOException if there is a low-level I/O error
       * 
       * @see #score()
       */
      protected float getSpanScore() throws IOException {
        return super.score();
      }

      /**
       * The score for the payload
       * 
       * @return The score, as calculated by
       *         {@link PayloadFunction#docScore(int, String, int, float)}
       */
      protected float getPayloadScore() {
        return function.docScore(doc, term.field(), payloadsSeen, payloadScore);
      }
    }
    
    @Override
    public Explanation explain(AtomicReaderContext context, int doc) throws IOException {
<<<<<<< HEAD
      PayloadTermSpanScorer scorer = (PayloadTermSpanScorer) scorer(context, true, false, PostingFeatures.POSITIONS, context.reader().getLiveDocs());
=======
      PayloadTermSpanScorer scorer = (PayloadTermSpanScorer) scorer(context, context.reader().getLiveDocs());
>>>>>>> e5815242
      if (scorer != null) {
        int newDoc = scorer.advance(doc);
        if (newDoc == doc) {
          float freq = scorer.sloppyFreq();
          SimScorer docScorer = similarity.simScorer(stats, context);
          Explanation expl = new Explanation();
          expl.setDescription("weight("+getQuery()+" in "+doc+") [" + similarity.getClass().getSimpleName() + "], result of:");
          Explanation scoreExplanation = docScorer.explain(doc, new Explanation(freq, "phraseFreq=" + freq));
          expl.addDetail(scoreExplanation);
          expl.setValue(scoreExplanation.getValue());
          // now the payloads part
          // QUESTION: Is there a way to avoid this skipTo call? We need to know
          // whether to load the payload or not
          // GSI: I suppose we could toString the payload, but I don't think that
          // would be a good idea
          String field = ((SpanQuery)getQuery()).getField();
          Explanation payloadExpl = function.explain(doc, field, scorer.payloadsSeen, scorer.payloadScore);
          payloadExpl.setValue(scorer.getPayloadScore());
          // combined
          ComplexExplanation result = new ComplexExplanation();
          if (includeSpanScore) {
            result.addDetail(expl);
            result.addDetail(payloadExpl);
            result.setValue(expl.getValue() * payloadExpl.getValue());
            result.setDescription("btq, product of:");
          } else {
            result.addDetail(payloadExpl);
            result.setValue(payloadExpl.getValue());
            result.setDescription("btq(includeSpanScore=false), result of:");
          }
          result.setMatch(true); // LUCENE-1303
          return result;
        }
      }
      
      return new ComplexExplanation(false, 0.0f, "no matching term");
    }
  }

  @Override
  public int hashCode() {
    final int prime = 31;
    int result = super.hashCode();
    result = prime * result + ((function == null) ? 0 : function.hashCode());
    result = prime * result + (includeSpanScore ? 1231 : 1237);
    return result;
  }

  @Override
  public boolean equals(Object obj) {
    if (this == obj)
      return true;
    if (!super.equals(obj))
      return false;
    if (getClass() != obj.getClass())
      return false;
    PayloadTermQuery other = (PayloadTermQuery) obj;
    if (function == null) {
      if (other.function != null)
        return false;
    } else if (!function.equals(other.function))
      return false;
    if (includeSpanScore != other.includeSpanScore)
      return false;
    return true;
  }

}<|MERGE_RESOLUTION|>--- conflicted
+++ resolved
@@ -79,12 +79,7 @@
     }
 
     @Override
-<<<<<<< HEAD
-    public Scorer scorer(AtomicReaderContext context, boolean scoreDocsInOrder,
-        boolean topScorer, PostingFeatures flags, Bits acceptDocs) throws IOException {
-=======
-    public Scorer scorer(AtomicReaderContext context, Bits acceptDocs) throws IOException {
->>>>>>> e5815242
+    public Scorer scorer(AtomicReaderContext context, PostingFeatures flags, Bits acceptDocs) throws IOException {
       return new PayloadTermSpanScorer((TermSpans) query.getSpans(context, acceptDocs, termContexts),
           this, similarity.simScorer(stats, context));
     }
@@ -181,11 +176,7 @@
     
     @Override
     public Explanation explain(AtomicReaderContext context, int doc) throws IOException {
-<<<<<<< HEAD
-      PayloadTermSpanScorer scorer = (PayloadTermSpanScorer) scorer(context, true, false, PostingFeatures.POSITIONS, context.reader().getLiveDocs());
-=======
-      PayloadTermSpanScorer scorer = (PayloadTermSpanScorer) scorer(context, context.reader().getLiveDocs());
->>>>>>> e5815242
+      PayloadTermSpanScorer scorer = (PayloadTermSpanScorer) scorer(context, PostingFeatures.POSITIONS, context.reader().getLiveDocs());
       if (scorer != null) {
         int newDoc = scorer.advance(doc);
         if (newDoc == doc) {
