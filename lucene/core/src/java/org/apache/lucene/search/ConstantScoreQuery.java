package org.apache.lucene.search;

/*
 * Licensed to the Apache Software Foundation (ASF) under one or more
 * contributor license agreements.  See the NOTICE file distributed with
 * this work for additional information regarding copyright ownership.
 * The ASF licenses this file to You under the Apache License, Version 2.0
 * (the "License"); you may not use this file except in compliance with
 * the License.  You may obtain a copy of the License at
 *
 *     http://www.apache.org/licenses/LICENSE-2.0
 *
 * Unless required by applicable law or agreed to in writing, software
 * distributed under the License is distributed on an "AS IS" BASIS,
 * WITHOUT WARRANTIES OR CONDITIONS OF ANY KIND, either express or implied.
 * See the License for the specific language governing permissions and
 * limitations under the License.
 */

import org.apache.lucene.index.IndexReader;
import org.apache.lucene.index.LeafReaderContext;
import org.apache.lucene.index.Term;
import org.apache.lucene.search.intervals.IntervalIterator;
import org.apache.lucene.util.Bits;
import org.apache.lucene.util.ToStringUtils;

import java.io.IOException;
import java.util.Collection;
import java.util.Collections;
import java.util.Set;

/**
 * A query that wraps another query and simply returns a constant score equal to the
 * query boost for every document that matches the query.
 * It therefore simply strips of all scores and returns a constant one.
 */
public class ConstantScoreQuery extends Query {
  protected final Query query;
  protected final String field;

  /** Strips off scores from the passed in Query. The hits will get a constant score
   * dependent on the boost factor of this query. */
  public ConstantScoreQuery(Query query) {
    this(null, query);
  }

  public ConstantScoreQuery(String field, Query query) {
    if (query == null)
      throw new NullPointerException("Query may not be null");
    this.query = query;
    this.field = field;
  }

  /** Returns the encapsulated query. */
  public Query getQuery() {
    return query;
  }

  @Override
  public Query rewrite(IndexReader reader) throws IOException {
    Query sub = query;
    if (sub instanceof QueryWrapperFilter) {
      sub = ((QueryWrapperFilter) sub).getQuery();
    }
    Query rewritten = sub.rewrite(reader);
    if (rewritten != query) {
      rewritten = new ConstantScoreQuery(rewritten);
      rewritten.setBoost(this.getBoost());
      return rewritten;
    }
    return this;
  }

  @Override
  public void extractTerms(Set<Term> terms) {
    // NOTE: ConstantScoreQuery used to wrap either a query or a filter. Now
    // that filter extends Query, we need to only extract terms when the query
    // is not a filter if we do not want to hit an UnsupportedOperationException
    if (query instanceof Filter == false) {
      query.extractTerms(terms);
    }
  }

  protected class ConstantWeight extends Weight {
    private final Weight innerWeight;
    private float queryNorm;
    private float queryWeight;
    
<<<<<<< HEAD
    public ConstantWeight(IndexSearcher searcher, int flags) throws IOException {
      super(ConstantScoreQuery.this);
      this.innerWeight = query.createWeight(searcher, false, flags);
=======
    public ConstantWeight(Weight innerWeight) throws IOException {
      super(ConstantScoreQuery.this);
      this.innerWeight = innerWeight;
>>>>>>> f97f7825
    }

    @Override
    public float getValueForNormalization() throws IOException {
      // we calculate sumOfSquaredWeights of the inner weight, but ignore it (just to initialize everything)
      innerWeight.getValueForNormalization();
      queryWeight = getBoost();
      return queryWeight * queryWeight;
    }

    @Override
    public void normalize(float norm, float topLevelBoost) {
      this.queryNorm = norm * topLevelBoost;
      queryWeight *= this.queryNorm;
      // we normalize the inner weight, but ignore it (just to initialize everything)
      innerWeight.normalize(norm, topLevelBoost);
    }

    @Override
    public BulkScorer bulkScorer(LeafReaderContext context, Bits acceptDocs) throws IOException {
      BulkScorer bulkScorer = innerWeight.bulkScorer(context, acceptDocs);
      if (bulkScorer == null) {
        return null;
      }
      return new ConstantBulkScorer(bulkScorer, this, queryWeight);
    }

    @Override
    public Scorer scorer(LeafReaderContext context, Bits acceptDocs) throws IOException {
      Scorer scorer = innerWeight.scorer(context, acceptDocs);
      if (scorer == null) {
        return null;
      }
      return new ConstantScoreScorer(scorer, queryWeight);
    }

    @Override
    public Explanation explain(LeafReaderContext context, int doc) throws IOException {
      final Scorer cs = scorer(context, context.reader().getLiveDocs());
      final boolean exists = (cs != null && cs.advance(doc) == doc);

      final ComplexExplanation result = new ComplexExplanation();
      if (exists) {
        result.setDescription(ConstantScoreQuery.this.toString() + ", product of:");
        result.setValue(queryWeight);
        result.setMatch(Boolean.TRUE);
        result.addDetail(new Explanation(getBoost(), "boost"));
        result.addDetail(new Explanation(queryNorm, "queryNorm"));
      } else {
        result.setDescription(ConstantScoreQuery.this.toString() + " doesn't match id " + doc);
        result.setValue(0);
        result.setMatch(Boolean.FALSE);
      }
      return result;
    }
  }

  /** We return this as our {@link BulkScorer} so that if the CSQ
   *  wraps a query with its own optimized top-level
   *  scorer (e.g. BooleanScorer) we can use that
   *  top-level scorer. */
  protected class ConstantBulkScorer extends BulkScorer {
    final BulkScorer bulkScorer;
    final Weight weight;
    final float theScore;

    public ConstantBulkScorer(BulkScorer bulkScorer, Weight weight, float theScore) {
      this.bulkScorer = bulkScorer;
      this.weight = weight;
      this.theScore = theScore;
    }

    @Override
    public int score(LeafCollector collector, int min, int max) throws IOException {
      return bulkScorer.score(wrapCollector(collector), min, max);
    }

    private LeafCollector wrapCollector(LeafCollector collector) {
      return new FilterLeafCollector(collector) {
        @Override
        public void setScorer(Scorer scorer) throws IOException {
          // we must wrap again here, but using the scorer passed in as parameter:
          in.setScorer(new ConstantScoreScorer(scorer, theScore));
        }
      };
    }

    @Override
    public long cost() {
      return bulkScorer.cost();
    }
  }

  protected class ConstantScoreScorer extends FilterScorer {

    private final float score;

    public ConstantScoreScorer(Scorer wrapped, float score) {
      super(wrapped);
      this.score = score;
    }

    @Override
    public TwoPhaseIterator asTwoPhaseIterator() {
      return in.asTwoPhaseIterator();
    }

    @Override
    public int freq() throws IOException {
      return 1;
    }

    @Override
    public float score() throws IOException {
      return score;
    }

    @Override
    public Collection<ChildScorer> getChildren() {
      return Collections.singletonList(new ChildScorer(in, "constant"));
    }
  }

  protected class ConstantDocIdSetIteratorScorer extends Scorer {
    final DocIdSetIterator docIdSetIterator;
    final float theScore;

    public ConstantDocIdSetIteratorScorer(DocIdSetIterator docIdSetIterator, Weight w, float theScore) {
      super(w);
      this.theScore = theScore;
      this.docIdSetIterator = docIdSetIterator;
    }

    @Override
    public int nextDoc() throws IOException {
      return docIdSetIterator.nextDoc();
    }
    
    @Override
    public int docID() {
      return docIdSetIterator.docID();
    }

    @Override
    public float score() throws IOException {
      assert docIdSetIterator.docID() != NO_MORE_DOCS;
      return theScore;
    }

    @Override
    public int freq() throws IOException {
      return 1;
    }

    @Override
    public int advance(int target) throws IOException {
      return docIdSetIterator.advance(target);
    }

    @Override
    public long cost() {
      return docIdSetIterator.cost();
    }
        
    @Override
    public IntervalIterator intervals(boolean collectIntervals) throws IOException {
      if (docIdSetIterator instanceof Scorer) {
        return ((Scorer) docIdSetIterator).intervals(collectIntervals);
      } else {
        throw new UnsupportedOperationException("positions are only supported on Scorer subclasses");
      }
    }

    @Override
    public Collection<ChildScorer> getChildren() {
      if (query != null) {
        return Collections.singletonList(new ChildScorer((Scorer) docIdSetIterator, "constant"));
      } else {
        return Collections.emptyList();
      }
    }
  }

  @Override
<<<<<<< HEAD
  public Weight createWeight(IndexSearcher searcher, boolean needsScores, int flags) throws IOException {
    return new ConstantScoreQuery.ConstantWeight(searcher, flags);
=======
  public Weight createWeight(IndexSearcher searcher, boolean needsScores) throws IOException {
    final Weight innerWeight = searcher.createWeight(query, false);
    if (needsScores) {
      return new ConstantScoreQuery.ConstantWeight(innerWeight);
    } else {
      return innerWeight;
    }
>>>>>>> f97f7825
  }

  @Override
  public String toString(String field) {
    return new StringBuilder("ConstantScore(")
      .append(query.toString(field))
      .append(')')
      .append(ToStringUtils.boost(getBoost()))
      .toString();
  }

  @Override
  public boolean equals(Object o) {
    if (this == o) return true;
    if (!super.equals(o))
      return false;
    if (o instanceof ConstantScoreQuery) {
      final ConstantScoreQuery other = (ConstantScoreQuery) o;
      return this.query.equals(other.query);
    }
    return false;
  }

  @Override
  public int hashCode() {
    return 31 * super.hashCode() + query.hashCode();
  }

}<|MERGE_RESOLUTION|>--- conflicted
+++ resolved
@@ -85,16 +85,10 @@
     private final Weight innerWeight;
     private float queryNorm;
     private float queryWeight;
-    
-<<<<<<< HEAD
-    public ConstantWeight(IndexSearcher searcher, int flags) throws IOException {
-      super(ConstantScoreQuery.this);
-      this.innerWeight = query.createWeight(searcher, false, flags);
-=======
+
     public ConstantWeight(Weight innerWeight) throws IOException {
       super(ConstantScoreQuery.this);
       this.innerWeight = innerWeight;
->>>>>>> f97f7825
     }
 
     @Override
@@ -279,18 +273,13 @@
   }
 
   @Override
-<<<<<<< HEAD
   public Weight createWeight(IndexSearcher searcher, boolean needsScores, int flags) throws IOException {
-    return new ConstantScoreQuery.ConstantWeight(searcher, flags);
-=======
-  public Weight createWeight(IndexSearcher searcher, boolean needsScores) throws IOException {
-    final Weight innerWeight = searcher.createWeight(query, false);
+    final Weight innerWeight = searcher.createWeight(query, false, flags);
     if (needsScores) {
       return new ConstantScoreQuery.ConstantWeight(innerWeight);
     } else {
       return innerWeight;
     }
->>>>>>> f97f7825
   }
 
   @Override
