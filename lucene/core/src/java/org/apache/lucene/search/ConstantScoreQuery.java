package org.apache.lucene.search;

/*
 * Licensed to the Apache Software Foundation (ASF) under one or more
 * contributor license agreements.  See the NOTICE file distributed with
 * this work for additional information regarding copyright ownership.
 * The ASF licenses this file to You under the Apache License, Version 2.0
 * (the "License"); you may not use this file except in compliance with
 * the License.  You may obtain a copy of the License at
 *
 *     http://www.apache.org/licenses/LICENSE-2.0
 *
 * Unless required by applicable law or agreed to in writing, software
 * distributed under the License is distributed on an "AS IS" BASIS,
 * WITHOUT WARRANTIES OR CONDITIONS OF ANY KIND, either express or implied.
 * See the License for the specific language governing permissions and
 * limitations under the License.
 */

import org.apache.lucene.index.AtomicReaderContext;
import org.apache.lucene.index.IndexReader;
import org.apache.lucene.index.Term;
import org.apache.lucene.search.Weight.PostingFeatures;
import org.apache.lucene.search.intervals.IntervalIterator;
import org.apache.lucene.util.Bits;
import org.apache.lucene.util.ToStringUtils;

import java.io.IOException;
import java.util.Collection;
import java.util.Collections;
import java.util.Set;

/**
 * A query that wraps another query or a filter and simply returns a constant score equal to the
 * query boost for every document that matches the filter or query.
 * For queries it therefore simply strips of all scores and returns a constant one.
 */
public class ConstantScoreQuery extends Query {
  protected final Filter filter;
  protected final Query query;

  /** Strips off scores from the passed in Query. The hits will get a constant score
   * dependent on the boost factor of this query. */
  public ConstantScoreQuery(Query query) {
    if (query == null)
      throw new NullPointerException("Query may not be null");
    this.filter = null;
    this.query = query;
  }

  /** Wraps a Filter as a Query. The hits will get a constant score
   * dependent on the boost factor of this query.
   * If you simply want to strip off scores from a Query, no longer use
   * {@code new ConstantScoreQuery(new QueryWrapperFilter(query))}, instead
   * use {@link #ConstantScoreQuery(Query)}!
   */
  public ConstantScoreQuery(Filter filter) {
    if (filter == null)
      throw new NullPointerException("Filter may not be null");
    this.filter = filter;
    this.query = null;
  }

  /** Returns the encapsulated filter, returns {@code null} if a query is wrapped. */
  public Filter getFilter() {
    return filter;
  }

  /** Returns the encapsulated query, returns {@code null} if a filter is wrapped. */
  public Query getQuery() {
    return query;
  }

  @Override
  public Query rewrite(IndexReader reader) throws IOException {
    if (query != null) {
      Query rewritten = query.rewrite(reader);
      if (rewritten != query) {
        rewritten = new ConstantScoreQuery(rewritten);
        rewritten.setBoost(this.getBoost());
        return rewritten;
      }
    }
    return this;
  }

  @Override
  public void extractTerms(Set<Term> terms) {
    // TODO: OK to not add any terms when wrapped a filter
    // and used with MultiSearcher, but may not be OK for
    // highlighting.
    // If a query was wrapped, we delegate to query.
    if (query != null)
      query.extractTerms(terms);
  }

  protected class ConstantWeight extends Weight {
    private final Weight innerWeight;
    private float queryNorm;
    private float queryWeight;
    
    public ConstantWeight(IndexSearcher searcher) throws IOException {
      this.innerWeight = (query == null) ? null : query.createWeight(searcher);
    }

    @Override
    public Query getQuery() {
      return ConstantScoreQuery.this;
    }

    @Override
    public float getValueForNormalization() throws IOException {
      // we calculate sumOfSquaredWeights of the inner weight, but ignore it (just to initialize everything)
      if (innerWeight != null) innerWeight.getValueForNormalization();
      queryWeight = getBoost();
      return queryWeight * queryWeight;
    }

    @Override
    public void normalize(float norm, float topLevelBoost) {
      this.queryNorm = norm * topLevelBoost;
      queryWeight *= this.queryNorm;
      // we normalize the inner weight, but ignore it (just to initialize everything)
      if (innerWeight != null) innerWeight.normalize(norm, topLevelBoost);
    }

    @Override
    public Scorer scorer(AtomicReaderContext context, boolean scoreDocsInOrder,
        boolean topScorer, PostingFeatures flags, final Bits acceptDocs) throws IOException {
      final DocIdSetIterator disi;
      if (filter != null) {
        assert query == null;
        final DocIdSet dis = filter.getDocIdSet(context, acceptDocs);
        if (dis == null) {
          return null;
        }
        disi = dis.iterator();
      } else {
        assert query != null && innerWeight != null;
        disi = innerWeight.scorer(context, scoreDocsInOrder, topScorer, flags, acceptDocs);
      }

      if (disi == null) {
        return null;
      }
      return new ConstantScorer(disi, this, queryWeight);
    }
    
    @Override
    public boolean scoresDocsOutOfOrder() {
      return (innerWeight != null) ? innerWeight.scoresDocsOutOfOrder() : false;
    }

    @Override
    public Explanation explain(AtomicReaderContext context, int doc) throws IOException {
      final Scorer cs = scorer(context, true, false, PostingFeatures.DOCS_AND_FREQS, context.reader().getLiveDocs());
      final boolean exists = (cs != null && cs.advance(doc) == doc);

      final ComplexExplanation result = new ComplexExplanation();
      if (exists) {
        result.setDescription(ConstantScoreQuery.this.toString() + ", product of:");
        result.setValue(queryWeight);
        result.setMatch(Boolean.TRUE);
        result.addDetail(new Explanation(getBoost(), "boost"));
        result.addDetail(new Explanation(queryNorm, "queryNorm"));
      } else {
        result.setDescription(ConstantScoreQuery.this.toString() + " doesn't match id " + doc);
        result.setValue(0);
        result.setMatch(Boolean.FALSE);
      }
      return result;
    }
  }

  protected class ConstantScorer extends Scorer {
    final DocIdSetIterator docIdSetIterator;
    final float theScore;

    public ConstantScorer(DocIdSetIterator docIdSetIterator, Weight w, float theScore) {
      super(w);
      this.theScore = theScore;
      this.docIdSetIterator = docIdSetIterator;
    }

    @Override
    public int nextDoc() throws IOException {
      return docIdSetIterator.nextDoc();
    }
    
    @Override
    public int docID() {
      return docIdSetIterator.docID();
    }

    @Override
    public float score() throws IOException {
      assert docIdSetIterator.docID() != NO_MORE_DOCS;
      return theScore;
    }

    @Override
    public int freq() throws IOException {
      return 1;
    }

    @Override
    public int advance(int target) throws IOException {
      return docIdSetIterator.advance(target);
    }
    
<<<<<<< HEAD
    
=======
    @Override
    public long cost() {
      return docIdSetIterator.cost();
    }

>>>>>>> 3cd009fa
    private Collector wrapCollector(final Collector collector) {
      return new Collector() {
        @Override
        public void setScorer(Scorer scorer) throws IOException {
          // we must wrap again here, but using the scorer passed in as parameter:
          collector.setScorer(new ConstantScorer(scorer, ConstantScorer.this.weight, ConstantScorer.this.theScore));
        }
        
        @Override
        public void collect(int doc) throws IOException {
          collector.collect(doc);
        }
        
        @Override
        public void setNextReader(AtomicReaderContext context) throws IOException {
          collector.setNextReader(context);
        }
        
        @Override
        public PostingFeatures postingFeatures() {
          return collector.postingFeatures();
        }

        @Override
        public boolean acceptsDocsOutOfOrder() {
          return collector.acceptsDocsOutOfOrder();
        }
      };
    }

    // this optimization allows out of order scoring as top scorer!
    @Override
    public void score(Collector collector) throws IOException {
      if (docIdSetIterator instanceof Scorer) {
        ((Scorer) docIdSetIterator).score(wrapCollector(collector));
      } else {
        super.score(collector);
      }
    }

    // this optimization allows out of order scoring as top scorer,
    @Override
    public boolean score(Collector collector, int max, int firstDocID) throws IOException {
      if (docIdSetIterator instanceof Scorer) {
        return ((Scorer) docIdSetIterator).score(wrapCollector(collector), max, firstDocID);
      } else {
        return super.score(collector, max, firstDocID);
      }
    }
        
    @Override
    public IntervalIterator intervals(boolean collectIntervals) throws IOException {
      if (docIdSetIterator instanceof Scorer) {
        return ((Scorer) docIdSetIterator).intervals(collectIntervals);
      } else {
        throw new UnsupportedOperationException("positions are only supported on Scorer subclasses");
      }
    }

    @Override
    public Collection<ChildScorer> getChildren() {
      if (docIdSetIterator instanceof Scorer)
        return Collections.singletonList(new ChildScorer((Scorer) docIdSetIterator, "constant"));
      else
        return Collections.emptyList();
    }
  }

  @Override
  public Weight createWeight(IndexSearcher searcher) throws IOException {
    return new ConstantScoreQuery.ConstantWeight(searcher);
  }

  @Override
  public String toString(String field) {
    return new StringBuilder("ConstantScore(")
      .append((query == null) ? filter.toString() : query.toString(field))
      .append(')')
      .append(ToStringUtils.boost(getBoost()))
      .toString();
  }

  @Override
  public boolean equals(Object o) {
    if (this == o) return true;
    if (!super.equals(o))
      return false;
    if (o instanceof ConstantScoreQuery) {
      final ConstantScoreQuery other = (ConstantScoreQuery) o;
      return 
        ((this.filter == null) ? other.filter == null : this.filter.equals(other.filter)) &&
        ((this.query == null) ? other.query == null : this.query.equals(other.query));
    }
    return false;
  }

  @Override
  public int hashCode() {
    return 31 * super.hashCode() +
      ((query == null) ? filter : query).hashCode();
  }

}<|MERGE_RESOLUTION|>--- conflicted
+++ resolved
@@ -208,15 +208,11 @@
       return docIdSetIterator.advance(target);
     }
     
-<<<<<<< HEAD
-    
-=======
     @Override
     public long cost() {
       return docIdSetIterator.cost();
     }
 
->>>>>>> 3cd009fa
     private Collector wrapCollector(final Collector collector) {
       return new Collector() {
         @Override
