package org.apache.lucene.search;

/*
 * Licensed to the Apache Software Foundation (ASF) under one or more
 * contributor license agreements.  See the NOTICE file distributed with
 * this work for additional information regarding copyright ownership.
 * The ASF licenses this file to You under the Apache License, Version 2.0
 * (the "License"); you may not use this file except in compliance with
 * the License.  You may obtain a copy of the License at
 *
 *     http://www.apache.org/licenses/LICENSE-2.0
 *
 * Unless required by applicable law or agreed to in writing, software
 * distributed under the License is distributed on an "AS IS" BASIS,
 * WITHOUT WARRANTIES OR CONDITIONS OF ANY KIND, either express or implied.
 * See the License for the specific language governing permissions and
 * limitations under the License.
 */

import org.apache.lucene.index.AtomicReaderContext;
import org.apache.lucene.index.IndexReader;
import org.apache.lucene.index.Term;
import org.apache.lucene.search.Weight.PostingFeatures;
import org.apache.lucene.search.intervals.IntervalIterator;
import org.apache.lucene.util.Bits;
import org.apache.lucene.util.ToStringUtils;

import java.io.IOException;
import java.util.Collection;
import java.util.Collections;
import java.util.Set;

/**
 * A query that wraps another query or a filter and simply returns a constant score equal to the
 * query boost for every document that matches the filter or query.
 * For queries it therefore simply strips of all scores and returns a constant one.
 */
public class ConstantScoreQuery extends Query {
  protected final Filter filter;
  protected final Query query;

  /** Strips off scores from the passed in Query. The hits will get a constant score
   * dependent on the boost factor of this query. */
  public ConstantScoreQuery(Query query) {
    if (query == null)
      throw new NullPointerException("Query may not be null");
    this.filter = null;
    this.query = query;
  }

  /** Wraps a Filter as a Query. The hits will get a constant score
   * dependent on the boost factor of this query.
   * If you simply want to strip off scores from a Query, no longer use
   * {@code new ConstantScoreQuery(new QueryWrapperFilter(query))}, instead
   * use {@link #ConstantScoreQuery(Query)}!
   */
  public ConstantScoreQuery(Filter filter) {
    if (filter == null)
      throw new NullPointerException("Filter may not be null");
    this.filter = filter;
    this.query = null;
  }

  /** Returns the encapsulated filter, returns {@code null} if a query is wrapped. */
  public Filter getFilter() {
    return filter;
  }

  /** Returns the encapsulated query, returns {@code null} if a filter is wrapped. */
  public Query getQuery() {
    return query;
  }

  @Override
  public Query rewrite(IndexReader reader) throws IOException {
    if (query != null) {
      Query rewritten = query.rewrite(reader);
      if (rewritten != query) {
        rewritten = new ConstantScoreQuery(rewritten);
        rewritten.setBoost(this.getBoost());
        return rewritten;
      }
    } else {
      assert filter != null;
      // Fix outdated usage pattern from Lucene 2.x/early-3.x:
      // because ConstantScoreQuery only accepted filters,
      // QueryWrapperFilter was used to wrap queries.
      if (filter instanceof QueryWrapperFilter) {
        final QueryWrapperFilter qwf = (QueryWrapperFilter) filter;
        final Query rewritten = new ConstantScoreQuery(qwf.getQuery().rewrite(reader));
        rewritten.setBoost(this.getBoost());
        return rewritten;
      }
    }
    return this;
  }

  @Override
  public void extractTerms(Set<Term> terms) {
    // TODO: OK to not add any terms when wrapped a filter
    // and used with MultiSearcher, but may not be OK for
    // highlighting.
    // If a query was wrapped, we delegate to query.
    if (query != null)
      query.extractTerms(terms);
  }

  protected class ConstantWeight extends Weight {
    private final Weight innerWeight;
    private float queryNorm;
    private float queryWeight;
    
    public ConstantWeight(IndexSearcher searcher) throws IOException {
      this.innerWeight = (query == null) ? null : query.createWeight(searcher);
    }

    @Override
    public Query getQuery() {
      return ConstantScoreQuery.this;
    }

    @Override
    public float getValueForNormalization() throws IOException {
      // we calculate sumOfSquaredWeights of the inner weight, but ignore it (just to initialize everything)
      if (innerWeight != null) innerWeight.getValueForNormalization();
      queryWeight = getBoost();
      return queryWeight * queryWeight;
    }

    @Override
    public void normalize(float norm, float topLevelBoost) {
      this.queryNorm = norm * topLevelBoost;
      queryWeight *= this.queryNorm;
      // we normalize the inner weight, but ignore it (just to initialize everything)
      if (innerWeight != null) innerWeight.normalize(norm, topLevelBoost);
    }

    @Override
<<<<<<< HEAD
    public Scorer scorer(AtomicReaderContext context, boolean scoreDocsInOrder,
        boolean topScorer, PostingFeatures flags, final Bits acceptDocs) throws IOException {
=======
    public BulkScorer bulkScorer(AtomicReaderContext context, boolean scoreDocsInOrder, Bits acceptDocs) throws IOException {
      final DocIdSetIterator disi;
      if (filter != null) {
        assert query == null;
        return super.bulkScorer(context, scoreDocsInOrder, acceptDocs);
      } else {
        assert query != null && innerWeight != null;
        BulkScorer bulkScorer = innerWeight.bulkScorer(context, scoreDocsInOrder, acceptDocs);
        if (bulkScorer == null) {
          return null;
        }
        return new ConstantBulkScorer(bulkScorer, this, queryWeight);
      }
    }

    @Override
    public Scorer scorer(AtomicReaderContext context, Bits acceptDocs) throws IOException {
>>>>>>> e5815242
      final DocIdSetIterator disi;
      if (filter != null) {
        assert query == null;
        final DocIdSet dis = filter.getDocIdSet(context, acceptDocs);
        if (dis == null) {
          return null;
        }
        disi = dis.iterator();
      } else {
        assert query != null && innerWeight != null;
<<<<<<< HEAD
        disi = innerWeight.scorer(context, scoreDocsInOrder, topScorer, flags, acceptDocs);
=======
        disi = innerWeight.scorer(context, acceptDocs);
>>>>>>> e5815242
      }

      if (disi == null) {
        return null;
      }
      return new ConstantScorer(disi, this, queryWeight);
    }

    @Override
    public boolean scoresDocsOutOfOrder() {
      return (innerWeight != null) ? innerWeight.scoresDocsOutOfOrder() : false;
    }

    @Override
    public Explanation explain(AtomicReaderContext context, int doc) throws IOException {
<<<<<<< HEAD
      final Scorer cs = scorer(context, true, false, PostingFeatures.DOCS_AND_FREQS, context.reader().getLiveDocs());
=======
      final Scorer cs = scorer(context, context.reader().getLiveDocs());
>>>>>>> e5815242
      final boolean exists = (cs != null && cs.advance(doc) == doc);

      final ComplexExplanation result = new ComplexExplanation();
      if (exists) {
        result.setDescription(ConstantScoreQuery.this.toString() + ", product of:");
        result.setValue(queryWeight);
        result.setMatch(Boolean.TRUE);
        result.addDetail(new Explanation(getBoost(), "boost"));
        result.addDetail(new Explanation(queryNorm, "queryNorm"));
      } else {
        result.setDescription(ConstantScoreQuery.this.toString() + " doesn't match id " + doc);
        result.setValue(0);
        result.setMatch(Boolean.FALSE);
      }
      return result;
    }
  }

  /** We return this as our {@link BulkScorer} so that if the CSQ
   *  wraps a query with its own optimized top-level
   *  scorer (e.g. BooleanScorer) we can use that
   *  top-level scorer. */
  protected class ConstantBulkScorer extends BulkScorer {
    final BulkScorer bulkScorer;
    final Weight weight;
    final float theScore;

    public ConstantBulkScorer(BulkScorer bulkScorer, Weight weight, float theScore) {
      this.bulkScorer = bulkScorer;
      this.weight = weight;
      this.theScore = theScore;
    }

    @Override
    public boolean score(Collector collector, int max) throws IOException {
      return bulkScorer.score(wrapCollector(collector), max);
    }

    private Collector wrapCollector(final Collector collector) {
      return new Collector() {
        @Override
        public void setScorer(Scorer scorer) throws IOException {
          // we must wrap again here, but using the scorer passed in as parameter:
          collector.setScorer(new ConstantScorer(scorer, weight, theScore));
        }
        
        @Override
        public void collect(int doc) throws IOException {
          collector.collect(doc);
        }
        
        @Override
        public void setNextReader(AtomicReaderContext context) throws IOException {
          collector.setNextReader(context);
        }
        
        @Override
        public boolean acceptsDocsOutOfOrder() {
          return collector.acceptsDocsOutOfOrder();
        }
      };
    }
  }

  protected class ConstantScorer extends Scorer {
    final DocIdSetIterator docIdSetIterator;
    final float theScore;

    public ConstantScorer(DocIdSetIterator docIdSetIterator, Weight w, float theScore) {
      super(w);
      this.theScore = theScore;
      this.docIdSetIterator = docIdSetIterator;
    }

    @Override
    public int nextDoc() throws IOException {
      return docIdSetIterator.nextDoc();
    }
    
    @Override
    public int docID() {
      return docIdSetIterator.docID();
    }

    @Override
    public float score() throws IOException {
      assert docIdSetIterator.docID() != NO_MORE_DOCS;
      return theScore;
    }

    @Override
    public int freq() throws IOException {
      return 1;
    }

    @Override
    public int advance(int target) throws IOException {
      return docIdSetIterator.advance(target);
    }
    
    @Override
    public long cost() {
      return docIdSetIterator.cost();
    }

<<<<<<< HEAD
    private Collector wrapCollector(final Collector collector) {
      return new Collector() {
        @Override
        public void setScorer(Scorer scorer) throws IOException {
          // we must wrap again here, but using the scorer passed in as parameter:
          collector.setScorer(new ConstantScorer(scorer, ConstantScorer.this.weight, ConstantScorer.this.theScore));
        }
        
        @Override
        public void collect(int doc) throws IOException {
          collector.collect(doc);
        }
        
        @Override
        public void setNextReader(AtomicReaderContext context) throws IOException {
          collector.setNextReader(context);
        }
        
        @Override
        public PostingFeatures postingFeatures() {
          return collector.postingFeatures();
        }

        @Override
        public boolean acceptsDocsOutOfOrder() {
          return collector.acceptsDocsOutOfOrder();
        }
      };
    }

    // this optimization allows out of order scoring as top scorer!
    @Override
    public void score(Collector collector) throws IOException {
      if (docIdSetIterator instanceof Scorer) {
        ((Scorer) docIdSetIterator).score(wrapCollector(collector));
      } else {
        super.score(collector);
      }
    }

    // this optimization allows out of order scoring as top scorer,
    @Override
    public boolean score(Collector collector, int max, int firstDocID) throws IOException {
      if (docIdSetIterator instanceof Scorer) {
        return ((Scorer) docIdSetIterator).score(wrapCollector(collector), max, firstDocID);
      } else {
        return super.score(collector, max, firstDocID);
      }
    }
        
    @Override
    public IntervalIterator intervals(boolean collectIntervals) throws IOException {
      if (docIdSetIterator instanceof Scorer) {
        return ((Scorer) docIdSetIterator).intervals(collectIntervals);
      } else {
        throw new UnsupportedOperationException("positions are only supported on Scorer subclasses");
      }
    }

=======
>>>>>>> e5815242
    @Override
    public Collection<ChildScorer> getChildren() {
      if (query != null) {
        return Collections.singletonList(new ChildScorer((Scorer) docIdSetIterator, "constant"));
      } else {
        return Collections.emptyList();
      }
    }
  }

  @Override
  public Weight createWeight(IndexSearcher searcher) throws IOException {
    return new ConstantScoreQuery.ConstantWeight(searcher);
  }

  @Override
  public String toString(String field) {
    return new StringBuilder("ConstantScore(")
      .append((query == null) ? filter.toString() : query.toString(field))
      .append(')')
      .append(ToStringUtils.boost(getBoost()))
      .toString();
  }

  @Override
  public boolean equals(Object o) {
    if (this == o) return true;
    if (!super.equals(o))
      return false;
    if (o instanceof ConstantScoreQuery) {
      final ConstantScoreQuery other = (ConstantScoreQuery) o;
      return 
        ((this.filter == null) ? other.filter == null : this.filter.equals(other.filter)) &&
        ((this.query == null) ? other.query == null : this.query.equals(other.query));
    }
    return false;
  }

  @Override
  public int hashCode() {
    return 31 * super.hashCode() +
      ((query == null) ? filter : query).hashCode();
  }

}<|MERGE_RESOLUTION|>--- conflicted
+++ resolved
@@ -20,7 +20,6 @@
 import org.apache.lucene.index.AtomicReaderContext;
 import org.apache.lucene.index.IndexReader;
 import org.apache.lucene.index.Term;
-import org.apache.lucene.search.Weight.PostingFeatures;
 import org.apache.lucene.search.intervals.IntervalIterator;
 import org.apache.lucene.util.Bits;
 import org.apache.lucene.util.ToStringUtils;
@@ -136,18 +135,14 @@
     }
 
     @Override
-<<<<<<< HEAD
-    public Scorer scorer(AtomicReaderContext context, boolean scoreDocsInOrder,
-        boolean topScorer, PostingFeatures flags, final Bits acceptDocs) throws IOException {
-=======
-    public BulkScorer bulkScorer(AtomicReaderContext context, boolean scoreDocsInOrder, Bits acceptDocs) throws IOException {
+    public BulkScorer bulkScorer(AtomicReaderContext context, boolean scoreDocsInOrder, PostingFeatures flags, Bits acceptDocs) throws IOException {
       final DocIdSetIterator disi;
       if (filter != null) {
         assert query == null;
-        return super.bulkScorer(context, scoreDocsInOrder, acceptDocs);
+        return super.bulkScorer(context, scoreDocsInOrder, flags, acceptDocs);
       } else {
         assert query != null && innerWeight != null;
-        BulkScorer bulkScorer = innerWeight.bulkScorer(context, scoreDocsInOrder, acceptDocs);
+        BulkScorer bulkScorer = innerWeight.bulkScorer(context, scoreDocsInOrder, flags, acceptDocs);
         if (bulkScorer == null) {
           return null;
         }
@@ -156,8 +151,7 @@
     }
 
     @Override
-    public Scorer scorer(AtomicReaderContext context, Bits acceptDocs) throws IOException {
->>>>>>> e5815242
+    public Scorer scorer(AtomicReaderContext context, PostingFeatures flags, Bits acceptDocs) throws IOException {
       final DocIdSetIterator disi;
       if (filter != null) {
         assert query == null;
@@ -168,11 +162,7 @@
         disi = dis.iterator();
       } else {
         assert query != null && innerWeight != null;
-<<<<<<< HEAD
-        disi = innerWeight.scorer(context, scoreDocsInOrder, topScorer, flags, acceptDocs);
-=======
-        disi = innerWeight.scorer(context, acceptDocs);
->>>>>>> e5815242
+        disi = innerWeight.scorer(context, flags, acceptDocs);
       }
 
       if (disi == null) {
@@ -188,11 +178,7 @@
 
     @Override
     public Explanation explain(AtomicReaderContext context, int doc) throws IOException {
-<<<<<<< HEAD
-      final Scorer cs = scorer(context, true, false, PostingFeatures.DOCS_AND_FREQS, context.reader().getLiveDocs());
-=======
-      final Scorer cs = scorer(context, context.reader().getLiveDocs());
->>>>>>> e5815242
+      final Scorer cs = scorer(context, PostingFeatures.DOCS_AND_FREQS, context.reader().getLiveDocs());
       final boolean exists = (cs != null && cs.advance(doc) == doc);
 
       final ComplexExplanation result = new ComplexExplanation();
@@ -297,57 +283,6 @@
     public long cost() {
       return docIdSetIterator.cost();
     }
-
-<<<<<<< HEAD
-    private Collector wrapCollector(final Collector collector) {
-      return new Collector() {
-        @Override
-        public void setScorer(Scorer scorer) throws IOException {
-          // we must wrap again here, but using the scorer passed in as parameter:
-          collector.setScorer(new ConstantScorer(scorer, ConstantScorer.this.weight, ConstantScorer.this.theScore));
-        }
-        
-        @Override
-        public void collect(int doc) throws IOException {
-          collector.collect(doc);
-        }
-        
-        @Override
-        public void setNextReader(AtomicReaderContext context) throws IOException {
-          collector.setNextReader(context);
-        }
-        
-        @Override
-        public PostingFeatures postingFeatures() {
-          return collector.postingFeatures();
-        }
-
-        @Override
-        public boolean acceptsDocsOutOfOrder() {
-          return collector.acceptsDocsOutOfOrder();
-        }
-      };
-    }
-
-    // this optimization allows out of order scoring as top scorer!
-    @Override
-    public void score(Collector collector) throws IOException {
-      if (docIdSetIterator instanceof Scorer) {
-        ((Scorer) docIdSetIterator).score(wrapCollector(collector));
-      } else {
-        super.score(collector);
-      }
-    }
-
-    // this optimization allows out of order scoring as top scorer,
-    @Override
-    public boolean score(Collector collector, int max, int firstDocID) throws IOException {
-      if (docIdSetIterator instanceof Scorer) {
-        return ((Scorer) docIdSetIterator).score(wrapCollector(collector), max, firstDocID);
-      } else {
-        return super.score(collector, max, firstDocID);
-      }
-    }
         
     @Override
     public IntervalIterator intervals(boolean collectIntervals) throws IOException {
@@ -358,8 +293,6 @@
       }
     }
 
-=======
->>>>>>> e5815242
     @Override
     public Collection<ChildScorer> getChildren() {
       if (query != null) {
