--- conflicted
+++ resolved
@@ -17,13 +17,13 @@
  * limitations under the License.
  */
 
-import java.io.IOException;
-
 import org.apache.lucene.index.DocsAndPositionsEnum;
 import org.apache.lucene.index.DocsEnum;
 import org.apache.lucene.search.intervals.IntervalIterator;
 import org.apache.lucene.search.intervals.TermIntervalIterator;
 import org.apache.lucene.search.similarities.Similarity;
+
+import java.io.IOException;
 
 /** Expert: A <code>Scorer</code> for documents matching a <code>Term</code>.
  */
@@ -96,26 +96,11 @@
   /** Returns a string representation of this <code>TermScorer</code>. */
   @Override
   public String toString() { return "scorer(" + weight + ")"; }
-<<<<<<< HEAD
-  
+
   @Override
   public IntervalIterator intervals(boolean collectIntervals) throws IOException {
     assert docsEnum instanceof DocsAndPositionsEnum;
     return new TermIntervalIterator(this, (DocsAndPositionsEnum) docsEnum, false, collectIntervals);
   }
-  // TODO: benchmark if the specialized conjunction really benefits
-  // from this, or if instead its from sorting by docFreq, or both
 
-  DocsEnum getDocsEnum() {
-    return docsEnum;
-  }
-  
-  // TODO: generalize something like this for scorers?
-  // even this is just an estimation...
-  
-  int getDocFreq() {
-    return docFreq;
-  }
-=======
->>>>>>> 3cd009fa
 }