--- conflicted
+++ resolved
@@ -213,14 +213,13 @@
     }
 
     @Override
-<<<<<<< HEAD
     public IntervalIterator intervals(boolean collectIntervals)
         throws IOException {
       return scorer.intervals(collectIntervals);
-=======
+    }
+
     public long cost() {
       return scorer.cost();
->>>>>>> 3cd009fa
     }
   }
   
@@ -318,14 +317,13 @@
     }
 
     @Override
-<<<<<<< HEAD
     public IntervalIterator intervals(boolean collectIntervals)
         throws IOException {
       return scorer.intervals(collectIntervals);
-=======
+    }
+
     public long cost() {
       return Math.min(primary.cost(), secondary.cost());
->>>>>>> 3cd009fa
     }
   }
   
