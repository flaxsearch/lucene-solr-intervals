--- conflicted
+++ resolved
@@ -16,17 +16,17 @@
  * limitations under the License.
  */
 
+import org.apache.lucene.index.AtomicReaderContext;
+import org.apache.lucene.index.IndexReader;
+import org.apache.lucene.index.Term;
+import org.apache.lucene.util.Bits;
+
 import java.io.IOException;
 import java.util.ArrayList;
 import java.util.Collection;
 import java.util.Iterator;
 import java.util.List;
 import java.util.Set;
-
-import org.apache.lucene.index.AtomicReaderContext;
-import org.apache.lucene.index.IndexReader;
-import org.apache.lucene.index.Term;
-import org.apache.lucene.util.Bits;
 
 /**
  * A query that generates the union of documents produced by its subqueries, and that scores each document with the maximum
@@ -153,21 +153,11 @@
 
     /** Create the scorer used to score our associated DisjunctionMaxQuery */
     @Override
-<<<<<<< HEAD
-    public Scorer scorer(AtomicReaderContext context, boolean scoreDocsInOrder,
-        boolean topScorer, PostingFeatures flags, Bits acceptDocs) throws IOException {
-      Scorer[] scorers = new Scorer[weights.size()];
-      int idx = 0;
-      for (Weight w : weights) {
-        // we will advance() subscorers
-        Scorer subScorer = w.scorer(context, true, false, flags, acceptDocs);
-=======
-    public Scorer scorer(AtomicReaderContext context, Bits acceptDocs) throws IOException {
+    public Scorer scorer(AtomicReaderContext context, PostingFeatures flags, Bits acceptDocs) throws IOException {
       List<Scorer> scorers = new ArrayList<>();
       for (Weight w : weights) {
         // we will advance() subscorers
-        Scorer subScorer = w.scorer(context, acceptDocs);
->>>>>>> e5815242
+        Scorer subScorer = w.scorer(context, flags, acceptDocs);
         if (subScorer != null) {
           scorers.add(subScorer);
 
