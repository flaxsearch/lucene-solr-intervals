--- conflicted
+++ resolved
@@ -17,39 +17,27 @@
  * limitations under the License.
  */
 
+import org.apache.lucene.search.ScorerPriorityQueue.ScorerWrapper;
+import org.apache.lucene.util.BytesRef;
+
 import java.io.IOException;
 import java.util.ArrayList;
 import java.util.Collection;
 import java.util.List;
 
-import org.apache.lucene.search.ScorerPriorityQueue.ScorerWrapper;
-import org.apache.lucene.util.BytesRef;
-
 /**
  * Base class for Scorers that score disjunctions.
  */
 abstract class DisjunctionScorer extends Scorer {
-<<<<<<< HEAD
-  protected final Scorer subScorers[];
-  private int numScorers;
-
-  /** The document number of the current match. */
-  protected int doc = -1;
-  /** Number of matching scorers for the current match. */
-  protected int freq = -1;
-  
-  protected DisjunctionScorer(Weight weight, Scorer subScorers[]) {
-=======
 
   private final boolean needsScores;
-  private final ScorerPriorityQueue subScorers;
+  protected final ScorerPriorityQueue subScorers;
   private final long cost;
 
   /** Linked list of scorers which are on the current doc */
   private ScorerWrapper topScorers;
 
   protected DisjunctionScorer(Weight weight, List<Scorer> subScorers, boolean needsScores) {
->>>>>>> e1186e24
     super(weight);
     if (subScorers.size() <= 1) {
       throw new IllegalArgumentException("There must be at least 2 subScorers");
@@ -263,4 +251,14 @@
   public BytesRef getPayload() throws IOException {
     return null;
   }
+
+  Scorer[] getSubScorers() {
+    Scorer[] scorers = new Scorer[subScorers.size()];
+    int i = 0;
+    for (ScorerWrapper scorer : subScorers) {
+      scorers[i] = scorer.scorer;
+      i++;
+    }
+    return scorers;
+  }
 }