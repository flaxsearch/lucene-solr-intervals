--- conflicted
+++ resolved
@@ -18,18 +18,13 @@
  */
 
 import org.apache.lucene.search.ScorerPriorityQueue.ScorerWrapper;
-import org.apache.lucene.util.BytesRef;
 
 import java.io.IOException;
 import java.util.ArrayList;
 import java.util.Collection;
 import java.util.List;
 
-<<<<<<< HEAD
-=======
-import org.apache.lucene.search.ScorerPriorityQueue.ScorerWrapper;
-
->>>>>>> f97f7825
+
 /**
  * Base class for Scorers that score disjunctions.
  */
@@ -237,27 +232,6 @@
     return children;
   }
 
-<<<<<<< HEAD
-  @Override
-  public int nextPosition() throws IOException {
-    return -1;
-  }
-
-  @Override
-  public int startOffset() throws IOException {
-    return -1;
-  }
-
-  @Override
-  public int endOffset() throws IOException {
-    return -1;
-  }
-
-  @Override
-  public BytesRef getPayload() throws IOException {
-    return null;
-  }
-
   Scorer[] getSubScorers() {
     Scorer[] scorers = new Scorer[subScorers.size()];
     int i = 0;
@@ -267,6 +241,4 @@
     }
     return scorers;
   }
-=======
->>>>>>> f97f7825
 }