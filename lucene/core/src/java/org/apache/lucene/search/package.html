<!doctype html public "-//w3c//dtd html 4.0 transitional//en">
<!--
 Licensed to the Apache Software Foundation (ASF) under one or more
 contributor license agreements.  See the NOTICE file distributed with
 this work for additional information regarding copyright ownership.
 The ASF licenses this file to You under the Apache License, Version 2.0
 (the "License"); you may not use this file except in compliance with
 the License.  You may obtain a copy of the License at

     http://www.apache.org/licenses/LICENSE-2.0

 Unless required by applicable law or agreed to in writing, software
 distributed under the License is distributed on an "AS IS" BASIS,
 WITHOUT WARRANTIES OR CONDITIONS OF ANY KIND, either express or implied.
 See the License for the specific language governing permissions and
 limitations under the License.
-->
<html>
<head>
   <meta http-equiv="Content-Type" content="text/html; charset=iso-8859-1">
</head>
<body>
Code to search indices.

<h2>Table Of Contents</h2>
<p>
    <ol>
        <li><a href="#search">Search Basics</a></li>
        <li><a href="#query">The Query Classes</a></li>
        <li><a href="#scoring">Scoring: Introduction</a></li>
        <li><a href="#scoringBasics">Scoring: Basics</a></li>
        <li><a href="#changingScoring">Changing the Scoring</a></li>
        <li><a href="#algorithm">Appendix: Search Algorithm</a></li>
    </ol>
</p>


<a name="search"></a>
<h2>Search Basics</h2>
<p>
Lucene offers a wide variety of {@link org.apache.lucene.search.Query} implementations, most of which are in
this package, its subpackages ({@link org.apache.lucene.search.spans spans}, {@link org.apache.lucene.search.payloads payloads}),
or the <a href="{@docRoot}/../queries/overview-summary.html">queries module</a>. These implementations can be combined in a wide 
variety of ways to provide complex querying capabilities along with information about where matches took place in the document 
collection. The <a href="#query">Query Classes</a> section below highlights some of the more important Query classes. For details 
on implementing your own Query class, see <a href="#customQueriesExpert">Custom Queries -- Expert Level</a> below.
</p>
<p>
To perform a search, applications usually call {@link
org.apache.lucene.search.IndexSearcher#search(Query,int)} or {@link
org.apache.lucene.search.IndexSearcher#search(Query,Filter,int)}.
</p>
<p>
Once a Query has been created and submitted to the {@link org.apache.lucene.search.IndexSearcher IndexSearcher}, the scoring
process begins. After some infrastructure setup, control finally passes to the {@link org.apache.lucene.search.Weight Weight}
implementation and its {@link org.apache.lucene.search.Scorer Scorer} or {@link org.apache.lucene.search.BulkScorer BulkScore}
instances. See the <a href="#algorithm">Algorithm</a> section for more notes on the process.
</p>
    <!-- FILL IN MORE HERE -->   
    <!-- TODO: this page over-links the same things too many times -->
</p>


<a name="query"></a>
<h2>Query Classes</h2>
<h4>
    {@link org.apache.lucene.search.TermQuery TermQuery}
</h4>

<p>Of the various implementations of
    {@link org.apache.lucene.search.Query Query}, the
    {@link org.apache.lucene.search.TermQuery TermQuery}
    is the easiest to understand and the most often used in applications. A
    {@link org.apache.lucene.search.TermQuery TermQuery} matches all the documents that contain the
    specified
    {@link org.apache.lucene.index.Term Term},
    which is a word that occurs in a certain
    {@link org.apache.lucene.document.Field Field}.
    Thus, a {@link org.apache.lucene.search.TermQuery TermQuery} identifies and scores all
    {@link org.apache.lucene.document.Document Document}s that have a 
        {@link org.apache.lucene.document.Field Field} with the specified string in it.
    Constructing a {@link org.apache.lucene.search.TermQuery TermQuery}
    is as simple as:
    <pre class="prettyprint">
        TermQuery tq = new TermQuery(new Term("fieldName", "term"));
    </pre>In this example, the {@link org.apache.lucene.search.Query Query} identifies all 
        {@link org.apache.lucene.document.Document Document}s that have the 
        {@link org.apache.lucene.document.Field Field} named <tt>"fieldName"</tt>
    containing the word <tt>"term"</tt>.
</p>
<h4>
    {@link org.apache.lucene.search.BooleanQuery BooleanQuery}
</h4>

<p>Things start to get interesting when one combines multiple
    {@link org.apache.lucene.search.TermQuery TermQuery} instances into a 
        {@link org.apache.lucene.search.BooleanQuery BooleanQuery}.
    A {@link org.apache.lucene.search.BooleanQuery BooleanQuery} contains multiple
    {@link org.apache.lucene.search.BooleanClause BooleanClause}s,
    where each clause contains a sub-query ({@link org.apache.lucene.search.Query Query}
    instance) and an operator (from 
        {@link org.apache.lucene.search.BooleanClause.Occur BooleanClause.Occur})
    describing how that sub-query is combined with the other clauses:
    <ol>

        <li><p>{@link org.apache.lucene.search.BooleanClause.Occur#SHOULD SHOULD} &mdash; Use this operator when a clause can occur in the result set, but is not required.
            If a query is made up of all SHOULD clauses, then every document in the result
            set matches at least one of these clauses.</p></li>

        <li><p>{@link org.apache.lucene.search.BooleanClause.Occur#MUST MUST} &mdash; Use this operator when a clause is required to occur in the result set. Every
            document in the result set will match
            all such clauses.</p></li>

        <li><p>{@link org.apache.lucene.search.BooleanClause.Occur#MUST_NOT MUST NOT} &mdash; Use this operator when a
            clause must not occur in the result set. No
            document in the result set will match
            any such clauses.</p></li>
    </ol>
    Boolean queries are constructed by adding two or more
    {@link org.apache.lucene.search.BooleanClause BooleanClause}
    instances. If too many clauses are added, a {@link org.apache.lucene.search.BooleanQuery.TooManyClauses TooManyClauses}
    exception will be thrown during searching. This most often occurs
    when a {@link org.apache.lucene.search.Query Query}
    is rewritten into a {@link org.apache.lucene.search.BooleanQuery BooleanQuery} with many
    {@link org.apache.lucene.search.TermQuery TermQuery} clauses,
    for example by {@link org.apache.lucene.search.WildcardQuery WildcardQuery}.
    The default setting for the maximum number
    of clauses 1024, but this can be changed via the
    static method {@link org.apache.lucene.search.BooleanQuery#setMaxClauseCount(int)}.
</p>

<h4>Phrases</h4>

<p>Another common search is to find documents containing certain phrases. This
    is handled three different ways:
    <ol>
        <li>
            <p>{@link org.apache.lucene.search.PhraseQuery PhraseQuery}
                &mdash; Matches a sequence of
                {@link org.apache.lucene.index.Term Term}s.
                {@link org.apache.lucene.search.PhraseQuery PhraseQuery} uses a slop factor to determine
                how many positions may occur between any two terms in the phrase and still be considered a match.
	        The slop is 0 by default, meaning the phrase must match exactly.</p>
        </li>
        <li>
            <p>{@link org.apache.lucene.search.MultiPhraseQuery MultiPhraseQuery}
                &mdash; A more general form of PhraseQuery that accepts multiple Terms
                for a position in the phrase. For example, this can be used to perform phrase queries that also
                incorporate synonyms.
        </li>
        <li>
            <p>{@link org.apache.lucene.search.spans.SpanNearQuery SpanNearQuery}
                &mdash; Matches a sequence of other
                {@link org.apache.lucene.search.spans.SpanQuery SpanQuery}
                instances. {@link org.apache.lucene.search.spans.SpanNearQuery SpanNearQuery} allows for
                much more
                complicated phrase queries since it is constructed from other 
                    {@link org.apache.lucene.search.spans.SpanQuery SpanQuery}
                instances, instead of only {@link org.apache.lucene.search.TermQuery TermQuery}
                instances.</p>
        </li>
    </ol>
</p>

<h4>
    {@link org.apache.lucene.search.TermRangeQuery TermRangeQuery}
</h4>

<p>The
    {@link org.apache.lucene.search.TermRangeQuery TermRangeQuery}
    matches all documents that occur in the
    exclusive range of a lower
    {@link org.apache.lucene.index.Term Term}
    and an upper
    {@link org.apache.lucene.index.Term Term}
    according to {@link org.apache.lucene.util.BytesRef#compareTo BytesRef.compareTo()}. It is not intended
    for numerical ranges; use {@link org.apache.lucene.search.NumericRangeQuery NumericRangeQuery} instead.

    For example, one could find all documents
    that have terms beginning with the letters <tt>a</tt> through <tt>c</tt>.
</p>

<h4>
    {@link org.apache.lucene.search.NumericRangeQuery NumericRangeQuery}
</h4>

<p>The
    {@link org.apache.lucene.search.NumericRangeQuery NumericRangeQuery}
    matches all documents that occur in a numeric range.
    For NumericRangeQuery to work, you must index the values
    using a one of the numeric fields ({@link org.apache.lucene.document.IntField IntField},
    {@link org.apache.lucene.document.LongField LongField}, {@link org.apache.lucene.document.FloatField FloatField},
    or {@link org.apache.lucene.document.DoubleField DoubleField}).
</p>

<h4>
    {@link org.apache.lucene.search.PrefixQuery PrefixQuery},
    {@link org.apache.lucene.search.WildcardQuery WildcardQuery},
    {@link org.apache.lucene.search.RegexpQuery RegexpQuery}
</h4>

<p>While the
    {@link org.apache.lucene.search.PrefixQuery PrefixQuery}
    has a different implementation, it is essentially a special case of the
    {@link org.apache.lucene.search.WildcardQuery WildcardQuery}.
    The {@link org.apache.lucene.search.PrefixQuery PrefixQuery} allows an application
    to identify all documents with terms that begin with a certain string. The 
        {@link org.apache.lucene.search.WildcardQuery WildcardQuery} generalizes this by allowing
    for the use of <tt>*</tt> (matches 0 or more characters) and <tt>?</tt> (matches exactly one character) wildcards.
    Note that the {@link org.apache.lucene.search.WildcardQuery WildcardQuery} can be quite slow. Also
    note that
    {@link org.apache.lucene.search.WildcardQuery WildcardQuery} should
    not start with <tt>*</tt> and <tt>?</tt>, as these are extremely slow. 
    Some QueryParsers may not allow this by default, but provide a <code>setAllowLeadingWildcard</code> method
    to remove that protection.
    The {@link org.apache.lucene.search.RegexpQuery RegexpQuery} is even more general than WildcardQuery,
    allowing an application to identify all documents with terms that match a regular expression pattern.
</p>
<h4>
    {@link org.apache.lucene.search.FuzzyQuery FuzzyQuery}
</h4>

<p>A
    {@link org.apache.lucene.search.FuzzyQuery FuzzyQuery}
    matches documents that contain terms similar to the specified term. Similarity is
    determined using
    <a href="http://en.wikipedia.org/wiki/Levenshtein">Levenshtein (edit) distance</a>.
    This type of query can be useful when accounting for spelling variations in the collection.
</p>


<a name="scoring"></a>
<h2>Scoring &mdash; Introduction</h2>
<p>Lucene scoring is the heart of why we all love Lucene. It is blazingly fast and it hides 
   almost all of the complexity from the user. In a nutshell, it works.  At least, that is, 
   until it doesn't work, or doesn't work as one would expect it to work.  Then we are left 
   digging into Lucene internals or asking for help on 
   <a href="mailto:java-user@lucene.apache.org">java-user@lucene.apache.org</a> to figure out 
   why a document with five of our query terms scores lower than a different document with 
   only one of the query terms. 
</p>
<p>While this document won't answer your specific scoring issues, it will, hopefully, point you 
  to the places that can help you figure out the <i>what</i> and <i>why</i> of Lucene scoring.
</p>
<p>Lucene scoring supports a number of pluggable information retrieval 
   <a href="http://en.wikipedia.org/wiki/Information_retrieval#Model_types">models</a>, including:
   <ul>
     <li><a href="http://en.wikipedia.org/wiki/Vector_Space_Model">Vector Space Model (VSM)</a></li>
     <li><a href="http://en.wikipedia.org/wiki/Probabilistic_relevance_model">Probablistic Models</a> such as 
         <a href="http://en.wikipedia.org/wiki/Probabilistic_relevance_model_(BM25)">Okapi BM25</a> and
         <a href="http://en.wikipedia.org/wiki/Divergence-from-randomness_model">DFR</a></li>
     <li><a href="http://en.wikipedia.org/wiki/Language_model">Language models</a></li>
   </ul>
   These models can be plugged in via the {@link org.apache.lucene.search.similarities Similarity API},
   and offer extension hooks and parameters for tuning. In general, Lucene first finds the documents
   that need to be scored based on boolean logic in the Query specification, and then ranks this subset of
   matching documents via the retrieval model. For some valuable references on VSM and IR in general refer to
   <a href="http://wiki.apache.org/lucene-java/InformationRetrieval">Lucene Wiki IR references</a>.
</p>
<p>The rest of this document will cover <a href="#scoringBasics">Scoring basics</a> and explain how to 
   change your {@link org.apache.lucene.search.similarities.Similarity Similarity}. Next, it will cover
   ways you can customize the lucene internals in 
   <a href="#customQueriesExpert">Custom Queries -- Expert Level</a>, which gives details on 
   implementing your own {@link org.apache.lucene.search.Query Query} class and related functionality.
   Finally, we will finish up with some reference material in the <a href="#algorithm">Appendix</a>.
</p>


<a name="scoringBasics"></a>
<h2>Scoring &mdash; Basics</h2>
<p>Scoring is very much dependent on the way documents are indexed, so it is important to understand 
   indexing. (see <a href="{@docRoot}/overview-summary.html#overview_description">Lucene overview</a> 
   before continuing on with this section) Be sure to use the useful
   {@link org.apache.lucene.search.IndexSearcher#explain(org.apache.lucene.search.Query, int) IndexSearcher.explain(Query, doc)}
   to understand how the score for a certain matching document was
   computed.

<p>Generally, the Query determines which documents match (a binary
  decision), while the Similarity determines how to assign scores to
  the matching documents.

</p>
<h4>Fields and Documents</h4>
<p>In Lucene, the objects we are scoring are {@link org.apache.lucene.document.Document Document}s.
   A Document is a collection of {@link org.apache.lucene.document.Field Field}s.  Each Field has
   {@link org.apache.lucene.document.FieldType semantics} about how it is created and stored 
   ({@link org.apache.lucene.document.FieldType#tokenized() tokenized}, 
   {@link org.apache.lucene.document.FieldType#stored() stored}, etc). It is important to note that 
   Lucene scoring works on Fields and then combines the results to return Documents. This is 
   important because two Documents with the exact same content, but one having the content in two
   Fields and the other in one Field may return different scores for the same query due to length
   normalization.
</p>
<h4>Score Boosting</h4>
<p>Lucene allows influencing search results by "boosting" at different times:
   <ul>                   
      <li><b>Index-time boost</b> by calling
       {@link org.apache.lucene.document.Field#setBoost(float) Field.setBoost()} before a document is 
       added to the index.</li>
      <li><b>Query-time boost</b> by setting a boost on a query clause, calling
       {@link org.apache.lucene.search.Query#setBoost(float) Query.setBoost()}.</li>
   </ul>    
</p>
<p>Indexing time boosts are pre-processed for storage efficiency and written to
   storage for a field as follows:
   <ul>
       <li>All boosts of that field (i.e. all boosts under the same field name in that doc) are 
           multiplied.</li>
       <li>The boost is then encoded into a normalization value by the Similarity
           object at index-time: {@link org.apache.lucene.search.similarities.Similarity#computeNorm computeNorm()}.
           The actual encoding depends upon the Similarity implementation, but note that most
           use a lossy encoding (such as multiplying the boost with document length or similar, packed
           into a single byte!).</li>
       <li>Decoding of any index-time normalization values and integration into the document's score is also performed 
           at search time by the Similarity.</li>
    </ul>
</p>


<a name="changingScoring"></a>
<h2>Changing Scoring &mdash; Similarity</h2>
<p>
Changing {@link org.apache.lucene.search.similarities.Similarity Similarity} is an easy way to 
influence scoring, this is done at index-time with 
{@link org.apache.lucene.index.IndexWriterConfig#setSimilarity(org.apache.lucene.search.similarities.Similarity)
 IndexWriterConfig.setSimilarity(Similarity)} and at query-time with
{@link org.apache.lucene.search.IndexSearcher#setSimilarity(org.apache.lucene.search.similarities.Similarity)
 IndexSearcher.setSimilarity(Similarity)}.  Be sure to use the same
Similarity at query-time as at index-time (so that norms are
encoded/decoded correctly); Lucene makes no effort to verify this.
</p>
<p>
You can influence scoring by configuring a different built-in Similarity implementation, or by tweaking its
parameters, subclassing it to override behavior. Some implementations also offer a modular API which you can
extend by plugging in a different component (e.g. term frequency normalizer).
</p>
<p>
Finally, you can extend the low level {@link org.apache.lucene.search.similarities.Similarity Similarity} directly
to implement a new retrieval model, or to use external scoring factors particular to your application. For example,
a custom Similarity can access per-document values via {@link org.apache.lucene.search.FieldCache FieldCache} or
{@link org.apache.lucene.index.NumericDocValues} and integrate them into the score.
</p>
<p>
See the {@link org.apache.lucene.search.similarities} package documentation for information
on the built-in available scoring models and extending or changing Similarity.
</p>


<a name="customQueriesExpert"></a>
<h2>Custom Queries &mdash; Expert Level</h2>

<p>Custom queries are an expert level task, so tread carefully and be prepared to share your code if
    you want help.
</p>

<p>With the warning out of the way, it is possible to change a lot more than just the Similarity
    when it comes to matching and scoring in Lucene. Lucene's search is a complex mechanism that is grounded by
    <span>three main classes</span>:
    <ol>
        <li>
            {@link org.apache.lucene.search.Query Query} &mdash; The abstract object representation of the
            user's information need.</li>
        <li>
            {@link org.apache.lucene.search.Weight Weight} &mdash; The internal interface representation of
            the user's Query, so that Query objects may be reused.
            This is global (across all segments of the index) and
            generally will require global statistics (such as docFreq
            for a given term across all segments).</li>
        <li>
            {@link org.apache.lucene.search.Scorer Scorer} &mdash; An abstract class containing common
            functionality for scoring. Provides both scoring and
            explanation capabilities.  This is created per-segment.</li>
        <li>
            {@link org.apache.lucene.search.BulkScorer BulkScorer} &mdash; An abstract class that scores
	    a range of documents.  A default implementation simply iterates through the hits from
	    {@link org.apache.lucene.search.Scorer Scorer}, but some queries such as
	    {@link org.apache.lucene.search.BooleanQuery BooleanQuery} have more efficient
	    implementations.</li>
    </ol>
    Details on each of these classes, and their children, can be found in the subsections below.
</p>
<h4>The Query Class</h4>
    <p>In some sense, the
        {@link org.apache.lucene.search.Query Query}
        class is where it all begins. Without a Query, there would be
        nothing to score. Furthermore, the Query class is the catalyst for the other scoring classes as it
        is often responsible
        for creating them or coordinating the functionality between them. The
        {@link org.apache.lucene.search.Query Query} class has several methods that are important for
        derived classes:
        <ol>
            <li>{@link org.apache.lucene.search.Query#createWeight(IndexSearcher) createWeight(IndexSearcher searcher)} &mdash; A
                {@link org.apache.lucene.search.Weight Weight} is the internal representation of the
                Query, so each Query implementation must
                provide an implementation of Weight. See the subsection on <a
                    href="#weightClass">The Weight Interface</a> below for details on implementing the Weight
                interface.</li>
            <li>{@link org.apache.lucene.search.Query#rewrite(IndexReader) rewrite(IndexReader reader)} &mdash; Rewrites queries into primitive queries. Primitive queries are:
                {@link org.apache.lucene.search.TermQuery TermQuery},
                {@link org.apache.lucene.search.BooleanQuery BooleanQuery}, <span
                    >and other queries that implement {@link org.apache.lucene.search.Query#createWeight(IndexSearcher) createWeight(IndexSearcher searcher)}</span></li>
        </ol>
    </p>
<a name="weightClass"></a>
<h4>The Weight Interface</h4>
    <p>The
        {@link org.apache.lucene.search.Weight Weight}
        interface provides an internal representation of the Query so that it can be reused. Any
        {@link org.apache.lucene.search.IndexSearcher IndexSearcher}
        dependent state should be stored in the Weight implementation,
        not in the Query class. The interface defines five methods that must be implemented:
        <ol>
            <li>
                {@link org.apache.lucene.search.Weight#getQuery getQuery()} &mdash; Pointer to the
                Query that this Weight represents.</li>
            <li>
                {@link org.apache.lucene.search.Weight#getValueForNormalization() getValueForNormalization()} &mdash; 
                A weight can return a floating point value to indicate its magnitude for query normalization. Typically
                a weight such as TermWeight that scores via a {@link org.apache.lucene.search.similarities.Similarity Similarity} 
                will just defer to the Similarity's implementation: 
                {@link org.apache.lucene.search.similarities.Similarity.SimWeight#getValueForNormalization SimWeight#getValueForNormalization()}.
                For example, with {@link org.apache.lucene.search.similarities.TFIDFSimilarity Lucene's classic vector-space formula}, this
                is implemented as the sum of squared weights: <code>(idf * boost)<sup>2</sup></code></li>
            <li>
                {@link org.apache.lucene.search.Weight#normalize(float,float) normalize(float norm, float topLevelBoost)} &mdash; 
                Performs query normalization: 
                <ul>
                <li><code>topLevelBoost</code>: A query-boost factor from any wrapping queries that should be multiplied into every
                document's score. For example, a TermQuery that is wrapped within a BooleanQuery with a boost of <code>5</code> would
                receive this value at this time. This allows the TermQuery (the leaf node in this case) to compute this up-front
                a single time (e.g. by multiplying into the IDF), rather than for every document.</li> 
                <li><code>norm</code>: Passes in a a normalization factor which may
                allow for comparing scores between queries.</li>
                </ul>
                Typically a weight such as TermWeight
                that scores via a {@link org.apache.lucene.search.similarities.Similarity Similarity} will just defer to the Similarity's implementation:
                {@link org.apache.lucene.search.similarities.Similarity.SimWeight#normalize SimWeight#normalize(float,float)}.</li>
            <li>
<<<<<<< HEAD
                {@link org.apache.lucene.search.Weight#scorer(org.apache.lucene.index.AtomicReaderContext, boolean, boolean,
                  org.apache.lucene.search.Weight.PostingFeatures, org.apache.lucene.util.Bits)
                  scorer(AtomicReaderContext context, boolean scoresDocsInOrder, boolean topScorer, PostingFeatures flags, Bits acceptDocs)} &mdash;
=======
                {@link org.apache.lucene.search.Weight#scorer(org.apache.lucene.index.AtomicReaderContext, org.apache.lucene.util.Bits)
                  scorer(AtomicReaderContext context, Bits acceptDocs)} &mdash;
>>>>>>> e5815242
                Construct a new {@link org.apache.lucene.search.Scorer Scorer} for this Weight. See <a href="#scorerClass">The Scorer Class</a>
                below for help defining a Scorer. As the name implies, the Scorer is responsible for doing the actual scoring of documents 
                given the Query.
            </li>
            <li>
                {@link org.apache.lucene.search.Weight#bulkScorer(org.apache.lucene.index.AtomicReaderContext, boolean, org.apache.lucene.util.Bits)
                  scorer(AtomicReaderContext context, boolean scoreDocsInOrder, Bits acceptDocs)} &mdash;
                Construct a new {@link org.apache.lucene.search.BulkScorer BulkScorer} for this Weight. See <a href="#bulkScorerClass">The BulkScorer Class</a>
                below for help defining a BulkScorer. This is an optional method, and most queries do not implement it.
            </li>
            <li>
                {@link org.apache.lucene.search.Weight#explain(org.apache.lucene.index.AtomicReaderContext, int) 
                  explain(AtomicReaderContext context, int doc)} &mdash; Provide a means for explaining why a given document was
                scored the way it was.
                Typically a weight such as TermWeight
                that scores via a {@link org.apache.lucene.search.similarities.Similarity Similarity} will make use of the Similarity's implementation:
                {@link org.apache.lucene.search.similarities.Similarity.SimScorer#explain(int, Explanation) SimScorer#explain(int doc, Explanation freq)}.
                </li>
             </li>
        </ol>
    </p>
<a name="scorerClass"></a>
<h4>The Scorer Class</h4>
    <p>The
        {@link org.apache.lucene.search.Scorer Scorer}
        abstract class provides common scoring functionality for all Scorer implementations and
        is the heart of the Lucene scoring process. The Scorer defines the following abstract (some of them are not
        yet abstract, but will be in future versions and should be considered as such now) methods which
        must be implemented (some of them inherited from {@link org.apache.lucene.search.DocIdSetIterator DocIdSetIterator}):
        <ol>
            <li>
                {@link org.apache.lucene.search.Scorer#nextDoc nextDoc()} &mdash; Advances to the next
                document that matches this Query, returning true if and only if there is another document that matches.</li>
            <li>
                {@link org.apache.lucene.search.Scorer#docID docID()} &mdash; Returns the id of the
                {@link org.apache.lucene.document.Document Document} that contains the match.
            </li>
            <li>
                {@link org.apache.lucene.search.Scorer#score score()} &mdash; Return the score of the
                current document. This value can be determined in any appropriate way for an application. For instance, the
                {@link org.apache.lucene.search.TermScorer TermScorer} simply defers to the configured Similarity:
                {@link org.apache.lucene.search.similarities.Similarity.SimScorer#score(int, float) SimScorer.score(int doc, float freq)}.
            </li>
            <li>
                {@link org.apache.lucene.search.Scorer#freq freq()} &mdash; Returns the number of matches
                for the current document. This value can be determined in any appropriate way for an application. For instance, the
                {@link org.apache.lucene.search.TermScorer TermScorer} simply defers to the term frequency from the inverted index:
                {@link org.apache.lucene.index.DocsEnum#freq DocsEnum.freq()}.
            </li>
            <li>
                {@link org.apache.lucene.search.Scorer#advance advance()} &mdash; Skip ahead in
                the document matches to the document whose id is greater than
                or equal to the passed in value. In many instances, advance can be
                implemented more efficiently than simply looping through all the matching documents until
                the target document is identified.
            </li>
            <li>
                {@link org.apache.lucene.search.Scorer#getChildren getChildren()} &mdash; Returns any child subscorers
                underneath this scorer. This allows for users to navigate the scorer hierarchy and receive more fine-grained
                details on the scoring process.
            </li>
        </ol>
    </p>
<a name="bulkScorerClass"></a>
<h4>The BulkScorer Class</h4>
    <p>The
        {@link org.apache.lucene.search.BulkScorer BulkScorer} scores a range of documents.  There is only one 
        abstract method:
        <ol>
            <li>
                {@link org.apache.lucene.search.BulkScorer#score(org.apache.lucene.search.Collector,int) score(Collector,int)} &mdash;
		Score all documents up to but not including the specified max document.
	    </li>
        </ol>
    </p>
<h4>Why would I want to add my own Query?</h4>

    <p>In a nutshell, you want to add your own custom Query implementation when you think that Lucene's
        aren't appropriate for the
        task that you want to do. You might be doing some cutting edge research or you need more information
        back
        out of Lucene (similar to Doug adding SpanQuery functionality).</p>

<!-- TODO: integrate this better, its better served as an intro than an appendix -->


<a name="algorithm"></a>
<h2>Appendix: Search Algorithm</h2>
<p>This section is mostly notes on stepping through the Scoring process and serves as
   fertilizer for the earlier sections.</p>
<p>In the typical search application, a {@link org.apache.lucene.search.Query Query}
   is passed to the {@link org.apache.lucene.search.IndexSearcher IndexSearcher},
   beginning the scoring process.</p>
<p>Once inside the IndexSearcher, a {@link org.apache.lucene.search.Collector Collector}
   is used for the scoring and sorting of the search results.
   These important objects are involved in a search:
   <ol>                
      <li>The {@link org.apache.lucene.search.Weight Weight} object of the Query. The
          Weight object is an internal representation of the Query that allows the Query 
          to be reused by the IndexSearcher.</li>
      <li>The IndexSearcher that initiated the call.</li>     
      <li>A {@link org.apache.lucene.search.Filter Filter} for limiting the result set.
          Note, the Filter may be null.</li>                   
      <li>A {@link org.apache.lucene.search.Sort Sort} object for specifying how to sort
          the results if the standard score-based sort method is not desired.</li>                   
  </ol>       
</p>
<p>Assuming we are not sorting (since sorting doesn't affect the raw Lucene score),
   we call one of the search methods of the IndexSearcher, passing in the
   {@link org.apache.lucene.search.Weight Weight} object created by
   {@link org.apache.lucene.search.IndexSearcher#createNormalizedWeight(org.apache.lucene.search.Query)
    IndexSearcher.createNormalizedWeight(Query)}, 
   {@link org.apache.lucene.search.Filter Filter} and the number of results we want.
   This method returns a {@link org.apache.lucene.search.TopDocs TopDocs} object,
   which is an internal collection of search results. The IndexSearcher creates
   a {@link org.apache.lucene.search.TopScoreDocCollector TopScoreDocCollector} and
   passes it along with the Weight, Filter to another expert search method (for
   more on the {@link org.apache.lucene.search.Collector Collector} mechanism,
   see {@link org.apache.lucene.search.IndexSearcher IndexSearcher}). The TopScoreDocCollector
   uses a {@link org.apache.lucene.util.PriorityQueue PriorityQueue} to collect the
   top results for the search.
</p> 
<p>If a Filter is being used, some initial setup is done to determine which docs to include. 
   Otherwise, we ask the Weight for a {@link org.apache.lucene.search.Scorer Scorer} for each
   {@link org.apache.lucene.index.IndexReader IndexReader} segment and proceed by calling
   {@link org.apache.lucene.search.BulkScorer#score(org.apache.lucene.search.Collector) BulkScorer.score(Collector)}.
</p>
<p>At last, we are actually going to score some documents. The score method takes in the Collector
   (most likely the TopScoreDocCollector or TopFieldCollector) and does its business.Of course, here 
   is where things get involved. The {@link org.apache.lucene.search.Scorer Scorer} that is returned
   by the {@link org.apache.lucene.search.Weight Weight} object depends on what type of Query was
   submitted. In most real world applications with multiple query terms, the 
   {@link org.apache.lucene.search.Scorer Scorer} is going to be a <code>BooleanScorer2</code> created
   from {@link org.apache.lucene.search.BooleanQuery.BooleanWeight BooleanWeight} (see the section on
   <a href="#customQueriesExpert">custom queries</a> for info on changing this).
</p>
<p>Assuming a BooleanScorer2, we first initialize the Coordinator, which is used to apply the coord() 
  factor. We then get a internal Scorer based on the required, optional and prohibited parts of the query.
  Using this internal Scorer, the BooleanScorer2 then proceeds into a while loop based on the 
  {@link org.apache.lucene.search.Scorer#nextDoc Scorer.nextDoc()} method. The nextDoc() method advances 
  to the next document matching the query. This is an abstract method in the Scorer class and is thus 
  overridden by all derived  implementations. If you have a simple OR query your internal Scorer is most 
  likely a DisjunctionSumScorer, which essentially combines the scorers from the sub scorers of the OR'd terms.</p>
</body>
</html><|MERGE_RESOLUTION|>--- conflicted
+++ resolved
@@ -436,14 +436,10 @@
                 that scores via a {@link org.apache.lucene.search.similarities.Similarity Similarity} will just defer to the Similarity's implementation:
                 {@link org.apache.lucene.search.similarities.Similarity.SimWeight#normalize SimWeight#normalize(float,float)}.</li>
             <li>
-<<<<<<< HEAD
-                {@link org.apache.lucene.search.Weight#scorer(org.apache.lucene.index.AtomicReaderContext, boolean, boolean,
-                  org.apache.lucene.search.Weight.PostingFeatures, org.apache.lucene.util.Bits)
-                  scorer(AtomicReaderContext context, boolean scoresDocsInOrder, boolean topScorer, PostingFeatures flags, Bits acceptDocs)} &mdash;
-=======
-                {@link org.apache.lucene.search.Weight#scorer(org.apache.lucene.index.AtomicReaderContext, org.apache.lucene.util.Bits)
-                  scorer(AtomicReaderContext context, Bits acceptDocs)} &mdash;
->>>>>>> e5815242
+                {@link
+                org.apache.lucene.search.Weight#scorer(org.apache.lucene.index.AtomicReaderContext,
+                PostingFeatures flags, org.apache.lucene.util.Bits)
+                  scorer(AtomicReaderContext context, PostingFeatures flags, Bits acceptDocs)} &mdash;
                 Construct a new {@link org.apache.lucene.search.Scorer Scorer} for this Weight. See <a href="#scorerClass">The Scorer Class</a>
                 below for help defining a Scorer. As the name implies, the Scorer is responsible for doing the actual scoring of documents 
                 given the Query.
