package org.apache.lucene.search;

/*
 * Licensed to the Apache Software Foundation (ASF) under one or more
 * contributor license agreements.  See the NOTICE file distributed with
 * this work for additional information regarding copyright ownership.
 * The ASF licenses this file to You under the Apache License, Version 2.0
 * (the "License"); you may not use this file except in compliance with
 * the License.  You may obtain a copy of the License at
 *
 *     http://www.apache.org/licenses/LICENSE-2.0
 *
 * Unless required by applicable law or agreed to in writing, software
 * distributed under the License is distributed on an "AS IS" BASIS,
 * WITHOUT WARRANTIES OR CONDITIONS OF ANY KIND, either express or implied.
 * See the License for the specific language governing permissions and
 * limitations under the License.
 */

import org.apache.lucene.index.DocsAndPositionsEnum;
import org.apache.lucene.search.PhraseQuery.TermDocsEnumFactory;
import org.apache.lucene.search.intervals.BlockIntervalIterator;
import org.apache.lucene.search.intervals.IntervalIterator;
import org.apache.lucene.search.intervals.TermIntervalIterator;
import org.apache.lucene.search.similarities.Similarity;

import java.io.IOException;
import java.util.ArrayList;
import java.util.Arrays;
import java.util.List;

<<<<<<< HEAD
=======
import org.apache.lucene.index.PostingsEnum;
import org.apache.lucene.search.similarities.Similarity;
import org.apache.lucene.util.BytesRef;

>>>>>>> e1186e24
final class ExactPhraseScorer extends Scorer {
  private final int endMinus1;
  
  private final static int CHUNK = 4096;
  
  private int gen;
  private final int[] counts = new int[CHUNK];
  private final int[] gens = new int[CHUNK];
  
  boolean noDocs;

  private final long cost;

  private final static class ChunkState {
<<<<<<< HEAD
    final TermDocsEnumFactory factory;
    final DocsAndPositionsEnum posEnum;
=======
    final PostingsEnum posEnum;
>>>>>>> e1186e24
    final int offset;
    int posUpto;
    int posLimit;
    int pos;
    int lastPos;
<<<<<<< HEAD
    
    public ChunkState(TermDocsEnumFactory factory, DocsAndPositionsEnum posEnum, int offset) throws IOException {
      this.factory = factory;
=======

    public ChunkState(PostingsEnum posEnum, int offset) {
>>>>>>> e1186e24
      this.posEnum = posEnum;
      this.offset = offset;
    }
  }
<<<<<<< HEAD
  
  private final ChunkState[] chunkStates;

  private final DocsAndPositionsEnum lead;
=======

  private final ConjunctionDISI conjunction;

  private final ChunkState[] chunkStates;
  private final PostingsEnum lead;
>>>>>>> e1186e24

  private int freq;

  private final Similarity.SimScorer docScorer;
<<<<<<< HEAD
  private final String field;

  ExactPhraseScorer(Weight weight, PhraseQuery.PostingsAndFreq[] postings,
                    Similarity.SimScorer docScorer, String field) throws IOException {
    super(weight);
    this.docScorer = docScorer;
    this.field = field;
    
=======
  private final boolean needsScores;
  
  ExactPhraseScorer(Weight weight, PhraseQuery.PostingsAndFreq[] postings,
                    Similarity.SimScorer docScorer, boolean needsScores) throws IOException {
    super(weight);
    this.docScorer = docScorer;
    this.needsScores = needsScores;

>>>>>>> e1186e24
    chunkStates = new ChunkState[postings.length];

    endMinus1 = postings.length-1;
    
    lead = postings[0].postings;
    // min(cost)
    cost = lead.cost();

    List<DocIdSetIterator> iterators = new ArrayList<>();
    for(int i=0;i<postings.length;i++) {
<<<<<<< HEAD
      chunkStates[i] = new ChunkState(postings[i].factory, postings[i].postings, -postings[i].position);
=======
      chunkStates[i] = new ChunkState(postings[i].postings, -postings[i].position);
      iterators.add(postings[i].postings);
>>>>>>> e1186e24
    }
    conjunction = ConjunctionDISI.intersect(iterators);
  }

  @Override
  public TwoPhaseDocIdSetIterator asTwoPhaseIterator() {
    return new TwoPhaseDocIdSetIterator() {

      @Override
      public boolean matches() throws IOException {
        return phraseFreq() > 0;
      }

      @Override
      public DocIdSetIterator approximation() {
        return conjunction;
      }
    };
  }

  private int doNext(int doc) throws IOException {
    for (;; doc = conjunction.nextDoc()) {
      if (doc == NO_MORE_DOCS || phraseFreq() > 0) {
        return doc;
      }
    }
  }
  
  @Override
  public int nextDoc() throws IOException {
    return doNext(conjunction.nextDoc());
  }

  @Override
  public int advance(int target) throws IOException {
    return doNext(conjunction.advance(target));
  }
  
  @Override
  public String toString() {
    return "ExactPhraseScorer(" + weight + ")";
  }
  
  @Override
  public int freq() {
    return freq;
  }
  
  @Override
  public int nextPosition() throws IOException {
    return -1;
  }

  @Override
  public int startOffset() throws IOException {
    return -1;
  }

  @Override
  public int endOffset() throws IOException {
    return -1;
  }

  @Override
  public BytesRef getPayload() throws IOException {
    return null;
  }

  @Override
  public int docID() {
    return conjunction.docID();
  }
  
  @Override
  public float score() {
    return docScorer.score(docID(), freq);
  }
  
  private int phraseFreq() throws IOException {
    
    freq = 0;
    
    // init chunks
    for (int i = 0; i < chunkStates.length; i++) {
      final ChunkState cs = chunkStates[i];
      cs.posLimit = cs.posEnum.freq();
      cs.pos = cs.offset + cs.posEnum.nextPosition();
      cs.posUpto = 1;
      cs.lastPos = -1;
    }
    
    int chunkStart = 0;
    int chunkEnd = CHUNK;
    
    // process chunk by chunk
    boolean end = false;
    
    // TODO: we could fold in chunkStart into offset and
    // save one subtract per pos incr
    
    while (!end) {
      
      gen++;
      
      if (gen == 0) {
        // wraparound
        Arrays.fill(gens, 0);
        gen++;
      }
      
      // first term
      {
        final ChunkState cs = chunkStates[0];
        while (cs.pos < chunkEnd) {
          if (cs.pos > cs.lastPos) {
            cs.lastPos = cs.pos;
            final int posIndex = cs.pos - chunkStart;
            counts[posIndex] = 1;
            assert gens[posIndex] != gen;
            gens[posIndex] = gen;
          }
          
          if (cs.posUpto == cs.posLimit) {
            end = true;
            break;
          }
          cs.posUpto++;
          cs.pos = cs.offset + cs.posEnum.nextPosition();
        }
      }
      
      // middle terms
      boolean any = true;
      for (int t = 1; t < endMinus1; t++) {
        final ChunkState cs = chunkStates[t];
        any = false;
        while (cs.pos < chunkEnd) {
          if (cs.pos > cs.lastPos) {
            cs.lastPos = cs.pos;
            final int posIndex = cs.pos - chunkStart;
            if (posIndex >= 0 && gens[posIndex] == gen && counts[posIndex] == t) {
              // viable
              counts[posIndex]++;
              any = true;
            }
          }
          
          if (cs.posUpto == cs.posLimit) {
            end = true;
            break;
          }
          cs.posUpto++;
          cs.pos = cs.offset + cs.posEnum.nextPosition();
        }
        
        if (!any) {
          break;
        }
      }
      
      if (!any) {
        // petered out for this chunk
        chunkStart += CHUNK;
        chunkEnd += CHUNK;
        continue;
      }
      
      // last term
      
      {
        final ChunkState cs = chunkStates[endMinus1];
        while (cs.pos < chunkEnd) {
          if (cs.pos > cs.lastPos) {
            cs.lastPos = cs.pos;
            final int posIndex = cs.pos - chunkStart;
            if (posIndex >= 0 && gens[posIndex] == gen
                && counts[posIndex] == endMinus1) {
              freq++;
              if (!needsScores) {
                return freq; // we determined there was a match.
              }
            }
          }
          
          if (cs.posUpto == cs.posLimit) {
            end = true;
            break;
          }
          cs.posUpto++;
          cs.pos = cs.offset + cs.posEnum.nextPosition();
        }
      }
      
      chunkStart += CHUNK;
      chunkEnd += CHUNK;
    }
    
    return freq;
  }

  @Override
  public IntervalIterator intervals(boolean collectIntervals) throws IOException {
    TermIntervalIterator[] posIters = new TermIntervalIterator[chunkStates.length];
    DocsAndPositionsEnum[] enums = new DocsAndPositionsEnum[chunkStates.length];
    for (int i = 0; i < chunkStates.length; i++) {
      posIters[i] = new TermIntervalIterator(this, enums[i] = chunkStates[i].factory.docsAndPositionsEnum(),
                                              false, collectIntervals, field);
    }
    return new SloppyPhraseScorer.AdvancingIntervalIterator(this, collectIntervals, enums, new BlockIntervalIterator(this, collectIntervals, posIters));
  }

  @Override
  public long cost() {
    return cost;
  }
}<|MERGE_RESOLUTION|>--- conflicted
+++ resolved
@@ -17,7 +17,6 @@
  * limitations under the License.
  */
 
-import org.apache.lucene.index.DocsAndPositionsEnum;
 import org.apache.lucene.search.PhraseQuery.TermDocsEnumFactory;
 import org.apache.lucene.search.intervals.BlockIntervalIterator;
 import org.apache.lucene.search.intervals.IntervalIterator;
@@ -29,13 +28,10 @@
 import java.util.Arrays;
 import java.util.List;
 
-<<<<<<< HEAD
-=======
 import org.apache.lucene.index.PostingsEnum;
 import org.apache.lucene.search.similarities.Similarity;
 import org.apache.lucene.util.BytesRef;
 
->>>>>>> e1186e24
 final class ExactPhraseScorer extends Scorer {
   private final int endMinus1;
   
@@ -50,64 +46,40 @@
   private final long cost;
 
   private final static class ChunkState {
-<<<<<<< HEAD
-    final TermDocsEnumFactory factory;
-    final DocsAndPositionsEnum posEnum;
-=======
+
     final PostingsEnum posEnum;
->>>>>>> e1186e24
     final int offset;
     int posUpto;
     int posLimit;
     int pos;
     int lastPos;
-<<<<<<< HEAD
-    
-    public ChunkState(TermDocsEnumFactory factory, DocsAndPositionsEnum posEnum, int offset) throws IOException {
-      this.factory = factory;
-=======
 
     public ChunkState(PostingsEnum posEnum, int offset) {
->>>>>>> e1186e24
       this.posEnum = posEnum;
       this.offset = offset;
     }
   }
-<<<<<<< HEAD
-  
-  private final ChunkState[] chunkStates;
-
-  private final DocsAndPositionsEnum lead;
-=======
 
   private final ConjunctionDISI conjunction;
 
   private final ChunkState[] chunkStates;
   private final PostingsEnum lead;
->>>>>>> e1186e24
 
   private int freq;
 
   private final Similarity.SimScorer docScorer;
-<<<<<<< HEAD
+
+  private final boolean needsScores;
+
   private final String field;
-
+  
   ExactPhraseScorer(Weight weight, PhraseQuery.PostingsAndFreq[] postings,
-                    Similarity.SimScorer docScorer, String field) throws IOException {
-    super(weight);
-    this.docScorer = docScorer;
-    this.field = field;
-    
-=======
-  private final boolean needsScores;
-  
-  ExactPhraseScorer(Weight weight, PhraseQuery.PostingsAndFreq[] postings,
-                    Similarity.SimScorer docScorer, boolean needsScores) throws IOException {
+                    Similarity.SimScorer docScorer, boolean needsScores, String field) throws IOException {
     super(weight);
     this.docScorer = docScorer;
     this.needsScores = needsScores;
-
->>>>>>> e1186e24
+    this.field = field;
+
     chunkStates = new ChunkState[postings.length];
 
     endMinus1 = postings.length-1;
@@ -118,12 +90,8 @@
 
     List<DocIdSetIterator> iterators = new ArrayList<>();
     for(int i=0;i<postings.length;i++) {
-<<<<<<< HEAD
-      chunkStates[i] = new ChunkState(postings[i].factory, postings[i].postings, -postings[i].position);
-=======
       chunkStates[i] = new ChunkState(postings[i].postings, -postings[i].position);
       iterators.add(postings[i].postings);
->>>>>>> e1186e24
     }
     conjunction = ConjunctionDISI.intersect(iterators);
   }
@@ -327,9 +295,9 @@
   @Override
   public IntervalIterator intervals(boolean collectIntervals) throws IOException {
     TermIntervalIterator[] posIters = new TermIntervalIterator[chunkStates.length];
-    DocsAndPositionsEnum[] enums = new DocsAndPositionsEnum[chunkStates.length];
+    PostingsEnum[] enums = new PostingsEnum[chunkStates.length];
     for (int i = 0; i < chunkStates.length; i++) {
-      posIters[i] = new TermIntervalIterator(this, enums[i] = chunkStates[i].factory.docsAndPositionsEnum(),
+      posIters[i] = new TermIntervalIterator(this, enums[i] = chunkStates[i].posEnum,
                                               false, collectIntervals, field);
     }
     return new SloppyPhraseScorer.AdvancingIntervalIterator(this, collectIntervals, enums, new BlockIntervalIterator(this, collectIntervals, posIters));
