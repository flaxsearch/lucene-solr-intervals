--- conflicted
+++ resolved
@@ -17,19 +17,11 @@
  * limitations under the License.
  */
 
-<<<<<<< HEAD
 import org.apache.lucene.search.intervals.IntervalIterator;
-import org.apache.lucene.util.AttributeSource;
-import org.apache.lucene.util.BytesRef;
 
 import java.io.IOException;
 
-/**
-=======
-import java.io.IOException;
-
 /** 
->>>>>>> f97f7825
  * A {@code FilterScorer} contains another {@code Scorer}, which it
  * uses as its basic source of data, possibly transforming the data along the
  * way or providing additional functionality. The class
@@ -91,31 +83,8 @@
     return in.cost();
   }
 
-<<<<<<< HEAD
-  @Override
-  public int startOffset() throws IOException {
-    return in.startOffset();
-  }
-
-  @Override
-  public int endOffset() throws IOException {
-    return in.endOffset();
-  }
-
-  @Override
-  public BytesRef getPayload() throws IOException {
-    return in.getPayload();
-  }
-
-  @Override
-  public AttributeSource attributes() {
-    return in.attributes();
-  }
-
   @Override
   public IntervalIterator intervals(boolean collectIntervals) throws IOException {
     return in.intervals(collectIntervals);
   }
-=======
->>>>>>> f97f7825
 }