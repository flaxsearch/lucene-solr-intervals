--- conflicted
+++ resolved
@@ -19,16 +19,11 @@
 
 import org.apache.lucene.search.intervals.IntervalIterator;
 import org.apache.lucene.util.AttributeSource;
+import org.apache.lucene.util.BytesRef;
 
 import java.io.IOException;
 
-<<<<<<< HEAD
-=======
-import org.apache.lucene.util.AttributeSource;
-import org.apache.lucene.util.BytesRef;
-
->>>>>>> e1186e24
-/** 
+/**
  * A {@code FilterScorer} contains another {@code Scorer}, which it
  * uses as its basic source of data, possibly transforming the data along the
  * way or providing additional functionality. The class
