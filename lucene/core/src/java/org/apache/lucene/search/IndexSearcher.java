package org.apache.lucene.search;

/*
 * Licensed to the Apache Software Foundation (ASF) under one or more
 * contributor license agreements.  See the NOTICE file distributed with
 * this work for additional information regarding copyright ownership.
 * The ASF licenses this file to You under the Apache License, Version 2.0
 * (the "License"); you may not use this file except in compliance with
 * the License.  You may obtain a copy of the License at
 *
 *     http://www.apache.org/licenses/LICENSE-2.0
 *
 * Unless required by applicable law or agreed to in writing, software
 * distributed under the License is distributed on an "AS IS" BASIS,
 * WITHOUT WARRANTIES OR CONDITIONS OF ANY KIND, either express or implied.
 * See the License for the specific language governing permissions and
 * limitations under the License.
 */

import org.apache.lucene.document.Document;
import org.apache.lucene.index.DirectoryReader;
import org.apache.lucene.index.IndexReader;
import org.apache.lucene.index.IndexReaderContext;
import org.apache.lucene.index.IndexWriter;
import org.apache.lucene.index.LeafReaderContext;
import org.apache.lucene.index.MultiFields;
import org.apache.lucene.index.ReaderUtil;
import org.apache.lucene.index.StoredFieldVisitor;
import org.apache.lucene.index.Term;
import org.apache.lucene.index.TermContext;
import org.apache.lucene.index.Terms;
import org.apache.lucene.search.similarities.DefaultSimilarity;
import org.apache.lucene.search.similarities.Similarity;
import org.apache.lucene.store.NIOFSDirectory;
import org.apache.lucene.util.ThreadInterruptedException;

import java.io.IOException;
import java.util.ArrayList;
import java.util.Arrays;
import java.util.List;
import java.util.Set;
import java.util.concurrent.Callable;
import java.util.concurrent.ExecutionException;
import java.util.concurrent.ExecutorService;
import java.util.concurrent.Future;

<<<<<<< HEAD
=======
import org.apache.lucene.document.Document;
import org.apache.lucene.index.DirectoryReader; // javadocs
import org.apache.lucene.index.IndexReader;
import org.apache.lucene.index.IndexReaderContext;
import org.apache.lucene.index.IndexWriter; // javadocs
import org.apache.lucene.index.LeafReaderContext;
import org.apache.lucene.index.MultiFields;
import org.apache.lucene.index.ReaderUtil;
import org.apache.lucene.index.StoredFieldVisitor;
import org.apache.lucene.index.Term;
import org.apache.lucene.index.TermContext;
import org.apache.lucene.index.Terms;
import org.apache.lucene.search.similarities.DefaultSimilarity;
import org.apache.lucene.search.similarities.Similarity;
import org.apache.lucene.store.NIOFSDirectory;    // javadoc
import org.apache.lucene.util.ThreadInterruptedException;

>>>>>>> e1186e24
/** Implements search over a single IndexReader.
 *
 * <p>Applications usually need only call the inherited
 * {@link #search(Query,int)}
 * or {@link #search(Query,Filter,int)} methods. For
 * performance reasons, if your index is unchanging, you
 * should share a single IndexSearcher instance across
 * multiple searches instead of creating a new one
 * per-search.  If your index has changed and you wish to
 * see the changes reflected in searching, you should
 * use {@link DirectoryReader#openIfChanged(DirectoryReader)}
 * to obtain a new reader and
 * then create a new IndexSearcher from that.  Also, for
 * low-latency turnaround it's best to use a near-real-time
 * reader ({@link DirectoryReader#open(IndexWriter,boolean)}).
 * Once you have a new {@link IndexReader}, it's relatively
 * cheap to create a new IndexSearcher from it.
 * 
 * <a name="thread-safety"></a><p><b>NOTE</b>: <code>{@link
 * IndexSearcher}</code> instances are completely
 * thread safe, meaning multiple threads can call any of its
 * methods, concurrently.  If your application requires
 * external synchronization, you should <b>not</b>
 * synchronize on the <code>IndexSearcher</code> instance;
 * use your own (non-Lucene) objects instead.</p>
 */
public class IndexSearcher {
  final IndexReader reader; // package private for testing!
  
  // NOTE: these members might change in incompatible ways
  // in the next release
  protected final IndexReaderContext readerContext;
  protected final List<LeafReaderContext> leafContexts;
  /** used with executor - each slice holds a set of leafs executed within one thread */
  protected final LeafSlice[] leafSlices;

  // These are only used for multi-threaded search
  private final ExecutorService executor;

  // the default Similarity
  private static final Similarity defaultSimilarity = new DefaultSimilarity();
  
  /**
   * Expert: returns a default Similarity instance.
   * In general, this method is only called to initialize searchers and writers.
   * User code and query implementations should respect
   * {@link IndexSearcher#getSimilarity()}.
   * @lucene.internal
   */
  public static Similarity getDefaultSimilarity() {
    return defaultSimilarity;
  }
  
  /** The Similarity implementation used by this searcher. */
  private Similarity similarity = defaultSimilarity;

  /** Creates a searcher searching the provided index. */
  public IndexSearcher(IndexReader r) {
    this(r, null);
  }

  /** Runs searches for each segment separately, using the
   *  provided ExecutorService.  IndexSearcher will not
   *  close/awaitTermination this ExecutorService on
   *  close; you must do so, eventually, on your own.  NOTE:
   *  if you are using {@link NIOFSDirectory}, do not use
   *  the shutdownNow method of ExecutorService as this uses
   *  Thread.interrupt under-the-hood which can silently
   *  close file descriptors (see <a
   *  href="https://issues.apache.org/jira/browse/LUCENE-2239">LUCENE-2239</a>).
   * 
   * @lucene.experimental */
  public IndexSearcher(IndexReader r, ExecutorService executor) {
    this(r.getContext(), executor);
  }

  /**
   * Creates a searcher searching the provided top-level {@link IndexReaderContext}.
   * <p>
   * Given a non-<code>null</code> {@link ExecutorService} this method runs
   * searches for each segment separately, using the provided ExecutorService.
   * IndexSearcher will not close/awaitTermination this ExecutorService on
   * close; you must do so, eventually, on your own. NOTE: if you are using
   * {@link NIOFSDirectory}, do not use the shutdownNow method of
   * ExecutorService as this uses Thread.interrupt under-the-hood which can
   * silently close file descriptors (see <a
   * href="https://issues.apache.org/jira/browse/LUCENE-2239">LUCENE-2239</a>).
   * 
   * @see IndexReaderContext
   * @see IndexReader#getContext()
   * @lucene.experimental
   */
  public IndexSearcher(IndexReaderContext context, ExecutorService executor) {
    assert context.isTopLevel: "IndexSearcher's ReaderContext must be topLevel for reader" + context.reader();
    reader = context.reader();
    this.executor = executor;
    this.readerContext = context;
    leafContexts = context.leaves();
    this.leafSlices = executor == null ? null : slices(leafContexts);
  }

  /**
   * Creates a searcher searching the provided top-level {@link IndexReaderContext}.
   *
   * @see IndexReaderContext
   * @see IndexReader#getContext()
   * @lucene.experimental
   */
  public IndexSearcher(IndexReaderContext context) {
    this(context, null);
  }
  
  /**
   * Expert: Creates an array of leaf slices each holding a subset of the given leaves.
   * Each {@link LeafSlice} is executed in a single thread. By default there
   * will be one {@link LeafSlice} per leaf ({@link org.apache.lucene.index.LeafReaderContext}).
   */
  protected LeafSlice[] slices(List<LeafReaderContext> leaves) {
    LeafSlice[] slices = new LeafSlice[leaves.size()];
    for (int i = 0; i < slices.length; i++) {
      slices[i] = new LeafSlice(leaves.get(i));
    }
    return slices;
  }

  
  /** Return the {@link IndexReader} this searches. */
  public IndexReader getIndexReader() {
    return reader;
  }

  /** 
   * Sugar for <code>.getIndexReader().document(docID)</code> 
   * @see IndexReader#document(int) 
   */
  public Document doc(int docID) throws IOException {
    return reader.document(docID);
  }

  /** 
   * Sugar for <code>.getIndexReader().document(docID, fieldVisitor)</code>
   * @see IndexReader#document(int, StoredFieldVisitor) 
   */
  public void doc(int docID, StoredFieldVisitor fieldVisitor) throws IOException {
    reader.document(docID, fieldVisitor);
  }

  /** 
   * Sugar for <code>.getIndexReader().document(docID, fieldsToLoad)</code>
   * @see IndexReader#document(int, Set) 
   */
  public Document doc(int docID, Set<String> fieldsToLoad) throws IOException {
    return reader.document(docID, fieldsToLoad);
  }

  /** Expert: Set the Similarity implementation used by this IndexSearcher.
   *
   */
  public void setSimilarity(Similarity similarity) {
    this.similarity = similarity;
  }

  public Similarity getSimilarity() {
    return similarity;
  }
  
  /** @lucene.internal */
  protected Query wrapFilter(Query query, Filter filter) {
    return (filter == null) ? query : new FilteredQuery(query, filter);
  }

  /** Finds the top <code>n</code>
   * hits for <code>query</code> where all results are after a previous 
   * result (<code>after</code>).
   * <p>
   * By passing the bottom result from a previous page as <code>after</code>,
   * this method can be used for efficient 'deep-paging' across potentially
   * large result sets.
   *
   * @throws BooleanQuery.TooManyClauses If a query would exceed 
   *         {@link BooleanQuery#getMaxClauseCount()} clauses.
   */
  public TopDocs searchAfter(ScoreDoc after, Query query, int numHits) throws IOException {
    final int limit = Math.max(1, reader.maxDoc());
    if (after != null && after.doc >= limit) {
      throw new IllegalArgumentException("after.doc exceeds the number of documents in the reader: after.doc="
          + after.doc + " limit=" + limit);
    }
    numHits = Math.min(numHits, limit);

    if (executor == null) {
      final TopScoreDocCollector collector = TopScoreDocCollector.create(numHits, after);
      search(query, collector);
      return collector.topDocs();
    } else {
      final TopScoreDocCollector[] collectors = new TopScoreDocCollector[leafSlices.length];
      boolean needsScores = false;
      for (int i = 0; i < leafSlices.length; ++i) {
        collectors[i] = TopScoreDocCollector.create(numHits, after);
        needsScores |= collectors[i].needsScores();
      }

      final Weight weight = createNormalizedWeight(query, needsScores);
      final List<Future<TopDocs>> topDocsFutures = new ArrayList<>(leafSlices.length);
      for (int i = 0; i < leafSlices.length; ++i) {
        final LeafReaderContext[] leaves = leafSlices[i].leaves;
        final TopScoreDocCollector collector = collectors[i];
        topDocsFutures.add(executor.submit(new Callable<TopDocs>() {
          @Override
          public TopDocs call() throws Exception {
            search(Arrays.asList(leaves), weight, collector);
            return collector.topDocs();
          }
        }));
      }

      final TopDocs[] topDocs = new TopDocs[leafSlices.length];
      for (int i = 0; i < topDocs.length; ++i) {
        try {
          topDocs[i] = topDocsFutures.get(i).get();
        } catch (InterruptedException e) {
          throw new ThreadInterruptedException(e);
        } catch (ExecutionException e) {
          throw new RuntimeException(e);
        }
      }

      return TopDocs.merge(numHits, topDocs);
    }
  }
  
  /** Finds the top <code>n</code>
   * hits for <code>query</code>, applying <code>filter</code> if non-null,
   * where all results are after a previous result (<code>after</code>).
   * <p>
   * By passing the bottom result from a previous page as <code>after</code>,
   * this method can be used for efficient 'deep-paging' across potentially
   * large result sets.
   *
   * @throws BooleanQuery.TooManyClauses If a query would exceed 
   *         {@link BooleanQuery#getMaxClauseCount()} clauses.
   */
  public TopDocs searchAfter(ScoreDoc after, Query query, Filter filter, int n) throws IOException {
    return searchAfter(after, wrapFilter(query, filter), n);
  }
  
  /** Finds the top <code>n</code>
   * hits for <code>query</code>.
   *
   * @throws BooleanQuery.TooManyClauses If a query would exceed 
   *         {@link BooleanQuery#getMaxClauseCount()} clauses.
   */
  public TopDocs search(Query query, int n)
    throws IOException {
    return searchAfter(null, query, n);
  }


  /** Finds the top <code>n</code>
   * hits for <code>query</code>, applying <code>filter</code> if non-null.
   *
   * @throws BooleanQuery.TooManyClauses If a query would exceed 
   *         {@link BooleanQuery#getMaxClauseCount()} clauses.
   */
  public TopDocs search(Query query, Filter filter, int n)
    throws IOException {
    return search(wrapFilter(query, filter), n);
  }

  /** Lower-level search API.
   *
   * <p>{@link LeafCollector#collect(int)} is called for every matching
   * document.
   *
   * @param query to match documents
   * @param filter if non-null, used to permit documents to be collected.
   * @param results to receive hits
   * @throws BooleanQuery.TooManyClauses If a query would exceed 
   *         {@link BooleanQuery#getMaxClauseCount()} clauses.
   */
  public void search(Query query, Filter filter, Collector results)
    throws IOException {
    search(wrapFilter(query, filter), results);
  }

  /** Lower-level search API.
   *
   * <p>{@link LeafCollector#collect(int)} is called for every matching document.
   *
   * @throws BooleanQuery.TooManyClauses If a query would exceed 
   *         {@link BooleanQuery#getMaxClauseCount()} clauses.
   */
  public void search(Query query, Collector results)
    throws IOException {
    search(leafContexts, createNormalizedWeight(query, results.needsScores()), results);
  }
  
  /** Search implementation with arbitrary sorting.  Finds
   * the top <code>n</code> hits for <code>query</code>, applying
   * <code>filter</code> if non-null, and sorting the hits by the criteria in
   * <code>sort</code>.
   * 
   * <p>NOTE: this does not compute scores by default; use
   * {@link IndexSearcher#search(Query,Filter,int,Sort,boolean,boolean)} to
   * control scoring.
   *
   * @throws BooleanQuery.TooManyClauses If a query would exceed 
   *         {@link BooleanQuery#getMaxClauseCount()} clauses.
   */
  public TopFieldDocs search(Query query, Filter filter, int n,
                             Sort sort) throws IOException {
    return search(query, filter, n, sort, false, false);
  }

  /** Search implementation with arbitrary sorting, plus
   * control over whether hit scores and max score
   * should be computed.  Finds
   * the top <code>n</code> hits for <code>query</code>, applying
   * <code>filter</code> if non-null, and sorting the hits by the criteria in
   * <code>sort</code>.  If <code>doDocScores</code> is <code>true</code>
   * then the score of each hit will be computed and
   * returned.  If <code>doMaxScore</code> is
   * <code>true</code> then the maximum score over all
   * collected hits will be computed.
   * 
   * @throws BooleanQuery.TooManyClauses If a query would exceed 
   *         {@link BooleanQuery#getMaxClauseCount()} clauses.
   */
  public TopFieldDocs search(Query query, Filter filter, int n,
                             Sort sort, boolean doDocScores, boolean doMaxScore) throws IOException {
    return searchAfter(null, query, filter, n, sort, doDocScores, doMaxScore);
  }

  /** Finds the top <code>n</code>
   * hits for <code>query</code>, applying <code>filter</code> if non-null,
   * where all results are after a previous result (<code>after</code>).
   * <p>
   * By passing the bottom result from a previous page as <code>after</code>,
   * this method can be used for efficient 'deep-paging' across potentially
   * large result sets.
   *
   * @throws BooleanQuery.TooManyClauses If a query would exceed 
   *         {@link BooleanQuery#getMaxClauseCount()} clauses.
   */
  public TopFieldDocs searchAfter(ScoreDoc after, Query query, Filter filter, int n, Sort sort) throws IOException {
    return searchAfter(after, query, filter, n, sort, false, false);
  }

  /**
   * Search implementation with arbitrary sorting and no filter.
   * @param query The query to search for
   * @param n Return only the top n results
   * @param sort The {@link org.apache.lucene.search.Sort} object
   * @return The top docs, sorted according to the supplied {@link org.apache.lucene.search.Sort} instance
   * @throws IOException if there is a low-level I/O error
   */
  public TopFieldDocs search(Query query, int n,
                             Sort sort) throws IOException {
    return search(query, null, n, sort, false, false);
  }

  /** Finds the top <code>n</code>
   * hits for <code>query</code> where all results are after a previous 
   * result (<code>after</code>).
   * <p>
   * By passing the bottom result from a previous page as <code>after</code>,
   * this method can be used for efficient 'deep-paging' across potentially
   * large result sets.
   *
   * @throws BooleanQuery.TooManyClauses If a query would exceed 
   *         {@link BooleanQuery#getMaxClauseCount()} clauses.
   */
  public TopDocs searchAfter(ScoreDoc after, Query query, int n, Sort sort) throws IOException {
    return searchAfter(after, query, null, n, sort, false, false);
  }

  /** Finds the top <code>n</code>
   * hits for <code>query</code> where all results are after a previous 
   * result (<code>after</code>), allowing control over
   * whether hit scores and max score should be computed.
   * <p>
   * By passing the bottom result from a previous page as <code>after</code>,
   * this method can be used for efficient 'deep-paging' across potentially
   * large result sets.  If <code>doDocScores</code> is <code>true</code>
   * then the score of each hit will be computed and
   * returned.  If <code>doMaxScore</code> is
   * <code>true</code> then the maximum score over all
   * collected hits will be computed.
   *
   * @throws BooleanQuery.TooManyClauses If a query would exceed 
   *         {@link BooleanQuery#getMaxClauseCount()} clauses.
   */
  public TopFieldDocs searchAfter(ScoreDoc after, Query query, Filter filter, int numHits, Sort sort,
      boolean doDocScores, boolean doMaxScore) throws IOException {
    if (after != null && !(after instanceof FieldDoc)) {
      // TODO: if we fix type safety of TopFieldDocs we can
      // remove this
      throw new IllegalArgumentException("after must be a FieldDoc; got " + after);
    }
    return searchAfter((FieldDoc) after, wrapFilter(query, filter), numHits, sort, doDocScores, doMaxScore);
  }

  private TopFieldDocs searchAfter(FieldDoc after, Query query, int numHits, Sort sort,
      boolean doDocScores, boolean doMaxScore) throws IOException {
    final int limit = Math.max(1, reader.maxDoc());
    if (after != null && after.doc >= limit) {
      throw new IllegalArgumentException("after.doc exceeds the number of documents in the reader: after.doc="
          + after.doc + " limit=" + limit);
    }
    numHits = Math.min(numHits, limit);

    final boolean fillFields = true;
    if (executor == null) {
      final TopFieldCollector collector = TopFieldCollector.create(sort, numHits, after, fillFields, doDocScores, doMaxScore);
      search(query, collector);
      return collector.topDocs();
    } else {
      final TopFieldCollector[] collectors = new TopFieldCollector[leafSlices.length];
      boolean needsScores = false;
      for (int i = 0; i < leafSlices.length; ++i) {
        collectors[i] = TopFieldCollector.create(sort, numHits, after, fillFields, doDocScores, doMaxScore);
        needsScores |= collectors[i].needsScores();
      }

      final Weight weight = createNormalizedWeight(query, needsScores);
      final List<Future<TopFieldDocs>> topDocsFutures = new ArrayList<>(leafSlices.length);
      for (int i = 0; i < leafSlices.length; ++i) {
        final LeafReaderContext[] leaves = leafSlices[i].leaves;
        final TopFieldCollector collector = collectors[i];
        topDocsFutures.add(executor.submit(new Callable<TopFieldDocs>() {
          @Override
          public TopFieldDocs call() throws Exception {
            search(Arrays.asList(leaves), weight, collector);
            return collector.topDocs();
          }
        }));
      }

      final TopFieldDocs[] topDocs = new TopFieldDocs[leafSlices.length];
      for (int i = 0; i < topDocs.length; ++i) {
        try {
          topDocs[i] = topDocsFutures.get(i).get();
        } catch (InterruptedException e) {
          throw new ThreadInterruptedException(e);
        } catch (ExecutionException e) {
          throw new RuntimeException(e);
        }
      }

      return TopDocs.merge(sort, numHits, topDocs);
    }
  }

  /**
   * Lower-level search API.
   * 
   * <p>
   * {@link LeafCollector#collect(int)} is called for every document. <br>
   * 
   * <p>
   * NOTE: this method executes the searches on all given leaves exclusively.
   * To search across all the searchers leaves use {@link #leafContexts}.
   * 
   * @param leaves 
   *          the searchers leaves to execute the searches on
   * @param weight
   *          to match documents
   * @param collector
   *          to receive hits
   * @throws BooleanQuery.TooManyClauses If a query would exceed 
   *         {@link BooleanQuery#getMaxClauseCount()} clauses.
   */
  protected void search(List<LeafReaderContext> leaves, Weight weight, Collector collector)
      throws IOException {

    // TODO: should we make this
    // threaded...?  the Collector could be sync'd?
    // always use single thread:
    for (LeafReaderContext ctx : leaves) { // search each subreader
      final LeafCollector leafCollector;
      try {
        leafCollector = collector.getLeafCollector(ctx);
      } catch (CollectionTerminatedException e) {
        // there is no doc of interest in this reader context
        // continue with the following leaf
        continue;
      }
<<<<<<< HEAD
      BulkScorer scorer = weight.bulkScorer(ctx, !leafCollector.acceptsDocsOutOfOrder(), leafCollector.postingFeatures(), ctx.reader().getLiveDocs());
=======
      BulkScorer scorer = weight.bulkScorer(ctx, ctx.reader().getLiveDocs());
>>>>>>> e1186e24
      if (scorer != null) {
        try {
          scorer.score(leafCollector);
        } catch (CollectionTerminatedException e) {
          // collection was terminated prematurely
          // continue with the following leaf
        }
      }
    }
  }

  /** Expert: called to re-write queries into primitive queries.
   * @throws BooleanQuery.TooManyClauses If a query would exceed 
   *         {@link BooleanQuery#getMaxClauseCount()} clauses.
   */
  public Query rewrite(Query original) throws IOException {
    Query query = original;
    for (Query rewrittenQuery = query.rewrite(reader); rewrittenQuery != query;
         rewrittenQuery = query.rewrite(reader)) {
      query = rewrittenQuery;
    }
    return query;
  }

  /** Returns an Explanation that describes how <code>doc</code> scored against
   * <code>query</code>.
   *
   * <p>This is intended to be used in developing Similarity implementations,
   * and, for good performance, should not be displayed with every hit.
   * Computing an explanation is as expensive as executing the query over the
   * entire index.
   */
  public Explanation explain(Query query, int doc) throws IOException {
    return explain(createNormalizedWeight(query, true), doc);
  }

  /** Expert: low-level implementation method
   * Returns an Explanation that describes how <code>doc</code> scored against
   * <code>weight</code>.
   *
   * <p>This is intended to be used in developing Similarity implementations,
   * and, for good performance, should not be displayed with every hit.
   * Computing an explanation is as expensive as executing the query over the
   * entire index.
   * <p>Applications should call {@link IndexSearcher#explain(Query, int)}.
   * @throws BooleanQuery.TooManyClauses If a query would exceed 
   *         {@link BooleanQuery#getMaxClauseCount()} clauses.
   */
  protected Explanation explain(Weight weight, int doc) throws IOException {
    int n = ReaderUtil.subIndex(doc, leafContexts);
    final LeafReaderContext ctx = leafContexts.get(n);
    int deBasedDoc = doc - ctx.docBase;
    
    return weight.explain(ctx, deBasedDoc);
  }

  /**
   * Creates a normalized weight for a top-level {@link Query}.
   * The query is rewritten by this method and {@link Query#createWeight} called,
   * afterwards the {@link Weight} is normalized. The returned {@code Weight}
   * can then directly be used to get a {@link Scorer}.
   * @lucene.internal
   */
  public Weight createNormalizedWeight(Query query, boolean needsScores) throws IOException {
    query = rewrite(query);
    Weight weight = query.createWeight(this, needsScores);
    float v = weight.getValueForNormalization();
    float norm = getSimilarity().queryNorm(v);
    if (Float.isInfinite(norm) || Float.isNaN(norm)) {
      norm = 1.0f;
    }
    weight.normalize(norm, 1.0f);
    return weight;
  }
  
  /**
   * Returns this searchers the top-level {@link IndexReaderContext}.
   * @see IndexReader#getContext()
   */
  /* sugar for #getReader().getTopReaderContext() */
  public IndexReaderContext getTopReaderContext() {
    return readerContext;
  }

  /**
   * A class holding a subset of the {@link IndexSearcher}s leaf contexts to be
   * executed within a single thread.
   * 
   * @lucene.experimental
   */
  public static class LeafSlice {
    final LeafReaderContext[] leaves;
    
    public LeafSlice(LeafReaderContext... leaves) {
      this.leaves = leaves;
    }
  }

  @Override
  public String toString() {
    return "IndexSearcher(" + reader + "; executor=" + executor + ")";
  }
  
  /**
   * Returns {@link TermStatistics} for a term.
   * 
   * This can be overridden for example, to return a term's statistics
   * across a distributed collection.
   * @lucene.experimental
   */
  public TermStatistics termStatistics(Term term, TermContext context) throws IOException {
    return new TermStatistics(term.bytes(), context.docFreq(), context.totalTermFreq());
  }
  
  /**
   * Returns {@link CollectionStatistics} for a field.
   * 
   * This can be overridden for example, to return a field's statistics
   * across a distributed collection.
   * @lucene.experimental
   */
  public CollectionStatistics collectionStatistics(String field) throws IOException {
    final int docCount;
    final long sumTotalTermFreq;
    final long sumDocFreq;

    assert field != null;
    
    Terms terms = MultiFields.getTerms(reader, field);
    if (terms == null) {
      docCount = 0;
      sumTotalTermFreq = 0;
      sumDocFreq = 0;
    } else {
      docCount = terms.getDocCount();
      sumTotalTermFreq = terms.getSumTotalTermFreq();
      sumDocFreq = terms.getSumDocFreq();
    }
    return new CollectionStatistics(field, reader.maxDoc(), docCount, sumTotalTermFreq, sumDocFreq);
  }
}<|MERGE_RESOLUTION|>--- conflicted
+++ resolved
@@ -24,6 +24,7 @@
 import org.apache.lucene.index.IndexWriter;
 import org.apache.lucene.index.LeafReaderContext;
 import org.apache.lucene.index.MultiFields;
+import org.apache.lucene.index.PostingsEnum;
 import org.apache.lucene.index.ReaderUtil;
 import org.apache.lucene.index.StoredFieldVisitor;
 import org.apache.lucene.index.Term;
@@ -44,26 +45,6 @@
 import java.util.concurrent.ExecutorService;
 import java.util.concurrent.Future;
 
-<<<<<<< HEAD
-=======
-import org.apache.lucene.document.Document;
-import org.apache.lucene.index.DirectoryReader; // javadocs
-import org.apache.lucene.index.IndexReader;
-import org.apache.lucene.index.IndexReaderContext;
-import org.apache.lucene.index.IndexWriter; // javadocs
-import org.apache.lucene.index.LeafReaderContext;
-import org.apache.lucene.index.MultiFields;
-import org.apache.lucene.index.ReaderUtil;
-import org.apache.lucene.index.StoredFieldVisitor;
-import org.apache.lucene.index.Term;
-import org.apache.lucene.index.TermContext;
-import org.apache.lucene.index.Terms;
-import org.apache.lucene.search.similarities.DefaultSimilarity;
-import org.apache.lucene.search.similarities.Similarity;
-import org.apache.lucene.store.NIOFSDirectory;    // javadoc
-import org.apache.lucene.util.ThreadInterruptedException;
-
->>>>>>> e1186e24
 /** Implements search over a single IndexReader.
  *
  * <p>Applications usually need only call the inherited
@@ -266,7 +247,7 @@
         needsScores |= collectors[i].needsScores();
       }
 
-      final Weight weight = createNormalizedWeight(query, needsScores);
+      final Weight weight = createNormalizedWeight(query, needsScores, PostingsEnum.FLAG_FREQS);
       final List<Future<TopDocs>> topDocsFutures = new ArrayList<>(leafSlices.length);
       for (int i = 0; i < leafSlices.length; ++i) {
         final LeafReaderContext[] leaves = leafSlices[i].leaves;
@@ -358,7 +339,7 @@
    */
   public void search(Query query, Collector results)
     throws IOException {
-    search(leafContexts, createNormalizedWeight(query, results.needsScores()), results);
+    search(leafContexts, createNormalizedWeight(query, results.needsScores(), PostingsEnum.FLAG_FREQS), results);
   }
   
   /** Search implementation with arbitrary sorting.  Finds
@@ -488,7 +469,7 @@
         needsScores |= collectors[i].needsScores();
       }
 
-      final Weight weight = createNormalizedWeight(query, needsScores);
+      final Weight weight = createNormalizedWeight(query, needsScores, PostingsEnum.FLAG_FREQS);
       final List<Future<TopFieldDocs>> topDocsFutures = new ArrayList<>(leafSlices.length);
       for (int i = 0; i < leafSlices.length; ++i) {
         final LeafReaderContext[] leaves = leafSlices[i].leaves;
@@ -551,11 +532,7 @@
         // continue with the following leaf
         continue;
       }
-<<<<<<< HEAD
-      BulkScorer scorer = weight.bulkScorer(ctx, !leafCollector.acceptsDocsOutOfOrder(), leafCollector.postingFeatures(), ctx.reader().getLiveDocs());
-=======
       BulkScorer scorer = weight.bulkScorer(ctx, ctx.reader().getLiveDocs());
->>>>>>> e1186e24
       if (scorer != null) {
         try {
           scorer.score(leafCollector);
@@ -589,7 +566,7 @@
    * entire index.
    */
   public Explanation explain(Query query, int doc) throws IOException {
-    return explain(createNormalizedWeight(query, true), doc);
+    return explain(createNormalizedWeight(query, true, PostingsEnum.FLAG_FREQS), doc);
   }
 
   /** Expert: low-level implementation method
@@ -619,9 +596,9 @@
    * can then directly be used to get a {@link Scorer}.
    * @lucene.internal
    */
-  public Weight createNormalizedWeight(Query query, boolean needsScores) throws IOException {
+  public Weight createNormalizedWeight(Query query, boolean needsScores, int flags) throws IOException {
     query = rewrite(query);
-    Weight weight = query.createWeight(this, needsScores);
+    Weight weight = query.createWeight(this, needsScores, flags);
     float v = weight.getValueForNormalization();
     float norm = getSimilarity().queryNorm(v);
     if (Float.isInfinite(norm) || Float.isNaN(norm)) {
