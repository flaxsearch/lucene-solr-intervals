package org.apache.lucene.search;

/*
 * Licensed to the Apache Software Foundation (ASF) under one or more
 * contributor license agreements.  See the NOTICE file distributed with
 * this work for additional information regarding copyright ownership.
 * The ASF licenses this file to You under the Apache License, Version 2.0
 * (the "License"); you may not use this file except in compliance with
 * the License.  You may obtain a copy of the License at
 *
 *     http://www.apache.org/licenses/LICENSE-2.0
 *
 * Unless required by applicable law or agreed to in writing, software
 * distributed under the License is distributed on an "AS IS" BASIS,
 * WITHOUT WARRANTIES OR CONDITIONS OF ANY KIND, either express or implied.
 * See the License for the specific language governing permissions and
 * limitations under the License.
 */

import java.io.IOException;
import java.util.Arrays;
import java.util.Iterator;
import java.util.List;
import java.util.NoSuchElementException;
import java.util.Set;
import java.util.concurrent.Callable;
import java.util.concurrent.CompletionService;
import java.util.concurrent.ExecutionException;
import java.util.concurrent.Executor;
import java.util.concurrent.ExecutorCompletionService;
import java.util.concurrent.ExecutorService;
import java.util.concurrent.locks.Lock;
import java.util.concurrent.locks.ReentrantLock;

import org.apache.lucene.index.AtomicReaderContext;
import org.apache.lucene.index.DirectoryReader; // javadocs
import org.apache.lucene.index.IndexReader;
import org.apache.lucene.index.MultiFields;
import org.apache.lucene.index.IndexReaderContext;
import org.apache.lucene.index.ReaderUtil;
import org.apache.lucene.index.StoredDocument;
import org.apache.lucene.index.StoredFieldVisitor;
import org.apache.lucene.index.Term;
import org.apache.lucene.index.TermContext;
import org.apache.lucene.index.Terms;
import org.apache.lucene.search.intervals.IntervalIterator;
import org.apache.lucene.search.similarities.DefaultSimilarity;
import org.apache.lucene.search.similarities.Similarity;
import org.apache.lucene.store.NIOFSDirectory;    // javadoc
import org.apache.lucene.util.ThreadInterruptedException;
import org.apache.lucene.index.IndexWriter; // javadocs

/** Implements search over a single IndexReader.
 *
 * <p>Applications usually need only call the inherited
 * {@link #search(Query,int)}
 * or {@link #search(Query,Filter,int)} methods. For
 * performance reasons, if your index is unchanging, you
 * should share a single IndexSearcher instance across
 * multiple searches instead of creating a new one
 * per-search.  If your index has changed and you wish to
 * see the changes reflected in searching, you should
 * use {@link DirectoryReader#openIfChanged(DirectoryReader)}
 * to obtain a new reader and
 * then create a new IndexSearcher from that.  Also, for
 * low-latency turnaround it's best to use a near-real-time
 * reader ({@link DirectoryReader#open(IndexWriter,boolean)}).
 * Once you have a new {@link IndexReader}, it's relatively
 * cheap to create a new IndexSearcher from it.
 * 
 * <a name="thread-safety"></a><p><b>NOTE</b>: <code>{@link
 * IndexSearcher}</code> instances are completely
 * thread safe, meaning multiple threads can call any of its
 * methods, concurrently.  If your application requires
 * external synchronization, you should <b>not</b>
 * synchronize on the <code>IndexSearcher</code> instance;
 * use your own (non-Lucene) objects instead.</p>
 */
public class IndexSearcher {
  final IndexReader reader; // package private for testing!
  
  // NOTE: these members might change in incompatible ways
  // in the next release
  protected final IndexReaderContext readerContext;
  protected final List<AtomicReaderContext> leafContexts;
  /** used with executor - each slice holds a set of leafs executed within one thread */
  protected final LeafSlice[] leafSlices;

  // These are only used for multi-threaded search
  private final ExecutorService executor;

  // the default Similarity
  private static final Similarity defaultSimilarity = new DefaultSimilarity();
  
  /**
   * Expert: returns a default Similarity instance.
   * In general, this method is only called to initialize searchers and writers.
   * User code and query implementations should respect
   * {@link IndexSearcher#getSimilarity()}.
   * @lucene.internal
   */
  public static Similarity getDefaultSimilarity() {
    return defaultSimilarity;
  }
  
  /** The Similarity implementation used by this searcher. */
  private Similarity similarity = defaultSimilarity;

  /** Creates a searcher searching the provided index. */
  public IndexSearcher(IndexReader r) {
    this(r, null);
  }

  /** Runs searches for each segment separately, using the
   *  provided ExecutorService.  IndexSearcher will not
   *  shutdown/awaitTermination this ExecutorService on
   *  close; you must do so, eventually, on your own.  NOTE:
   *  if you are using {@link NIOFSDirectory}, do not use
   *  the shutdownNow method of ExecutorService as this uses
   *  Thread.interrupt under-the-hood which can silently
   *  close file descriptors (see <a
   *  href="https://issues.apache.org/jira/browse/LUCENE-2239">LUCENE-2239</a>).
   * 
   * @lucene.experimental */
  public IndexSearcher(IndexReader r, ExecutorService executor) {
    this(r.getContext(), executor);
  }

  /**
   * Creates a searcher searching the provided top-level {@link IndexReaderContext}.
   * <p>
   * Given a non-<code>null</code> {@link ExecutorService} this method runs
   * searches for each segment separately, using the provided ExecutorService.
   * IndexSearcher will not shutdown/awaitTermination this ExecutorService on
   * close; you must do so, eventually, on your own. NOTE: if you are using
   * {@link NIOFSDirectory}, do not use the shutdownNow method of
   * ExecutorService as this uses Thread.interrupt under-the-hood which can
   * silently close file descriptors (see <a
   * href="https://issues.apache.org/jira/browse/LUCENE-2239">LUCENE-2239</a>).
   * 
   * @see IndexReaderContext
   * @see IndexReader#getContext()
   * @lucene.experimental
   */
  public IndexSearcher(IndexReaderContext context, ExecutorService executor) {
    assert context.isTopLevel: "IndexSearcher's ReaderContext must be topLevel for reader" + context.reader();
    reader = context.reader();
    this.executor = executor;
    this.readerContext = context;
    leafContexts = context.leaves();
    this.leafSlices = executor == null ? null : slices(leafContexts);
  }

  /**
   * Creates a searcher searching the provided top-level {@link IndexReaderContext}.
   *
   * @see IndexReaderContext
   * @see IndexReader#getContext()
   * @lucene.experimental
   */
  public IndexSearcher(IndexReaderContext context) {
    this(context, null);
  }
  
  /**
   * Expert: Creates an array of leaf slices each holding a subset of the given leaves.
   * Each {@link LeafSlice} is executed in a single thread. By default there
   * will be one {@link LeafSlice} per leaf ({@link AtomicReaderContext}).
   */
  protected LeafSlice[] slices(List<AtomicReaderContext> leaves) {
    LeafSlice[] slices = new LeafSlice[leaves.size()];
    for (int i = 0; i < slices.length; i++) {
      slices[i] = new LeafSlice(leaves.get(i));
    }
    return slices;
  }

  
  /** Return the {@link IndexReader} this searches. */
  public IndexReader getIndexReader() {
    return reader;
  }

  /** 
   * Sugar for <code>.getIndexReader().document(docID)</code> 
   * @see IndexReader#document(int) 
   */
  public StoredDocument doc(int docID) throws IOException {
    return reader.document(docID);
  }

  /** 
   * Sugar for <code>.getIndexReader().document(docID, fieldVisitor)</code>
   * @see IndexReader#document(int, StoredFieldVisitor) 
   */
  public void doc(int docID, StoredFieldVisitor fieldVisitor) throws IOException {
    reader.document(docID, fieldVisitor);
  }

  /** 
   * Sugar for <code>.getIndexReader().document(docID, fieldsToLoad)</code>
   * @see IndexReader#document(int, Set) 
   */
  public StoredDocument doc(int docID, Set<String> fieldsToLoad) throws IOException {
    return reader.document(docID, fieldsToLoad);
  }

  /** Expert: Set the Similarity implementation used by this IndexSearcher.
   *
   */
  public void setSimilarity(Similarity similarity) {
    this.similarity = similarity;
  }

  public Similarity getSimilarity() {
    return similarity;
  }
  
  /** @lucene.internal */
  protected Query wrapFilter(Query query, Filter filter) {
    return (filter == null) ? query : new FilteredQuery(query, filter);
  }

  /** Finds the top <code>n</code>
   * hits for <code>query</code> where all results are after a previous 
   * result (<code>after</code>).
   * <p>
   * By passing the bottom result from a previous page as <code>after</code>,
   * this method can be used for efficient 'deep-paging' across potentially
   * large result sets.
   *
   * @throws BooleanQuery.TooManyClauses If a query would exceed 
   *         {@link BooleanQuery#getMaxClauseCount()} clauses.
   */
  public TopDocs searchAfter(ScoreDoc after, Query query, int n) throws IOException {
    return search(createNormalizedWeight(query), after, n);
  }
  
  /** Finds the top <code>n</code>
   * hits for <code>query</code>, applying <code>filter</code> if non-null,
   * where all results are after a previous result (<code>after</code>).
   * <p>
   * By passing the bottom result from a previous page as <code>after</code>,
   * this method can be used for efficient 'deep-paging' across potentially
   * large result sets.
   *
   * @throws BooleanQuery.TooManyClauses If a query would exceed 
   *         {@link BooleanQuery#getMaxClauseCount()} clauses.
   */
  public TopDocs searchAfter(ScoreDoc after, Query query, Filter filter, int n) throws IOException {
    return search(createNormalizedWeight(wrapFilter(query, filter)), after, n);
  }
  
  /** Finds the top <code>n</code>
   * hits for <code>query</code>.
   *
   * @throws BooleanQuery.TooManyClauses If a query would exceed 
   *         {@link BooleanQuery#getMaxClauseCount()} clauses.
   */
  public TopDocs search(Query query, int n)
    throws IOException {
    return search(query, null, n);
  }


  /** Finds the top <code>n</code>
   * hits for <code>query</code>, applying <code>filter</code> if non-null.
   *
   * @throws BooleanQuery.TooManyClauses If a query would exceed 
   *         {@link BooleanQuery#getMaxClauseCount()} clauses.
   */
  public TopDocs search(Query query, Filter filter, int n)
    throws IOException {
    return search(createNormalizedWeight(wrapFilter(query, filter)), null, n);
  }

  /** Lower-level search API.
   *
   * <p>{@link Collector#collect(int)} is called for every matching
   * document.
   *
   * @param query to match documents
   * @param filter if non-null, used to permit documents to be collected.
   * @param results to receive hits
   * @throws BooleanQuery.TooManyClauses If a query would exceed 
   *         {@link BooleanQuery#getMaxClauseCount()} clauses.
   */
  public void search(Query query, Filter filter, Collector results)
    throws IOException {
    search(leafContexts, createNormalizedWeight(wrapFilter(query, filter)), results);
  }

  /** Lower-level search API.
   *
   * <p>{@link Collector#collect(int)} is called for every matching document.
   *
   * @throws BooleanQuery.TooManyClauses If a query would exceed 
   *         {@link BooleanQuery#getMaxClauseCount()} clauses.
   */
  public void search(Query query, Collector results)
    throws IOException {
    search(leafContexts, createNormalizedWeight(query), results);
  }
  
  /** Search implementation with arbitrary sorting.  Finds
   * the top <code>n</code> hits for <code>query</code>, applying
   * <code>filter</code> if non-null, and sorting the hits by the criteria in
   * <code>sort</code>.
   * 
   * <p>NOTE: this does not compute scores by default; use
   * {@link IndexSearcher#search(Query,Filter,int,Sort,boolean,boolean)} to
   * control scoring.
   *
   * @throws BooleanQuery.TooManyClauses If a query would exceed 
   *         {@link BooleanQuery#getMaxClauseCount()} clauses.
   */
  public TopFieldDocs search(Query query, Filter filter, int n,
                             Sort sort) throws IOException {
    return search(createNormalizedWeight(wrapFilter(query, filter)), n, sort, false, false);
  }

  /** Search implementation with arbitrary sorting, plus
   * control over whether hit scores and max score
   * should be computed.  Finds
   * the top <code>n</code> hits for <code>query</code>, applying
   * <code>filter</code> if non-null, and sorting the hits by the criteria in
   * <code>sort</code>.  If <code>doDocScores</code> is <code>true</code>
   * then the score of each hit will be computed and
   * returned.  If <code>doMaxScore</code> is
   * <code>true</code> then the maximum score over all
   * collected hits will be computed.
   * 
   * @throws BooleanQuery.TooManyClauses If a query would exceed 
   *         {@link BooleanQuery#getMaxClauseCount()} clauses.
   */
  public TopFieldDocs search(Query query, Filter filter, int n,
                             Sort sort, boolean doDocScores, boolean doMaxScore) throws IOException {
    return search(createNormalizedWeight(wrapFilter(query, filter)), n, sort, doDocScores, doMaxScore);
  }

  /** Finds the top <code>n</code>
   * hits for <code>query</code>, applying <code>filter</code> if non-null,
   * where all results are after a previous result (<code>after</code>).
   * <p>
   * By passing the bottom result from a previous page as <code>after</code>,
   * this method can be used for efficient 'deep-paging' across potentially
   * large result sets.
   *
   * @throws BooleanQuery.TooManyClauses If a query would exceed 
   *         {@link BooleanQuery#getMaxClauseCount()} clauses.
   */
  public TopDocs searchAfter(ScoreDoc after, Query query, Filter filter, int n, Sort sort) throws IOException {
    if (after != null && !(after instanceof FieldDoc)) {
      // TODO: if we fix type safety of TopFieldDocs we can
      // remove this
      throw new IllegalArgumentException("after must be a FieldDoc; got " + after);
    }
    return search(createNormalizedWeight(wrapFilter(query, filter)), (FieldDoc) after, n, sort, true, false, false);
  }

  /**
   * Search implementation with arbitrary sorting and no filter.
   * @param query The query to search for
   * @param n Return only the top n results
   * @param sort The {@link org.apache.lucene.search.Sort} object
   * @return The top docs, sorted according to the supplied {@link org.apache.lucene.search.Sort} instance
   * @throws IOException if there is a low-level I/O error
   */
  public TopFieldDocs search(Query query, int n,
                             Sort sort) throws IOException {
    return search(createNormalizedWeight(query), n, sort, false, false);
  }

  /** Finds the top <code>n</code>
   * hits for <code>query</code> where all results are after a previous 
   * result (<code>after</code>).
   * <p>
   * By passing the bottom result from a previous page as <code>after</code>,
   * this method can be used for efficient 'deep-paging' across potentially
   * large result sets.
   *
   * @throws BooleanQuery.TooManyClauses If a query would exceed 
   *         {@link BooleanQuery#getMaxClauseCount()} clauses.
   */
  public TopDocs searchAfter(ScoreDoc after, Query query, int n, Sort sort) throws IOException {
    if (after != null && !(after instanceof FieldDoc)) {
      // TODO: if we fix type safety of TopFieldDocs we can
      // remove this
      throw new IllegalArgumentException("after must be a FieldDoc; got " + after);
    }
    return search(createNormalizedWeight(query), (FieldDoc) after, n, sort, true, false, false);
  }

  /** Finds the top <code>n</code>
   * hits for <code>query</code> where all results are after a previous 
   * result (<code>after</code>), allowing control over
   * whether hit scores and max score should be computed.
   * <p>
   * By passing the bottom result from a previous page as <code>after</code>,
   * this method can be used for efficient 'deep-paging' across potentially
   * large result sets.  If <code>doDocScores</code> is <code>true</code>
   * then the score of each hit will be computed and
   * returned.  If <code>doMaxScore</code> is
   * <code>true</code> then the maximum score over all
   * collected hits will be computed.
   *
   * @throws BooleanQuery.TooManyClauses If a query would exceed 
   *         {@link BooleanQuery#getMaxClauseCount()} clauses.
   */
  public TopDocs searchAfter(ScoreDoc after, Query query, Filter filter, int n, Sort sort,
                             boolean doDocScores, boolean doMaxScore) throws IOException {
    if (after != null && !(after instanceof FieldDoc)) {
      // TODO: if we fix type safety of TopFieldDocs we can
      // remove this
      throw new IllegalArgumentException("after must be a FieldDoc; got " + after);
    }
    return search(createNormalizedWeight(wrapFilter(query, filter)), (FieldDoc) after, n, sort, true,
                  doDocScores, doMaxScore);
  }

  /** Expert: Low-level search implementation.  Finds the top <code>n</code>
   * hits for <code>query</code>, applying <code>filter</code> if non-null.
   *
   * <p>Applications should usually call {@link IndexSearcher#search(Query,int)} or
   * {@link IndexSearcher#search(Query,Filter,int)} instead.
   * @throws BooleanQuery.TooManyClauses If a query would exceed 
   *         {@link BooleanQuery#getMaxClauseCount()} clauses.
   */
  protected TopDocs search(Weight weight, ScoreDoc after, int nDocs) throws IOException {
    int limit = reader.maxDoc();
    if (limit == 0) {
      limit = 1;
    }
    nDocs = Math.min(nDocs, limit);
    
    if (executor == null) {
      return search(leafContexts, weight, after, nDocs);
    } else {
      final HitQueue hq = new HitQueue(nDocs, false);
      final Lock lock = new ReentrantLock();
      final ExecutionHelper<TopDocs> runner = new ExecutionHelper<TopDocs>(executor);
    
      for (int i = 0; i < leafSlices.length; i++) { // search each sub
        runner.submit(
                      new SearcherCallableNoSort(lock, this, leafSlices[i], weight, after, nDocs, hq));
      }

      int totalHits = 0;
      float maxScore = Float.NEGATIVE_INFINITY;
      for (final TopDocs topDocs : runner) {
        if(topDocs.totalHits != 0) {
          totalHits += topDocs.totalHits;
          maxScore = Math.max(maxScore, topDocs.getMaxScore());
        }
      }

      final ScoreDoc[] scoreDocs = new ScoreDoc[hq.size()];
      for (int i = hq.size() - 1; i >= 0; i--) // put docs in array
        scoreDocs[i] = hq.pop();

      return new TopDocs(totalHits, scoreDocs, maxScore);
    }
  }

  /** Expert: Low-level search implementation.  Finds the top <code>n</code>
   * hits for <code>query</code>.
   *
   * <p>Applications should usually call {@link IndexSearcher#search(Query,int)} or
   * {@link IndexSearcher#search(Query,Filter,int)} instead.
   * @throws BooleanQuery.TooManyClauses If a query would exceed 
   *         {@link BooleanQuery#getMaxClauseCount()} clauses.
   */
  protected TopDocs search(List<AtomicReaderContext> leaves, Weight weight, ScoreDoc after, int nDocs) throws IOException {
    // single thread
    int limit = reader.maxDoc();
    if (limit == 0) {
      limit = 1;
    }
    nDocs = Math.min(nDocs, limit);
    TopScoreDocCollector collector = TopScoreDocCollector.create(nDocs, after, !weight.scoresDocsOutOfOrder());
    search(leaves, weight, collector);
    return collector.topDocs();
  }

  /** Expert: Low-level search implementation with arbitrary
   * sorting and control over whether hit scores and max
   * score should be computed.  Finds
   * the top <code>n</code> hits for <code>query</code> and sorting the hits
   * by the criteria in <code>sort</code>.
   *
   * <p>Applications should usually call {@link
   * IndexSearcher#search(Query,Filter,int,Sort)} instead.
   * 
   * @throws BooleanQuery.TooManyClauses If a query would exceed 
   *         {@link BooleanQuery#getMaxClauseCount()} clauses.
   */
  protected TopFieldDocs search(Weight weight,
                                final int nDocs, Sort sort,
                                boolean doDocScores, boolean doMaxScore) throws IOException {
    return search(weight, null, nDocs, sort, true, doDocScores, doMaxScore);
  }

  /**
   * Just like {@link #search(Weight, int, Sort, boolean, boolean)}, but you choose
   * whether or not the fields in the returned {@link FieldDoc} instances should
   * be set by specifying fillFields.
   *
   * <p>NOTE: this does not compute scores by default.  If you
   * need scores, create a {@link TopFieldCollector}
   * instance by calling {@link TopFieldCollector#create} and
   * then pass that to {@link #search(List, Weight,
   * Collector)}.</p>
   */
  protected TopFieldDocs search(Weight weight, FieldDoc after, int nDocs,
                                Sort sort, boolean fillFields,
                                boolean doDocScores, boolean doMaxScore)
      throws IOException {

    if (sort == null) throw new NullPointerException("Sort must not be null");
    
    int limit = reader.maxDoc();
    if (limit == 0) {
      limit = 1;
    }
    nDocs = Math.min(nDocs, limit);

    if (executor == null) {
      // use all leaves here!
      return search(leafContexts, weight, after, nDocs, sort, fillFields, doDocScores, doMaxScore);
    } else {
      final TopFieldCollector topCollector = TopFieldCollector.create(sort, nDocs,
                                                                      after,
                                                                      fillFields,
                                                                      doDocScores,
                                                                      doMaxScore,
                                                                      false);

      final Lock lock = new ReentrantLock();
      final ExecutionHelper<TopFieldDocs> runner = new ExecutionHelper<TopFieldDocs>(executor);
      for (int i = 0; i < leafSlices.length; i++) { // search each leaf slice
        runner.submit(
                      new SearcherCallableWithSort(lock, this, leafSlices[i], weight, after, nDocs, topCollector, sort, doDocScores, doMaxScore));
      }
      int totalHits = 0;
      float maxScore = Float.NEGATIVE_INFINITY;
      for (final TopFieldDocs topFieldDocs : runner) {
        if (topFieldDocs.totalHits != 0) {
          totalHits += topFieldDocs.totalHits;
          maxScore = Math.max(maxScore, topFieldDocs.getMaxScore());
        }
      }

      final TopFieldDocs topDocs = (TopFieldDocs) topCollector.topDocs();

      return new TopFieldDocs(totalHits, topDocs.scoreDocs, topDocs.fields, topDocs.getMaxScore());
    }
  }
  
  
  /**
   * Just like {@link #search(Weight, int, Sort, boolean, boolean)}, but you choose
   * whether or not the fields in the returned {@link FieldDoc} instances should
   * be set by specifying fillFields.
   */
  protected TopFieldDocs search(List<AtomicReaderContext> leaves, Weight weight, FieldDoc after, int nDocs,
                                Sort sort, boolean fillFields, boolean doDocScores, boolean doMaxScore) throws IOException {
    // single thread
    int limit = reader.maxDoc();
    if (limit == 0) {
      limit = 1;
    }
    nDocs = Math.min(nDocs, limit);

    TopFieldCollector collector = TopFieldCollector.create(sort, nDocs, after,
                                                           fillFields, doDocScores,
                                                           doMaxScore, !weight.scoresDocsOutOfOrder());
    search(leaves, weight, collector);
    return (TopFieldDocs) collector.topDocs();
  }

  /**
   * Lower-level search API.
   * 
   * <p>
   * {@link Collector#collect(int)} is called for every document. <br>
   * 
   * <p>
   * NOTE: this method executes the searches on all given leaves exclusively.
   * To search across all the searchers leaves use {@link #leafContexts}.
   * 
   * @param leaves 
   *          the searchers leaves to execute the searches on
   * @param weight
   *          to match documents
   * @param collector
   *          to receive hits
   * @throws BooleanQuery.TooManyClauses If a query would exceed 
   *         {@link BooleanQuery#getMaxClauseCount()} clauses.
   */
  protected void search(List<AtomicReaderContext> leaves, Weight weight, Collector collector)
      throws IOException {

    // TODO: should we make this
    // threaded...?  the Collector could be sync'd?
    // always use single thread:
    for (AtomicReaderContext ctx : leaves) { // search each subreader
<<<<<<< HEAD
      collector.setNextReader(ctx);
      Scorer scorer = weight.scorer(ctx, !collector.acceptsDocsOutOfOrder(), true, collector.postingFeatures(), ctx.reader().getLiveDocs());
=======
      try {
        collector.setNextReader(ctx);
      } catch (CollectionTerminatedException e) {
        // there is no doc of interest in this reader context
        // continue with the following leaf
        continue;
      }
      Scorer scorer = weight.scorer(ctx, !collector.acceptsDocsOutOfOrder(), true, ctx.reader().getLiveDocs());
>>>>>>> 3cd009fa
      if (scorer != null) {
        try {
          scorer.score(collector);
        } catch (CollectionTerminatedException e) {
          // collection was terminated prematurely
          // continue with the following leaf
        }
      }
    }
  }

  /** Expert: called to re-write queries into primitive queries.
   * @throws BooleanQuery.TooManyClauses If a query would exceed 
   *         {@link BooleanQuery#getMaxClauseCount()} clauses.
   */
  public Query rewrite(Query original) throws IOException {
    Query query = original;
    for (Query rewrittenQuery = query.rewrite(reader); rewrittenQuery != query;
         rewrittenQuery = query.rewrite(reader)) {
      query = rewrittenQuery;
    }
    return query;
  }

  /** Returns an Explanation that describes how <code>doc</code> scored against
   * <code>query</code>.
   *
   * <p>This is intended to be used in developing Similarity implementations,
   * and, for good performance, should not be displayed with every hit.
   * Computing an explanation is as expensive as executing the query over the
   * entire index.
   */
  public Explanation explain(Query query, int doc) throws IOException {
    return explain(createNormalizedWeight(query), doc);
  }

  /** Expert: low-level implementation method
   * Returns an Explanation that describes how <code>doc</code> scored against
   * <code>weight</code>.
   *
   * <p>This is intended to be used in developing Similarity implementations,
   * and, for good performance, should not be displayed with every hit.
   * Computing an explanation is as expensive as executing the query over the
   * entire index.
   * <p>Applications should call {@link IndexSearcher#explain(Query, int)}.
   * @throws BooleanQuery.TooManyClauses If a query would exceed 
   *         {@link BooleanQuery#getMaxClauseCount()} clauses.
   */
  protected Explanation explain(Weight weight, int doc) throws IOException {
    int n = ReaderUtil.subIndex(doc, leafContexts);
    final AtomicReaderContext ctx = leafContexts.get(n);
    int deBasedDoc = doc - ctx.docBase;
    
    return weight.explain(ctx, deBasedDoc);
  }

  /**
   * Creates a normalized weight for a top-level {@link Query}.
   * The query is rewritten by this method and {@link Query#createWeight} called,
   * afterwards the {@link Weight} is normalized. The returned {@code Weight}
   * can then directly be used to get a {@link Scorer}.
   * @lucene.internal
   */
  public Weight createNormalizedWeight(Query query) throws IOException {
    query = rewrite(query);
    Weight weight = query.createWeight(this);
    float v = weight.getValueForNormalization();
    float norm = getSimilarity().queryNorm(v);
    if (Float.isInfinite(norm) || Float.isNaN(norm)) {
      norm = 1.0f;
    }
    weight.normalize(norm, 1.0f);
    return weight;
  }
  
  /**
   * Returns this searchers the top-level {@link IndexReaderContext}.
   * @see IndexReader#getContext()
   */
  /* sugar for #getReader().getTopReaderContext() */
  public IndexReaderContext getTopReaderContext() {
    return readerContext;
  }

  /**
   * A thread subclass for searching a single searchable 
   */
  private static final class SearcherCallableNoSort implements Callable<TopDocs> {

    private final Lock lock;
    private final IndexSearcher searcher;
    private final Weight weight;
    private final ScoreDoc after;
    private final int nDocs;
    private final HitQueue hq;
    private final LeafSlice slice;

    public SearcherCallableNoSort(Lock lock, IndexSearcher searcher, LeafSlice slice,  Weight weight,
        ScoreDoc after, int nDocs, HitQueue hq) {
      this.lock = lock;
      this.searcher = searcher;
      this.weight = weight;
      this.after = after;
      this.nDocs = nDocs;
      this.hq = hq;
      this.slice = slice;
    }

    @Override
    public TopDocs call() throws IOException {
      final TopDocs docs = searcher.search(Arrays.asList(slice.leaves), weight, after, nDocs);
      final ScoreDoc[] scoreDocs = docs.scoreDocs;
      //it would be so nice if we had a thread-safe insert 
      lock.lock();
      try {
        for (int j = 0; j < scoreDocs.length; j++) { // merge scoreDocs into hq
          final ScoreDoc scoreDoc = scoreDocs[j];
          if (scoreDoc == hq.insertWithOverflow(scoreDoc)) {
            break;
          }
        }
      } finally {
        lock.unlock();
      }
      return docs;
    }
  }


  /**
   * A thread subclass for searching a single searchable 
   */
  private static final class SearcherCallableWithSort implements Callable<TopFieldDocs> {

    private final Lock lock;
    private final IndexSearcher searcher;
    private final Weight weight;
    private final int nDocs;
    private final TopFieldCollector hq;
    private final Sort sort;
    private final LeafSlice slice;
    private final FieldDoc after;
    private final boolean doDocScores;
    private final boolean doMaxScore;

    public SearcherCallableWithSort(Lock lock, IndexSearcher searcher, LeafSlice slice, Weight weight,
                                    FieldDoc after, int nDocs, TopFieldCollector hq, Sort sort,
                                    boolean doDocScores, boolean doMaxScore) {
      this.lock = lock;
      this.searcher = searcher;
      this.weight = weight;
      this.nDocs = nDocs;
      this.hq = hq;
      this.sort = sort;
      this.slice = slice;
      this.after = after;
      this.doDocScores = doDocScores;
      this.doMaxScore = doMaxScore;
    }

    private final class FakeScorer extends Scorer {
      float score;
      int doc;

      public FakeScorer() {
        super(null);
      }
    
      @Override
      public int advance(int target) {
        throw new UnsupportedOperationException("FakeScorer doesn't support advance(int)");
      }

      @Override
      public int docID() {
        return doc;
      }

      @Override
      public int freq() {
        throw new UnsupportedOperationException("FakeScorer doesn't support freq()");
      }

      @Override
      public int nextDoc() {
        throw new UnsupportedOperationException("FakeScorer doesn't support nextDoc()");
      }
    
      @Override
      public float score() {
        return score;
      }

      @Override
<<<<<<< HEAD
      public IntervalIterator intervals(boolean collectIntervals) throws IOException {
        return null;
=======
      public long cost() {
        return 1;
>>>>>>> 3cd009fa
      }
    }

    private final FakeScorer fakeScorer = new FakeScorer();

    @Override
    public TopFieldDocs call() throws IOException {
      assert slice.leaves.length == 1;
      final TopFieldDocs docs = searcher.search(Arrays.asList(slice.leaves),
          weight, after, nDocs, sort, true, doDocScores || sort.needsScores(), doMaxScore);
      lock.lock();
      try {
        final AtomicReaderContext ctx = slice.leaves[0];
        final int base = ctx.docBase;
        hq.setNextReader(ctx);
        hq.setScorer(fakeScorer);
        for(ScoreDoc scoreDoc : docs.scoreDocs) {
          fakeScorer.doc = scoreDoc.doc - base;
          fakeScorer.score = scoreDoc.score;
          hq.collect(scoreDoc.doc-base);
        }

        // Carry over maxScore from sub:
        if (doMaxScore && docs.getMaxScore() > hq.maxScore) {
          hq.maxScore = docs.getMaxScore();
        }
      } finally {
        lock.unlock();
      }
      return docs;
    }
  }

  /**
   * A helper class that wraps a {@link CompletionService} and provides an
   * iterable interface to the completed {@link Callable} instances.
   * 
   * @param <T>
   *          the type of the {@link Callable} return value
   */
  private static final class ExecutionHelper<T> implements Iterator<T>, Iterable<T> {
    private final CompletionService<T> service;
    private int numTasks;

    ExecutionHelper(final Executor executor) {
      this.service = new ExecutorCompletionService<T>(executor);
    }

    @Override
    public boolean hasNext() {
      return numTasks > 0;
    }

    public void submit(Callable<T> task) {
      this.service.submit(task);
      ++numTasks;
    }

    @Override
    public T next() {
      if(!this.hasNext()) 
        throw new NoSuchElementException("next() is called but hasNext() returned false");
      try {
        return service.take().get();
      } catch (InterruptedException e) {
        throw new ThreadInterruptedException(e);
      } catch (ExecutionException e) {
        throw new RuntimeException(e);
      } finally {
        --numTasks;
      }
    }

    @Override
    public void remove() {
      throw new UnsupportedOperationException();
    }

    @Override
    public Iterator<T> iterator() {
      // use the shortcut here - this is only used in a private context
      return this;
    }
  }

  /**
   * A class holding a subset of the {@link IndexSearcher}s leaf contexts to be
   * executed within a single thread.
   * 
   * @lucene.experimental
   */
  public static class LeafSlice {
    final AtomicReaderContext[] leaves;
    
    public LeafSlice(AtomicReaderContext... leaves) {
      this.leaves = leaves;
    }
  }

  @Override
  public String toString() {
    return "IndexSearcher(" + reader + "; executor=" + executor + ")";
  }
  
  /**
   * Returns {@link TermStatistics} for a term.
   * 
   * This can be overridden for example, to return a term's statistics
   * across a distributed collection.
   * @lucene.experimental
   */
  public TermStatistics termStatistics(Term term, TermContext context) throws IOException {
    return new TermStatistics(term.bytes(), context.docFreq(), context.totalTermFreq());
  };
  
  /**
   * Returns {@link CollectionStatistics} for a field.
   * 
   * This can be overridden for example, to return a field's statistics
   * across a distributed collection.
   * @lucene.experimental
   */
  public CollectionStatistics collectionStatistics(String field) throws IOException {
    final int docCount;
    final long sumTotalTermFreq;
    final long sumDocFreq;

    assert field != null;
    
    Terms terms = MultiFields.getTerms(reader, field);
    if (terms == null) {
      docCount = 0;
      sumTotalTermFreq = 0;
      sumDocFreq = 0;
    } else {
      docCount = terms.getDocCount();
      sumTotalTermFreq = terms.getSumTotalTermFreq();
      sumDocFreq = terms.getSumDocFreq();
    }
    return new CollectionStatistics(field, reader.maxDoc(), docCount, sumTotalTermFreq, sumDocFreq);
  }
}<|MERGE_RESOLUTION|>--- conflicted
+++ resolved
@@ -604,10 +604,6 @@
     // threaded...?  the Collector could be sync'd?
     // always use single thread:
     for (AtomicReaderContext ctx : leaves) { // search each subreader
-<<<<<<< HEAD
-      collector.setNextReader(ctx);
-      Scorer scorer = weight.scorer(ctx, !collector.acceptsDocsOutOfOrder(), true, collector.postingFeatures(), ctx.reader().getLiveDocs());
-=======
       try {
         collector.setNextReader(ctx);
       } catch (CollectionTerminatedException e) {
@@ -615,8 +611,7 @@
         // continue with the following leaf
         continue;
       }
-      Scorer scorer = weight.scorer(ctx, !collector.acceptsDocsOutOfOrder(), true, ctx.reader().getLiveDocs());
->>>>>>> 3cd009fa
+      Scorer scorer = weight.scorer(ctx, !collector.acceptsDocsOutOfOrder(), true, collector.postingFeatures(), ctx.reader().getLiveDocs());
       if (scorer != null) {
         try {
           scorer.score(collector);
@@ -811,13 +806,12 @@
       }
 
       @Override
-<<<<<<< HEAD
       public IntervalIterator intervals(boolean collectIntervals) throws IOException {
         return null;
-=======
+      }
+
       public long cost() {
         return 1;
->>>>>>> 3cd009fa
       }
     }
 
