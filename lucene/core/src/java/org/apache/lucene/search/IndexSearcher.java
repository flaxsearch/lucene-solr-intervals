package org.apache.lucene.search;

/*
 * Licensed to the Apache Software Foundation (ASF) under one or more
 * contributor license agreements.  See the NOTICE file distributed with
 * this work for additional information regarding copyright ownership.
 * The ASF licenses this file to You under the Apache License, Version 2.0
 * (the "License"); you may not use this file except in compliance with
 * the License.  You may obtain a copy of the License at
 *
 *     http://www.apache.org/licenses/LICENSE-2.0
 *
 * Unless required by applicable law or agreed to in writing, software
 * distributed under the License is distributed on an "AS IS" BASIS,
 * WITHOUT WARRANTIES OR CONDITIONS OF ANY KIND, either express or implied.
 * See the License for the specific language governing permissions and
 * limitations under the License.
 */

import java.io.IOException;
import java.util.Arrays;
import java.util.Iterator;
import java.util.List;
import java.util.NoSuchElementException;
import java.util.Set;
import java.util.concurrent.Callable;
import java.util.concurrent.CompletionService;
import java.util.concurrent.ExecutionException;
import java.util.concurrent.Executor;
import java.util.concurrent.ExecutorCompletionService;
import java.util.concurrent.ExecutorService;
import java.util.concurrent.locks.Lock;
import java.util.concurrent.locks.ReentrantLock;

import org.apache.lucene.index.AtomicReaderContext;
import org.apache.lucene.index.DirectoryReader; // javadocs
import org.apache.lucene.index.IndexReader;
import org.apache.lucene.index.MultiFields;
import org.apache.lucene.index.IndexReaderContext;
import org.apache.lucene.index.ReaderUtil;
import org.apache.lucene.index.StoredDocument;
import org.apache.lucene.index.StoredFieldVisitor;
import org.apache.lucene.index.Term;
import org.apache.lucene.index.TermContext;
import org.apache.lucene.index.Terms;
import org.apache.lucene.search.intervals.IntervalIterator;
import org.apache.lucene.search.similarities.DefaultSimilarity;
import org.apache.lucene.search.similarities.Similarity;
import org.apache.lucene.store.NIOFSDirectory;    // javadoc
import org.apache.lucene.util.ThreadInterruptedException;
import org.apache.lucene.index.IndexWriter; // javadocs

/** Implements search over a single IndexReader.
 *
 * <p>Applications usually need only call the inherited
 * {@link #search(Query,int)}
 * or {@link #search(Query,Filter,int)} methods. For
 * performance reasons, if your index is unchanging, you
 * should share a single IndexSearcher instance across
 * multiple searches instead of creating a new one
 * per-search.  If your index has changed and you wish to
 * see the changes reflected in searching, you should
 * use {@link DirectoryReader#openIfChanged(DirectoryReader)}
 * to obtain a new reader and
 * then create a new IndexSearcher from that.  Also, for
 * low-latency turnaround it's best to use a near-real-time
 * reader ({@link DirectoryReader#open(IndexWriter,boolean)}).
 * Once you have a new {@link IndexReader}, it's relatively
 * cheap to create a new IndexSearcher from it.
 * 
 * <a name="thread-safety"></a><p><b>NOTE</b>: <code>{@link
 * IndexSearcher}</code> instances are completely
 * thread safe, meaning multiple threads can call any of its
 * methods, concurrently.  If your application requires
 * external synchronization, you should <b>not</b>
 * synchronize on the <code>IndexSearcher</code> instance;
 * use your own (non-Lucene) objects instead.</p>
 */
public class IndexSearcher {
  final IndexReader reader; // package private for testing!
  
  // NOTE: these members might change in incompatible ways
  // in the next release
  protected final IndexReaderContext readerContext;
  protected final List<AtomicReaderContext> leafContexts;
  /** used with executor - each slice holds a set of leafs executed within one thread */
  protected final LeafSlice[] leafSlices;

  // These are only used for multi-threaded search
  private final ExecutorService executor;

  // the default Similarity
  private static final Similarity defaultSimilarity = new DefaultSimilarity();
  
  /**
   * Expert: returns a default Similarity instance.
   * In general, this method is only called to initialize searchers and writers.
   * User code and query implementations should respect
   * {@link IndexSearcher#getSimilarity()}.
   * @lucene.internal
   */
  public static Similarity getDefaultSimilarity() {
    return defaultSimilarity;
  }
  
  /** The Similarity implementation used by this searcher. */
  private Similarity similarity = defaultSimilarity;

  /** Creates a searcher searching the provided index. */
  public IndexSearcher(IndexReader r) {
    this(r, null);
  }

  /** Runs searches for each segment separately, using the
   *  provided ExecutorService.  IndexSearcher will not
   *  shutdown/awaitTermination this ExecutorService on
   *  close; you must do so, eventually, on your own.  NOTE:
   *  if you are using {@link NIOFSDirectory}, do not use
   *  the shutdownNow method of ExecutorService as this uses
   *  Thread.interrupt under-the-hood which can silently
   *  close file descriptors (see <a
   *  href="https://issues.apache.org/jira/browse/LUCENE-2239">LUCENE-2239</a>).
   * 
   * @lucene.experimental */
  public IndexSearcher(IndexReader r, ExecutorService executor) {
    this(r.getContext(), executor);
  }

  /**
   * Creates a searcher searching the provided top-level {@link IndexReaderContext}.
   * <p>
   * Given a non-<code>null</code> {@link ExecutorService} this method runs
   * searches for each segment separately, using the provided ExecutorService.
   * IndexSearcher will not shutdown/awaitTermination this ExecutorService on
   * close; you must do so, eventually, on your own. NOTE: if you are using
   * {@link NIOFSDirectory}, do not use the shutdownNow method of
   * ExecutorService as this uses Thread.interrupt under-the-hood which can
   * silently close file descriptors (see <a
   * href="https://issues.apache.org/jira/browse/LUCENE-2239">LUCENE-2239</a>).
   * 
   * @see IndexReaderContext
   * @see IndexReader#getContext()
   * @lucene.experimental
   */
  public IndexSearcher(IndexReaderContext context, ExecutorService executor) {
    assert context.isTopLevel: "IndexSearcher's ReaderContext must be topLevel for reader" + context.reader();
    reader = context.reader();
    this.executor = executor;
    this.readerContext = context;
    leafContexts = context.leaves();
    this.leafSlices = executor == null ? null : slices(leafContexts);
  }

  /**
   * Creates a searcher searching the provided top-level {@link IndexReaderContext}.
   *
   * @see IndexReaderContext
   * @see IndexReader#getContext()
   * @lucene.experimental
   */
  public IndexSearcher(IndexReaderContext context) {
    this(context, null);
  }
  
  /**
   * Expert: Creates an array of leaf slices each holding a subset of the given leaves.
   * Each {@link LeafSlice} is executed in a single thread. By default there
   * will be one {@link LeafSlice} per leaf ({@link AtomicReaderContext}).
   */
  protected LeafSlice[] slices(List<AtomicReaderContext> leaves) {
    LeafSlice[] slices = new LeafSlice[leaves.size()];
    for (int i = 0; i < slices.length; i++) {
      slices[i] = new LeafSlice(leaves.get(i));
    }
    return slices;
  }

  
  /** Return the {@link IndexReader} this searches. */
  public IndexReader getIndexReader() {
    return reader;
  }

  /** 
   * Sugar for <code>.getIndexReader().document(docID)</code> 
   * @see IndexReader#document(int) 
   */
  public StoredDocument doc(int docID) throws IOException {
    return reader.document(docID);
  }

  /** 
   * Sugar for <code>.getIndexReader().document(docID, fieldVisitor)</code>
   * @see IndexReader#document(int, StoredFieldVisitor) 
   */
  public void doc(int docID, StoredFieldVisitor fieldVisitor) throws IOException {
    reader.document(docID, fieldVisitor);
  }

  /** 
   * Sugar for <code>.getIndexReader().document(docID, fieldsToLoad)</code>
   * @see IndexReader#document(int, Set) 
   */
  public StoredDocument doc(int docID, Set<String> fieldsToLoad) throws IOException {
    return reader.document(docID, fieldsToLoad);
  }

  /** Expert: Set the Similarity implementation used by this IndexSearcher.
   *
   */
  public void setSimilarity(Similarity similarity) {
    this.similarity = similarity;
  }

  public Similarity getSimilarity() {
    return similarity;
  }
  
  /** @lucene.internal */
  protected Query wrapFilter(Query query, Filter filter) {
    return (filter == null) ? query : new FilteredQuery(query, filter);
  }

  /** Finds the top <code>n</code>
   * hits for <code>query</code> where all results are after a previous 
   * result (<code>after</code>).
   * <p>
   * By passing the bottom result from a previous page as <code>after</code>,
   * this method can be used for efficient 'deep-paging' across potentially
   * large result sets.
   *
   * @throws BooleanQuery.TooManyClauses If a query would exceed 
   *         {@link BooleanQuery#getMaxClauseCount()} clauses.
   */
  public TopDocs searchAfter(ScoreDoc after, Query query, int n) throws IOException {
    return search(createNormalizedWeight(query), after, n);
  }
  
  /** Finds the top <code>n</code>
   * hits for <code>query</code>, applying <code>filter</code> if non-null,
   * where all results are after a previous result (<code>after</code>).
   * <p>
   * By passing the bottom result from a previous page as <code>after</code>,
   * this method can be used for efficient 'deep-paging' across potentially
   * large result sets.
   *
   * @throws BooleanQuery.TooManyClauses If a query would exceed 
   *         {@link BooleanQuery#getMaxClauseCount()} clauses.
   */
  public TopDocs searchAfter(ScoreDoc after, Query query, Filter filter, int n) throws IOException {
    return search(createNormalizedWeight(wrapFilter(query, filter)), after, n);
  }
  
  /** Finds the top <code>n</code>
   * hits for <code>query</code>.
   *
   * @throws BooleanQuery.TooManyClauses If a query would exceed 
   *         {@link BooleanQuery#getMaxClauseCount()} clauses.
   */
  public TopDocs search(Query query, int n)
    throws IOException {
    return search(query, null, n);
  }


  /** Finds the top <code>n</code>
   * hits for <code>query</code>, applying <code>filter</code> if non-null.
   *
   * @throws BooleanQuery.TooManyClauses If a query would exceed 
   *         {@link BooleanQuery#getMaxClauseCount()} clauses.
   */
  public TopDocs search(Query query, Filter filter, int n)
    throws IOException {
    return search(createNormalizedWeight(wrapFilter(query, filter)), null, n);
  }

  /** Lower-level search API.
   *
   * <p>{@link Collector#collect(int)} is called for every matching
   * document.
   *
   * @param query to match documents
   * @param filter if non-null, used to permit documents to be collected.
   * @param results to receive hits
   * @throws BooleanQuery.TooManyClauses If a query would exceed 
   *         {@link BooleanQuery#getMaxClauseCount()} clauses.
   */
  public void search(Query query, Filter filter, Collector results)
    throws IOException {
    search(leafContexts, createNormalizedWeight(wrapFilter(query, filter)), results);
  }

  /** Lower-level search API.
   *
   * <p>{@link Collector#collect(int)} is called for every matching document.
   *
   * @throws BooleanQuery.TooManyClauses If a query would exceed 
   *         {@link BooleanQuery#getMaxClauseCount()} clauses.
   */
  public void search(Query query, Collector results)
    throws IOException {
    search(leafContexts, createNormalizedWeight(query), results);
  }
  
  /** Search implementation with arbitrary sorting.  Finds
   * the top <code>n</code> hits for <code>query</code>, applying
   * <code>filter</code> if non-null, and sorting the hits by the criteria in
   * <code>sort</code>.
   * 
   * <p>NOTE: this does not compute scores by default; use
   * {@link IndexSearcher#search(Query,Filter,int,Sort,boolean,boolean)} to
   * control scoring.
   *
   * @throws BooleanQuery.TooManyClauses If a query would exceed 
   *         {@link BooleanQuery#getMaxClauseCount()} clauses.
   */
  public TopFieldDocs search(Query query, Filter filter, int n,
                             Sort sort) throws IOException {
    return search(createNormalizedWeight(wrapFilter(query, filter)), n, sort, false, false);
  }

  /** Search implementation with arbitrary sorting, plus
   * control over whether hit scores and max score
   * should be computed.  Finds
   * the top <code>n</code> hits for <code>query</code>, applying
   * <code>filter</code> if non-null, and sorting the hits by the criteria in
   * <code>sort</code>.  If <code>doDocScores</code> is <code>true</code>
   * then the score of each hit will be computed and
   * returned.  If <code>doMaxScore</code> is
   * <code>true</code> then the maximum score over all
   * collected hits will be computed.
   * 
   * @throws BooleanQuery.TooManyClauses If a query would exceed 
   *         {@link BooleanQuery#getMaxClauseCount()} clauses.
   */
  public TopFieldDocs search(Query query, Filter filter, int n,
                             Sort sort, boolean doDocScores, boolean doMaxScore) throws IOException {
    return search(createNormalizedWeight(wrapFilter(query, filter)), n, sort, doDocScores, doMaxScore);
  }

  /** Finds the top <code>n</code>
   * hits for <code>query</code>, applying <code>filter</code> if non-null,
   * where all results are after a previous result (<code>after</code>).
   * <p>
   * By passing the bottom result from a previous page as <code>after</code>,
   * this method can be used for efficient 'deep-paging' across potentially
   * large result sets.
   *
   * @throws BooleanQuery.TooManyClauses If a query would exceed 
   *         {@link BooleanQuery#getMaxClauseCount()} clauses.
   */
  public TopDocs searchAfter(ScoreDoc after, Query query, Filter filter, int n, Sort sort) throws IOException {
    if (after != null && !(after instanceof FieldDoc)) {
      // TODO: if we fix type safety of TopFieldDocs we can
      // remove this
      throw new IllegalArgumentException("after must be a FieldDoc; got " + after);
    }
    return search(createNormalizedWeight(wrapFilter(query, filter)), (FieldDoc) after, n, sort, true, false, false);
  }

  /**
   * Search implementation with arbitrary sorting and no filter.
   * @param query The query to search for
   * @param n Return only the top n results
   * @param sort The {@link org.apache.lucene.search.Sort} object
   * @return The top docs, sorted according to the supplied {@link org.apache.lucene.search.Sort} instance
   * @throws IOException if there is a low-level I/O error
   */
  public TopFieldDocs search(Query query, int n,
                             Sort sort) throws IOException {
    return search(createNormalizedWeight(query), n, sort, false, false);
  }

  /** Finds the top <code>n</code>
   * hits for <code>query</code> where all results are after a previous 
   * result (<code>after</code>).
   * <p>
   * By passing the bottom result from a previous page as <code>after</code>,
   * this method can be used for efficient 'deep-paging' across potentially
   * large result sets.
   *
   * @throws BooleanQuery.TooManyClauses If a query would exceed 
   *         {@link BooleanQuery#getMaxClauseCount()} clauses.
   */
  public TopDocs searchAfter(ScoreDoc after, Query query, int n, Sort sort) throws IOException {
    if (after != null && !(after instanceof FieldDoc)) {
      // TODO: if we fix type safety of TopFieldDocs we can
      // remove this
      throw new IllegalArgumentException("after must be a FieldDoc; got " + after);
    }
    return search(createNormalizedWeight(query), (FieldDoc) after, n, sort, true, false, false);
  }

  /** Finds the top <code>n</code>
   * hits for <code>query</code> where all results are after a previous 
   * result (<code>after</code>), allowing control over
   * whether hit scores and max score should be computed.
   * <p>
   * By passing the bottom result from a previous page as <code>after</code>,
   * this method can be used for efficient 'deep-paging' across potentially
   * large result sets.  If <code>doDocScores</code> is <code>true</code>
   * then the score of each hit will be computed and
   * returned.  If <code>doMaxScore</code> is
   * <code>true</code> then the maximum score over all
   * collected hits will be computed.
   *
   * @throws BooleanQuery.TooManyClauses If a query would exceed 
   *         {@link BooleanQuery#getMaxClauseCount()} clauses.
   */
  public TopDocs searchAfter(ScoreDoc after, Query query, Filter filter, int n, Sort sort,
                             boolean doDocScores, boolean doMaxScore) throws IOException {
    if (after != null && !(after instanceof FieldDoc)) {
      // TODO: if we fix type safety of TopFieldDocs we can
      // remove this
      throw new IllegalArgumentException("after must be a FieldDoc; got " + after);
    }
    return search(createNormalizedWeight(wrapFilter(query, filter)), (FieldDoc) after, n, sort, true,
                  doDocScores, doMaxScore);
  }

  /** Expert: Low-level search implementation.  Finds the top <code>n</code>
   * hits for <code>query</code>, applying <code>filter</code> if non-null.
   *
   * <p>Applications should usually call {@link IndexSearcher#search(Query,int)} or
   * {@link IndexSearcher#search(Query,Filter,int)} instead.
   * @throws BooleanQuery.TooManyClauses If a query would exceed 
   *         {@link BooleanQuery#getMaxClauseCount()} clauses.
   */
  protected TopDocs search(Weight weight, ScoreDoc after, int nDocs) throws IOException {
    int limit = reader.maxDoc();
    if (limit == 0) {
      limit = 1;
    }
    if (after != null && after.doc >= limit) {
      throw new IllegalArgumentException("after.doc exceeds the number of documents in the reader: after.doc="
          + after.doc + " limit=" + limit);
    }
    nDocs = Math.min(nDocs, limit);
    
    if (executor == null) {
      return search(leafContexts, weight, after, nDocs);
    } else {
      final HitQueue hq = new HitQueue(nDocs, false);
      final Lock lock = new ReentrantLock();
      final ExecutionHelper<TopDocs> runner = new ExecutionHelper<>(executor);
    
      for (int i = 0; i < leafSlices.length; i++) { // search each sub
        runner.submit(new SearcherCallableNoSort(lock, this, leafSlices[i], weight, after, nDocs, hq));
      }

      int totalHits = 0;
      float maxScore = Float.NEGATIVE_INFINITY;
      for (final TopDocs topDocs : runner) {
        if(topDocs.totalHits != 0) {
          totalHits += topDocs.totalHits;
          maxScore = Math.max(maxScore, topDocs.getMaxScore());
        }
      }

      final ScoreDoc[] scoreDocs = new ScoreDoc[hq.size()];
      for (int i = hq.size() - 1; i >= 0; i--) // put docs in array
        scoreDocs[i] = hq.pop();

      return new TopDocs(totalHits, scoreDocs, maxScore);
    }
  }

  /** Expert: Low-level search implementation.  Finds the top <code>n</code>
   * hits for <code>query</code>.
   *
   * <p>Applications should usually call {@link IndexSearcher#search(Query,int)} or
   * {@link IndexSearcher#search(Query,Filter,int)} instead.
   * @throws BooleanQuery.TooManyClauses If a query would exceed 
   *         {@link BooleanQuery#getMaxClauseCount()} clauses.
   */
  protected TopDocs search(List<AtomicReaderContext> leaves, Weight weight, ScoreDoc after, int nDocs) throws IOException {
    // single thread
    int limit = reader.maxDoc();
    if (limit == 0) {
      limit = 1;
    }
    nDocs = Math.min(nDocs, limit);
    TopScoreDocCollector collector = TopScoreDocCollector.create(nDocs, after, !weight.scoresDocsOutOfOrder());
    search(leaves, weight, collector);
    return collector.topDocs();
  }

  /** Expert: Low-level search implementation with arbitrary
   * sorting and control over whether hit scores and max
   * score should be computed.  Finds
   * the top <code>n</code> hits for <code>query</code> and sorting the hits
   * by the criteria in <code>sort</code>.
   *
   * <p>Applications should usually call {@link
   * IndexSearcher#search(Query,Filter,int,Sort)} instead.
   * 
   * @throws BooleanQuery.TooManyClauses If a query would exceed 
   *         {@link BooleanQuery#getMaxClauseCount()} clauses.
   */
  protected TopFieldDocs search(Weight weight,
                                final int nDocs, Sort sort,
                                boolean doDocScores, boolean doMaxScore) throws IOException {
    return search(weight, null, nDocs, sort, true, doDocScores, doMaxScore);
  }

  /**
   * Just like {@link #search(Weight, int, Sort, boolean, boolean)}, but you choose
   * whether or not the fields in the returned {@link FieldDoc} instances should
   * be set by specifying fillFields.
   */
  protected TopFieldDocs search(Weight weight, FieldDoc after, int nDocs,
                                Sort sort, boolean fillFields,
                                boolean doDocScores, boolean doMaxScore)
      throws IOException {

    if (sort == null) throw new NullPointerException("Sort must not be null");
    
    int limit = reader.maxDoc();
    if (limit == 0) {
      limit = 1;
    }
    nDocs = Math.min(nDocs, limit);

    if (executor == null) {
      // use all leaves here!
      return search(leafContexts, weight, after, nDocs, sort, fillFields, doDocScores, doMaxScore);
    } else {
      final TopFieldCollector topCollector = TopFieldCollector.create(sort, nDocs,
                                                                      after,
                                                                      fillFields,
                                                                      doDocScores,
                                                                      doMaxScore,
                                                                      false);

      final Lock lock = new ReentrantLock();
      final ExecutionHelper<TopFieldDocs> runner = new ExecutionHelper<>(executor);
      for (int i = 0; i < leafSlices.length; i++) { // search each leaf slice
        runner.submit(
                      new SearcherCallableWithSort(lock, this, leafSlices[i], weight, after, nDocs, topCollector, sort, doDocScores, doMaxScore));
      }
      int totalHits = 0;
      float maxScore = Float.NEGATIVE_INFINITY;
      for (final TopFieldDocs topFieldDocs : runner) {
        if (topFieldDocs.totalHits != 0) {
          totalHits += topFieldDocs.totalHits;
          maxScore = Math.max(maxScore, topFieldDocs.getMaxScore());
        }
      }

      final TopFieldDocs topDocs = (TopFieldDocs) topCollector.topDocs();

      return new TopFieldDocs(totalHits, topDocs.scoreDocs, topDocs.fields, topDocs.getMaxScore());
    }
  }
  
  
  /**
   * Just like {@link #search(Weight, int, Sort, boolean, boolean)}, but you choose
   * whether or not the fields in the returned {@link FieldDoc} instances should
   * be set by specifying fillFields.
   */
  protected TopFieldDocs search(List<AtomicReaderContext> leaves, Weight weight, FieldDoc after, int nDocs,
                                Sort sort, boolean fillFields, boolean doDocScores, boolean doMaxScore) throws IOException {
    // single thread
    int limit = reader.maxDoc();
    if (limit == 0) {
      limit = 1;
    }
    nDocs = Math.min(nDocs, limit);

    TopFieldCollector collector = TopFieldCollector.create(sort, nDocs, after,
                                                           fillFields, doDocScores,
                                                           doMaxScore, !weight.scoresDocsOutOfOrder());
    search(leaves, weight, collector);
    return (TopFieldDocs) collector.topDocs();
  }

  /**
   * Lower-level search API.
   * 
   * <p>
   * {@link Collector#collect(int)} is called for every document. <br>
   * 
   * <p>
   * NOTE: this method executes the searches on all given leaves exclusively.
   * To search across all the searchers leaves use {@link #leafContexts}.
   * 
   * @param leaves 
   *          the searchers leaves to execute the searches on
   * @param weight
   *          to match documents
   * @param collector
   *          to receive hits
   * @throws BooleanQuery.TooManyClauses If a query would exceed 
   *         {@link BooleanQuery#getMaxClauseCount()} clauses.
   */
  protected void search(List<AtomicReaderContext> leaves, Weight weight, Collector collector)
      throws IOException {

    // TODO: should we make this
    // threaded...?  the Collector could be sync'd?
    // always use single thread:
    for (AtomicReaderContext ctx : leaves) { // search each subreader
      try {
        collector.setNextReader(ctx);
      } catch (CollectionTerminatedException e) {
        // there is no doc of interest in this reader context
        // continue with the following leaf
        continue;
      }
<<<<<<< HEAD
      Scorer scorer = weight.scorer(ctx, !collector.acceptsDocsOutOfOrder(), true, collector.postingFeatures(), ctx.reader().getLiveDocs());
=======
      BulkScorer scorer = weight.bulkScorer(ctx, !collector.acceptsDocsOutOfOrder(), ctx.reader().getLiveDocs());
>>>>>>> e5815242
      if (scorer != null) {
        try {
          scorer.score(collector);
        } catch (CollectionTerminatedException e) {
          // collection was terminated prematurely
          // continue with the following leaf
        }
      }
    }
  }

  /** Expert: called to re-write queries into primitive queries.
   * @throws BooleanQuery.TooManyClauses If a query would exceed 
   *         {@link BooleanQuery#getMaxClauseCount()} clauses.
   */
  public Query rewrite(Query original) throws IOException {
    Query query = original;
    for (Query rewrittenQuery = query.rewrite(reader); rewrittenQuery != query;
         rewrittenQuery = query.rewrite(reader)) {
      query = rewrittenQuery;
    }
    return query;
  }

  /** Returns an Explanation that describes how <code>doc</code> scored against
   * <code>query</code>.
   *
   * <p>This is intended to be used in developing Similarity implementations,
   * and, for good performance, should not be displayed with every hit.
   * Computing an explanation is as expensive as executing the query over the
   * entire index.
   */
  public Explanation explain(Query query, int doc) throws IOException {
    return explain(createNormalizedWeight(query), doc);
  }

  /** Expert: low-level implementation method
   * Returns an Explanation that describes how <code>doc</code> scored against
   * <code>weight</code>.
   *
   * <p>This is intended to be used in developing Similarity implementations,
   * and, for good performance, should not be displayed with every hit.
   * Computing an explanation is as expensive as executing the query over the
   * entire index.
   * <p>Applications should call {@link IndexSearcher#explain(Query, int)}.
   * @throws BooleanQuery.TooManyClauses If a query would exceed 
   *         {@link BooleanQuery#getMaxClauseCount()} clauses.
   */
  protected Explanation explain(Weight weight, int doc) throws IOException {
    int n = ReaderUtil.subIndex(doc, leafContexts);
    final AtomicReaderContext ctx = leafContexts.get(n);
    int deBasedDoc = doc - ctx.docBase;
    
    return weight.explain(ctx, deBasedDoc);
  }

  /**
   * Creates a normalized weight for a top-level {@link Query}.
   * The query is rewritten by this method and {@link Query#createWeight} called,
   * afterwards the {@link Weight} is normalized. The returned {@code Weight}
   * can then directly be used to get a {@link Scorer}.
   * @lucene.internal
   */
  public Weight createNormalizedWeight(Query query) throws IOException {
    query = rewrite(query);
    Weight weight = query.createWeight(this);
    float v = weight.getValueForNormalization();
    float norm = getSimilarity().queryNorm(v);
    if (Float.isInfinite(norm) || Float.isNaN(norm)) {
      norm = 1.0f;
    }
    weight.normalize(norm, 1.0f);
    return weight;
  }
  
  /**
   * Returns this searchers the top-level {@link IndexReaderContext}.
   * @see IndexReader#getContext()
   */
  /* sugar for #getReader().getTopReaderContext() */
  public IndexReaderContext getTopReaderContext() {
    return readerContext;
  }

  /**
   * A thread subclass for searching a single searchable 
   */
  private static final class SearcherCallableNoSort implements Callable<TopDocs> {

    private final Lock lock;
    private final IndexSearcher searcher;
    private final Weight weight;
    private final ScoreDoc after;
    private final int nDocs;
    private final HitQueue hq;
    private final LeafSlice slice;

    public SearcherCallableNoSort(Lock lock, IndexSearcher searcher, LeafSlice slice,  Weight weight,
        ScoreDoc after, int nDocs, HitQueue hq) {
      this.lock = lock;
      this.searcher = searcher;
      this.weight = weight;
      this.after = after;
      this.nDocs = nDocs;
      this.hq = hq;
      this.slice = slice;
    }

    @Override
    public TopDocs call() throws IOException {
      final TopDocs docs = searcher.search(Arrays.asList(slice.leaves), weight, after, nDocs);
      final ScoreDoc[] scoreDocs = docs.scoreDocs;
      //it would be so nice if we had a thread-safe insert 
      lock.lock();
      try {
        for (int j = 0; j < scoreDocs.length; j++) { // merge scoreDocs into hq
          final ScoreDoc scoreDoc = scoreDocs[j];
          if (scoreDoc == hq.insertWithOverflow(scoreDoc)) {
            break;
          }
        }
      } finally {
        lock.unlock();
      }
      return docs;
    }
  }


  /**
   * A thread subclass for searching a single searchable 
   */
  private static final class SearcherCallableWithSort implements Callable<TopFieldDocs> {

    private final Lock lock;
    private final IndexSearcher searcher;
    private final Weight weight;
    private final int nDocs;
    private final TopFieldCollector hq;
    private final Sort sort;
    private final LeafSlice slice;
    private final FieldDoc after;
    private final boolean doDocScores;
    private final boolean doMaxScore;

    public SearcherCallableWithSort(Lock lock, IndexSearcher searcher, LeafSlice slice, Weight weight,
                                    FieldDoc after, int nDocs, TopFieldCollector hq, Sort sort,
                                    boolean doDocScores, boolean doMaxScore) {
      this.lock = lock;
      this.searcher = searcher;
      this.weight = weight;
      this.nDocs = nDocs;
      this.hq = hq;
      this.sort = sort;
      this.slice = slice;
      this.after = after;
      this.doDocScores = doDocScores;
      this.doMaxScore = doMaxScore;
    }

<<<<<<< HEAD
    private final class FakeScorer extends Scorer {
      float score;
      int doc;

      public FakeScorer() {
        super(null);
      }
    
      @Override
      public int advance(int target) {
        throw new UnsupportedOperationException("FakeScorer doesn't support advance(int)");
      }

      @Override
      public int docID() {
        return doc;
      }

      @Override
      public int freq() {
        throw new UnsupportedOperationException("FakeScorer doesn't support freq()");
      }

      @Override
      public int nextDoc() {
        throw new UnsupportedOperationException("FakeScorer doesn't support nextDoc()");
      }
    
      @Override
      public float score() {
        return score;
      }

      @Override
      public IntervalIterator intervals(boolean collectIntervals) throws IOException {
        return null;
      }

      public long cost() {
        return 1;
      }
    }

=======
>>>>>>> e5815242
    private final FakeScorer fakeScorer = new FakeScorer();

    @Override
    public TopFieldDocs call() throws IOException {
      assert slice.leaves.length == 1;
      final TopFieldDocs docs = searcher.search(Arrays.asList(slice.leaves),
          weight, after, nDocs, sort, true, doDocScores || sort.needsScores(), doMaxScore);
      lock.lock();
      try {
        final AtomicReaderContext ctx = slice.leaves[0];
        final int base = ctx.docBase;
        hq.setNextReader(ctx);
        hq.setScorer(fakeScorer);
        for(ScoreDoc scoreDoc : docs.scoreDocs) {
          fakeScorer.doc = scoreDoc.doc - base;
          fakeScorer.score = scoreDoc.score;
          hq.collect(scoreDoc.doc-base);
        }

        // Carry over maxScore from sub:
        if (doMaxScore && docs.getMaxScore() > hq.maxScore) {
          hq.maxScore = docs.getMaxScore();
        }
      } finally {
        lock.unlock();
      }
      return docs;
    }
  }

  /**
   * A helper class that wraps a {@link CompletionService} and provides an
   * iterable interface to the completed {@link Callable} instances.
   * 
   * @param <T>
   *          the type of the {@link Callable} return value
   */
  private static final class ExecutionHelper<T> implements Iterator<T>, Iterable<T> {
    private final CompletionService<T> service;
    private int numTasks;

    ExecutionHelper(final Executor executor) {
      this.service = new ExecutorCompletionService<>(executor);
    }

    @Override
    public boolean hasNext() {
      return numTasks > 0;
    }

    public void submit(Callable<T> task) {
      this.service.submit(task);
      ++numTasks;
    }

    @Override
    public T next() {
      if(!this.hasNext()) 
        throw new NoSuchElementException("next() is called but hasNext() returned false");
      try {
        return service.take().get();
      } catch (InterruptedException e) {
        throw new ThreadInterruptedException(e);
      } catch (ExecutionException e) {
        throw new RuntimeException(e);
      } finally {
        --numTasks;
      }
    }

    @Override
    public void remove() {
      throw new UnsupportedOperationException();
    }

    @Override
    public Iterator<T> iterator() {
      // use the shortcut here - this is only used in a private context
      return this;
    }
  }

  /**
   * A class holding a subset of the {@link IndexSearcher}s leaf contexts to be
   * executed within a single thread.
   * 
   * @lucene.experimental
   */
  public static class LeafSlice {
    final AtomicReaderContext[] leaves;
    
    public LeafSlice(AtomicReaderContext... leaves) {
      this.leaves = leaves;
    }
  }

  @Override
  public String toString() {
    return "IndexSearcher(" + reader + "; executor=" + executor + ")";
  }
  
  /**
   * Returns {@link TermStatistics} for a term.
   * 
   * This can be overridden for example, to return a term's statistics
   * across a distributed collection.
   * @lucene.experimental
   */
  public TermStatistics termStatistics(Term term, TermContext context) throws IOException {
    return new TermStatistics(term.bytes(), context.docFreq(), context.totalTermFreq());
  }
  
  /**
   * Returns {@link CollectionStatistics} for a field.
   * 
   * This can be overridden for example, to return a field's statistics
   * across a distributed collection.
   * @lucene.experimental
   */
  public CollectionStatistics collectionStatistics(String field) throws IOException {
    final int docCount;
    final long sumTotalTermFreq;
    final long sumDocFreq;

    assert field != null;
    
    Terms terms = MultiFields.getTerms(reader, field);
    if (terms == null) {
      docCount = 0;
      sumTotalTermFreq = 0;
      sumDocFreq = 0;
    } else {
      docCount = terms.getDocCount();
      sumTotalTermFreq = terms.getSumTotalTermFreq();
      sumDocFreq = terms.getSumDocFreq();
    }
    return new CollectionStatistics(field, reader.maxDoc(), docCount, sumTotalTermFreq, sumDocFreq);
  }
}<|MERGE_RESOLUTION|>--- conflicted
+++ resolved
@@ -17,6 +17,23 @@
  * limitations under the License.
  */
 
+import org.apache.lucene.index.AtomicReaderContext;
+import org.apache.lucene.index.DirectoryReader;
+import org.apache.lucene.index.IndexReader;
+import org.apache.lucene.index.IndexReaderContext;
+import org.apache.lucene.index.IndexWriter;
+import org.apache.lucene.index.MultiFields;
+import org.apache.lucene.index.ReaderUtil;
+import org.apache.lucene.index.StoredDocument;
+import org.apache.lucene.index.StoredFieldVisitor;
+import org.apache.lucene.index.Term;
+import org.apache.lucene.index.TermContext;
+import org.apache.lucene.index.Terms;
+import org.apache.lucene.search.similarities.DefaultSimilarity;
+import org.apache.lucene.search.similarities.Similarity;
+import org.apache.lucene.store.NIOFSDirectory;
+import org.apache.lucene.util.ThreadInterruptedException;
+
 import java.io.IOException;
 import java.util.Arrays;
 import java.util.Iterator;
@@ -31,24 +48,6 @@
 import java.util.concurrent.ExecutorService;
 import java.util.concurrent.locks.Lock;
 import java.util.concurrent.locks.ReentrantLock;
-
-import org.apache.lucene.index.AtomicReaderContext;
-import org.apache.lucene.index.DirectoryReader; // javadocs
-import org.apache.lucene.index.IndexReader;
-import org.apache.lucene.index.MultiFields;
-import org.apache.lucene.index.IndexReaderContext;
-import org.apache.lucene.index.ReaderUtil;
-import org.apache.lucene.index.StoredDocument;
-import org.apache.lucene.index.StoredFieldVisitor;
-import org.apache.lucene.index.Term;
-import org.apache.lucene.index.TermContext;
-import org.apache.lucene.index.Terms;
-import org.apache.lucene.search.intervals.IntervalIterator;
-import org.apache.lucene.search.similarities.DefaultSimilarity;
-import org.apache.lucene.search.similarities.Similarity;
-import org.apache.lucene.store.NIOFSDirectory;    // javadoc
-import org.apache.lucene.util.ThreadInterruptedException;
-import org.apache.lucene.index.IndexWriter; // javadocs
 
 /** Implements search over a single IndexReader.
  *
@@ -608,11 +607,7 @@
         // continue with the following leaf
         continue;
       }
-<<<<<<< HEAD
-      Scorer scorer = weight.scorer(ctx, !collector.acceptsDocsOutOfOrder(), true, collector.postingFeatures(), ctx.reader().getLiveDocs());
-=======
-      BulkScorer scorer = weight.bulkScorer(ctx, !collector.acceptsDocsOutOfOrder(), ctx.reader().getLiveDocs());
->>>>>>> e5815242
+      BulkScorer scorer = weight.bulkScorer(ctx, !collector.acceptsDocsOutOfOrder(), collector.postingFeatures(), ctx.reader().getLiveDocs());
       if (scorer != null) {
         try {
           scorer.score(collector);
@@ -773,52 +768,6 @@
       this.doMaxScore = doMaxScore;
     }
 
-<<<<<<< HEAD
-    private final class FakeScorer extends Scorer {
-      float score;
-      int doc;
-
-      public FakeScorer() {
-        super(null);
-      }
-    
-      @Override
-      public int advance(int target) {
-        throw new UnsupportedOperationException("FakeScorer doesn't support advance(int)");
-      }
-
-      @Override
-      public int docID() {
-        return doc;
-      }
-
-      @Override
-      public int freq() {
-        throw new UnsupportedOperationException("FakeScorer doesn't support freq()");
-      }
-
-      @Override
-      public int nextDoc() {
-        throw new UnsupportedOperationException("FakeScorer doesn't support nextDoc()");
-      }
-    
-      @Override
-      public float score() {
-        return score;
-      }
-
-      @Override
-      public IntervalIterator intervals(boolean collectIntervals) throws IOException {
-        return null;
-      }
-
-      public long cost() {
-        return 1;
-      }
-    }
-
-=======
->>>>>>> e5815242
     private final FakeScorer fakeScorer = new FakeScorer();
 
     @Override
