package org.apache.lucene.search;

/*
 * Licensed to the Apache Software Foundation (ASF) under one or more
 * contributor license agreements.  See the NOTICE file distributed with
 * this work for additional information regarding copyright ownership.
 * The ASF licenses this file to You under the Apache License, Version 2.0
 * (the "License"); you may not use this file except in compliance with
 * the License.  You may obtain a copy of the License at
 *
 *     http://www.apache.org/licenses/LICENSE-2.0
 *
 * Unless required by applicable law or agreed to in writing, software
 * distributed under the License is distributed on an "AS IS" BASIS,
 * WITHOUT WARRANTIES OR CONDITIONS OF ANY KIND, either express or implied.
 * See the License for the specific language governing permissions and
 * limitations under the License.
 */

<<<<<<< HEAD
import org.apache.lucene.search.Weight.PostingFeatures;

=======
>>>>>>> e1186e24
/**
 * Just counts the total number of hits.
 */

public class TotalHitCountCollector extends SimpleCollector {
  private int totalHits;

  /** Returns how many hits matched the search. */
  public int getTotalHits() {
    return totalHits;
  }

  @Override
  public void collect(int doc) {
    totalHits++;
  }

  @Override
<<<<<<< HEAD
  public PostingFeatures postingFeatures() {
    // we don't need frequencies here
    return PostingFeatures.DOCS_ONLY;
  }

  @Override
  public boolean acceptsDocsOutOfOrder() {
    return true;
=======
  public boolean needsScores() {
    return false;
>>>>>>> e1186e24
  }
}<|MERGE_RESOLUTION|>--- conflicted
+++ resolved
@@ -17,11 +17,6 @@
  * limitations under the License.
  */
 
-<<<<<<< HEAD
-import org.apache.lucene.search.Weight.PostingFeatures;
-
-=======
->>>>>>> e1186e24
 /**
  * Just counts the total number of hits.
  */
@@ -40,18 +35,7 @@
   }
 
   @Override
-<<<<<<< HEAD
-  public PostingFeatures postingFeatures() {
-    // we don't need frequencies here
-    return PostingFeatures.DOCS_ONLY;
-  }
-
-  @Override
-  public boolean acceptsDocsOutOfOrder() {
-    return true;
-=======
   public boolean needsScores() {
     return false;
->>>>>>> e1186e24
   }
 }