package org.apache.lucene.search;

/*
 * Licensed to the Apache Software Foundation (ASF) under one or more
 * contributor license agreements.  See the NOTICE file distributed with
 * this work for additional information regarding copyright ownership.
 * The ASF licenses this file to You under the Apache License, Version 2.0
 * (the "License"); you may not use this file except in compliance with
 * the License.  You may obtain a copy of the License at
 *
 *     http://www.apache.org/licenses/LICENSE-2.0
 *
 * Unless required by applicable law or agreed to in writing, software
 * distributed under the License is distributed on an "AS IS" BASIS,
 * WITHOUT WARRANTIES OR CONDITIONS OF ANY KIND, either express or implied.
 * See the License for the specific language governing permissions and
 * limitations under the License.
 */

<<<<<<< HEAD
=======
import org.apache.lucene.index.PostingsEnum;
>>>>>>> e1186e24
import org.apache.lucene.index.LeafReaderContext;
import org.apache.lucene.util.Bits;

import java.io.IOException;

/** 
 * Constrains search results to only match those which also match a provided
 * query.  
 *
 * <p> This could be used, for example, with a {@link NumericRangeQuery} on a suitably
 * formatted date field to implement date filtering.  One could re-use a single
 * CachingWrapperFilter(QueryWrapperFilter) that matches, e.g., only documents modified 
 * within the last week.  This would only need to be reconstructed once per day.
 */
public class QueryWrapperFilter extends Filter {
  private final Query query;

  /** Constructs a filter which only matches documents matching
   * <code>query</code>.
   */
  public QueryWrapperFilter(Query query) {
    if (query == null)
      throw new NullPointerException("Query may not be null");
    this.query = query;
  }
  
  /** returns the inner Query */
  public final Query getQuery() {
    return query;
  }

  @Override
  public DocIdSet getDocIdSet(final LeafReaderContext context, final Bits acceptDocs) throws IOException {
    // get a private context that is used to rewrite, createWeight and score eventually
    final LeafReaderContext privateContext = context.reader().getContext();
    final Weight weight = new IndexSearcher(privateContext).createNormalizedWeight(query, false);
    return new DocIdSet() {
      @Override
      public DocIdSetIterator iterator() throws IOException {
        return weight.scorer(privateContext, Weight.PostingFeatures.DOCS_AND_FREQS, acceptDocs);
      }

      @Override
      public long ramBytesUsed() {
        return 0L;
      }
    };
  }

  @Override
  public String toString(String field) {
    return "QueryWrapperFilter(" + query.toString(field) + ")";
  }

  @Override
  public boolean equals(Object o) {
    if (!(o instanceof QueryWrapperFilter))
      return false;
    return this.query.equals(((QueryWrapperFilter)o).query);
  }

  @Override
  public int hashCode() {
    return query.hashCode() ^ 0x923F64B9;
  }
}<|MERGE_RESOLUTION|>--- conflicted
+++ resolved
@@ -17,11 +17,8 @@
  * limitations under the License.
  */
 
-<<<<<<< HEAD
-=======
+import org.apache.lucene.index.LeafReaderContext;
 import org.apache.lucene.index.PostingsEnum;
->>>>>>> e1186e24
-import org.apache.lucene.index.LeafReaderContext;
 import org.apache.lucene.util.Bits;
 
 import java.io.IOException;
@@ -56,11 +53,11 @@
   public DocIdSet getDocIdSet(final LeafReaderContext context, final Bits acceptDocs) throws IOException {
     // get a private context that is used to rewrite, createWeight and score eventually
     final LeafReaderContext privateContext = context.reader().getContext();
-    final Weight weight = new IndexSearcher(privateContext).createNormalizedWeight(query, false);
+    final Weight weight = new IndexSearcher(privateContext).createNormalizedWeight(query, false, PostingsEnum.FLAG_NONE);
     return new DocIdSet() {
       @Override
       public DocIdSetIterator iterator() throws IOException {
-        return weight.scorer(privateContext, Weight.PostingFeatures.DOCS_AND_FREQS, acceptDocs);
+        return weight.scorer(privateContext, acceptDocs);
       }
 
       @Override
