--- conflicted
+++ resolved
@@ -17,11 +17,11 @@
  * limitations under the License.
  */
 
-import java.io.IOException;
-
 import org.apache.lucene.index.AtomicReaderContext;
 import org.apache.lucene.search.Weight.PostingFeatures;
 import org.apache.lucene.util.Bits;
+
+import java.io.IOException;
 
 /** 
  * Constrains search results to only match those which also match a provided
@@ -57,11 +57,7 @@
     return new DocIdSet() {
       @Override
       public DocIdSetIterator iterator() throws IOException {
-<<<<<<< HEAD
-        return weight.scorer(privateContext, true, false, PostingFeatures.DOCS_AND_FREQS, acceptDocs);
-=======
-        return weight.scorer(privateContext, acceptDocs);
->>>>>>> e5815242
+        return weight.scorer(privateContext, PostingFeatures.DOCS_AND_FREQS, acceptDocs);
       }
       @Override
       public boolean isCacheable() { return false; }
