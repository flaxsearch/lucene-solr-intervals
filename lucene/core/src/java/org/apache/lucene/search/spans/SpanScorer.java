package org.apache.lucene.search.spans;

/*
 * Licensed to the Apache Software Foundation (ASF) under one or more
 * contributor license agreements.  See the NOTICE file distributed with
 * this work for additional information regarding copyright ownership.
 * The ASF licenses this file to You under the Apache License, Version 2.0
 * (the "License"); you may not use this file except in compliance with
 * the License.  You may obtain a copy of the License at
 *
 *     http://www.apache.org/licenses/LICENSE-2.0
 *
 * Unless required by applicable law or agreed to in writing, software
 * distributed under the License is distributed on an "AS IS" BASIS,
 * WITHOUT WARRANTIES OR CONDITIONS OF ANY KIND, either express or implied.
 * See the License for the specific language governing permissions and
 * limitations under the License.
 */

<<<<<<< HEAD
import org.apache.lucene.search.Scorer;
import org.apache.lucene.search.Weight;
import org.apache.lucene.search.intervals.IntervalIterator;
=======
import java.io.IOException;

import org.apache.lucene.search.Scorer;
import org.apache.lucene.search.Weight;
>>>>>>> e1186e24
import org.apache.lucene.search.similarities.Similarity;
import org.apache.lucene.util.BytesRef;

import java.io.IOException;

/**
 * Public for extension only.
 */
public class SpanScorer extends Scorer {
  protected Spans spans;

  protected boolean more = true;

  protected int doc;
  protected float freq;
  protected int numMatches;
  protected final Similarity.SimScorer docScorer;
  
  protected SpanScorer(Spans spans, Weight weight, Similarity.SimScorer docScorer)
  throws IOException {
    super(weight);
    this.docScorer = docScorer;
    this.spans = spans;

    doc = -1;
    more = spans.next();
  }

  @Override
  public int nextDoc() throws IOException {
    if (!setFreqCurrentDoc()) {
      doc = NO_MORE_DOCS;
    }
    return doc;
  }

  @Override
  public int advance(int target) throws IOException {
    if (!more) {
      return doc = NO_MORE_DOCS;
    }
    if (spans.doc() < target) { // setFreqCurrentDoc() leaves spans.doc() ahead
      more = spans.skipTo(target);
    }
    if (!setFreqCurrentDoc()) {
      doc = NO_MORE_DOCS;
    }
    return doc;
  }
  
  protected boolean setFreqCurrentDoc() throws IOException {
    if (!more) {
      return false;
    }
    doc = spans.doc();
    freq = 0.0f;
    numMatches = 0;
    do {
      int matchLength = spans.end() - spans.start();
      freq += docScorer.computeSlopFactor(matchLength);
      numMatches++;
      more = spans.next();
    } while (more && (doc == spans.doc()));
    return true;
  }

  @Override
  public int docID() { return doc; }

  @Override
  public float score() throws IOException {
    return docScorer.score(doc, freq);
  }
  
  @Override
  public int freq() throws IOException {
    return numMatches;
  }

  @Override
  public int nextPosition() throws IOException {
    throw new UnsupportedOperationException("SpanQueries do not support nextPosition() iteration");
  }

  @Override
  public int startOffset() throws IOException {
    throw new UnsupportedOperationException();
  }

  @Override
  public int endOffset() throws IOException {
    throw new UnsupportedOperationException();
  }

  @Override
  public BytesRef getPayload() throws IOException {
    throw new UnsupportedOperationException();
  }

  /** Returns the intermediate "sloppy freq" adjusted for edit distance 
   *  @lucene.internal */
  // only public so .payloads can see it.
  public float sloppyFreq() throws IOException {
    return freq;
  }

<<<<<<< HEAD
  @Override
  public IntervalIterator intervals(boolean collectIntervals) throws IOException {
    return null;
  }

=======
>>>>>>> e1186e24
  @Override
  public long cost() {
    return spans.cost();
  }

}<|MERGE_RESOLUTION|>--- conflicted
+++ resolved
@@ -17,16 +17,9 @@
  * limitations under the License.
  */
 
-<<<<<<< HEAD
 import org.apache.lucene.search.Scorer;
 import org.apache.lucene.search.Weight;
 import org.apache.lucene.search.intervals.IntervalIterator;
-=======
-import java.io.IOException;
-
-import org.apache.lucene.search.Scorer;
-import org.apache.lucene.search.Weight;
->>>>>>> e1186e24
 import org.apache.lucene.search.similarities.Similarity;
 import org.apache.lucene.util.BytesRef;
 
@@ -133,14 +126,11 @@
     return freq;
   }
 
-<<<<<<< HEAD
   @Override
   public IntervalIterator intervals(boolean collectIntervals) throws IOException {
     return null;
   }
 
-=======
->>>>>>> e1186e24
   @Override
   public long cost() {
     return spans.cost();
