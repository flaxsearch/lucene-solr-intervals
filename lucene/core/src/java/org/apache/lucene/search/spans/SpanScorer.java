--- conflicted
+++ resolved
@@ -17,12 +17,12 @@
  * limitations under the License.
  */
 
-import java.io.IOException;
-
+import org.apache.lucene.search.Scorer;
 import org.apache.lucene.search.Weight;
-import org.apache.lucene.search.Scorer;
 import org.apache.lucene.search.intervals.IntervalIterator;
 import org.apache.lucene.search.similarities.Similarity;
+
+import java.io.IOException;
 
 /**
  * Public for extension only.
@@ -104,16 +104,14 @@
   public float sloppyFreq() throws IOException {
     return freq;
   }
-<<<<<<< HEAD
 
   @Override
   public IntervalIterator intervals(boolean collectIntervals) throws IOException {
     return null;
-=======
-  
+  }
+
   @Override
   public long cost() {
     return spans.cost();
->>>>>>> 3cd009fa
   }
 }