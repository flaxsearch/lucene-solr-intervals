package org.apache.lucene.search;

/*
 * Licensed to the Apache Software Foundation (ASF) under one or more
 * contributor license agreements.  See the NOTICE file distributed with
 * this work for additional information regarding copyright ownership.
 * The ASF licenses this file to You under the Apache License, Version 2.0
 * (the "License"); you may not use this file except in compliance with
 * the License.  You may obtain a copy of the License at
 *
 *     http://www.apache.org/licenses/LICENSE-2.0
 *
 * Unless required by applicable law or agreed to in writing, software
 * distributed under the License is distributed on an "AS IS" BASIS,
 * WITHOUT WARRANTIES OR CONDITIONS OF ANY KIND, either express or implied.
 * See the License for the specific language governing permissions and
 * limitations under the License.
 */

import org.apache.lucene.index.DocsEnum;
import org.apache.lucene.index.IndexReaderContext;
import org.apache.lucene.index.LeafReader;
import org.apache.lucene.index.LeafReaderContext;
import java.io.IOException;
import java.util.Set;

import org.apache.lucene.index.IndexReaderContext;
import org.apache.lucene.index.LeafReader;
import org.apache.lucene.index.LeafReaderContext;
import org.apache.lucene.index.PostingsEnum;
import org.apache.lucene.index.ReaderUtil;
import org.apache.lucene.index.Term;
import org.apache.lucene.index.TermContext;
import org.apache.lucene.index.TermState;
import org.apache.lucene.index.TermsEnum;
import org.apache.lucene.search.similarities.Similarity;
import org.apache.lucene.search.similarities.Similarity.SimScorer;
import org.apache.lucene.util.Bits;
import org.apache.lucene.util.ToStringUtils;

import java.io.IOException;
import java.util.Set;

/**
 * A Query that matches documents containing a term. This may be combined with
 * other terms with a {@link BooleanQuery}.
 */
public class TermQuery extends Query {
  private final Term term;
  private final int docFreq;
  private final TermContext perReaderTermState;
  
  final class TermWeight extends Weight {
    private final Similarity similarity;
    private final Similarity.SimWeight stats;
    private final TermContext termStates;
    private final int postingsFlags;

    public TermWeight(IndexSearcher searcher, boolean needsScores, int flags, TermContext termStates)
        throws IOException {
      super(TermQuery.this);
      assert termStates != null : "TermContext must not be null";
      this.termStates = termStates;
      this.similarity = searcher.getSimilarity();
      this.stats = similarity.computeWeight(getBoost(),
          searcher.collectionStatistics(term.field()),
          searcher.termStatistics(term, termStates));

      if (needsScores)
        flags |= PostingsEnum.FLAG_FREQS;
      this.postingsFlags = flags;
    }
    
    @Override
    public String toString() {
      return "weight(" + TermQuery.this + ")";
    }
    
    @Override
    public float getValueForNormalization() {
      return stats.getValueForNormalization();
    }
    
    @Override
    public void normalize(float queryNorm, float topLevelBoost) {
      stats.normalize(queryNorm, topLevelBoost);
    }
    
    @Override
    public Scorer scorer(LeafReaderContext context, Bits acceptDocs) throws IOException {
      assert termStates.topReaderContext == ReaderUtil.getTopLevelContext(context) : "The top-reader used to create Weight (" + termStates.topReaderContext + ") is not the same as the current reader's top-reader (" + ReaderUtil.getTopLevelContext(context);
      final TermsEnum termsEnum = getTermsEnum(context);
      if (termsEnum == null) {
        return null;
      }
<<<<<<< HEAD

      PostingsEnum docs = termsEnum.postings(acceptDocs, null, postingsFlags);
=======
      PostingsEnum docs = termsEnum.postings(acceptDocs, null, needsScores ? PostingsEnum.FREQS : PostingsEnum.NONE);
>>>>>>> f97f7825
      assert docs != null;
      return new TermScorer(this, docs, similarity.simScorer(stats, context));
    }
    
    /**
     * Returns a {@link TermsEnum} positioned at this weights Term or null if
     * the term does not exist in the given context
     */
    private TermsEnum getTermsEnum(LeafReaderContext context) throws IOException {
      final TermState state = termStates.get(context.ord);
      if (state == null) { // term is not present in that reader
        assert termNotInReader(context.reader(), term) : "no termstate found but term exists in reader term=" + term;
        return null;
      }
      // System.out.println("LD=" + reader.getLiveDocs() + " set?=" +
      // (reader.getLiveDocs() != null ? reader.getLiveDocs().get(0) : "null"));
      final TermsEnum termsEnum = context.reader().terms(term.field())
          .iterator(null);
      termsEnum.seekExact(term.bytes(), state);
      return termsEnum;
    }
    
    private boolean termNotInReader(LeafReader reader, Term term) throws IOException {
      // only called from assert
      // System.out.println("TQ.termNotInReader reader=" + reader + " term=" +
      // field + ":" + bytes.utf8ToString());
      return reader.docFreq(term) == 0;
    }
    
    @Override
    public Explanation explain(LeafReaderContext context, int doc) throws IOException {
      Scorer scorer = scorer(context, context.reader().getLiveDocs());
      if (scorer != null) {
        int newDoc = scorer.advance(doc);
        if (newDoc == doc) {
          float freq = scorer.freq();
          SimScorer docScorer = similarity.simScorer(stats, context);
          ComplexExplanation result = new ComplexExplanation();
          result.setDescription("weight(" + getQuery() + " in " + doc + ") ["
              + similarity.getClass().getSimpleName() + "], result of:");
          Explanation scoreExplanation = docScorer.explain(doc,
              new Explanation(freq, "termFreq=" + freq));
          result.addDetail(scoreExplanation);
          result.setValue(scoreExplanation.getValue());
          result.setMatch(true);
          return result;
        }
      }
      return new ComplexExplanation(false, 0.0f, "no matching term");
    }
  }
  
  /** Constructs a query for the term <code>t</code>. */
  public TermQuery(Term t) {
    this(t, -1);
  }
  
  /**
   * Expert: constructs a TermQuery that will use the provided docFreq instead
   * of looking up the docFreq against the searcher.
   */
  public TermQuery(Term t, int docFreq) {
    term = t;
    this.docFreq = docFreq;
    perReaderTermState = null;
    this.fieldset.add(t.field());
  }
  
  /**
   * Expert: constructs a TermQuery that will use the provided docFreq instead
   * of looking up the docFreq against the searcher.
   */
  public TermQuery(Term t, TermContext states) {
    assert states != null;
    term = t;
    docFreq = states.docFreq();
    perReaderTermState = states;
  }
  
  /** Returns the term of this query. */
  public Term getTerm() {
    return term;
  }
  
  @Override
  public Weight createWeight(IndexSearcher searcher, boolean needsScores, int flags) throws IOException {
    final IndexReaderContext context = searcher.getTopReaderContext();
    final TermContext termState;
    if (perReaderTermState == null
        || perReaderTermState.topReaderContext != context) {
      // make TermQuery single-pass if we don't have a PRTS or if the context
      // differs!
      termState = TermContext.build(context, term);
    } else {
      // PRTS was pre-build for this IS
      termState = this.perReaderTermState;
    }
    
    // we must not ignore the given docFreq - if set use the given value (lie)
    if (docFreq != -1) termState.setDocFreq(docFreq);
    
    return new TermWeight(searcher, needsScores, flags, termState);
  }
  
  @Override
  public void extractTerms(Set<Term> terms) {
    terms.add(getTerm());
  }
  
  /** Prints a user-readable version of this query. */
  @Override
  public String toString(String field) {
    StringBuilder buffer = new StringBuilder();
    if (!term.field().equals(field)) {
      buffer.append(term.field());
      buffer.append(":");
    }
    buffer.append(term.text());
    buffer.append(ToStringUtils.boost(getBoost()));
    return buffer.toString();
  }
  
  /** Returns true iff <code>o</code> is equal to this. */
  @Override
  public boolean equals(Object o) {
    if (!(o instanceof TermQuery)) return false;
    TermQuery other = (TermQuery) o;
    return (this.getBoost() == other.getBoost())
        && this.term.equals(other.term);
  }
  
  /** Returns a hash code value for this object. */
  @Override
  public int hashCode() {
    return Float.floatToIntBits(getBoost()) ^ term.hashCode();
  }
  
}<|MERGE_RESOLUTION|>--- conflicted
+++ resolved
@@ -17,13 +17,6 @@
  * limitations under the License.
  */
 
-import org.apache.lucene.index.DocsEnum;
-import org.apache.lucene.index.IndexReaderContext;
-import org.apache.lucene.index.LeafReader;
-import org.apache.lucene.index.LeafReaderContext;
-import java.io.IOException;
-import java.util.Set;
-
 import org.apache.lucene.index.IndexReaderContext;
 import org.apache.lucene.index.LeafReader;
 import org.apache.lucene.index.LeafReaderContext;
@@ -67,7 +60,7 @@
           searcher.termStatistics(term, termStates));
 
       if (needsScores)
-        flags |= PostingsEnum.FLAG_FREQS;
+        flags |= PostingsEnum.FREQS;
       this.postingsFlags = flags;
     }
     
@@ -93,12 +86,8 @@
       if (termsEnum == null) {
         return null;
       }
-<<<<<<< HEAD
 
       PostingsEnum docs = termsEnum.postings(acceptDocs, null, postingsFlags);
-=======
-      PostingsEnum docs = termsEnum.postings(acceptDocs, null, needsScores ? PostingsEnum.FREQS : PostingsEnum.NONE);
->>>>>>> f97f7825
       assert docs != null;
       return new TermScorer(this, docs, similarity.simScorer(stats, context));
     }
