package org.apache.lucene.search;

/*
 * Licensed to the Apache Software Foundation (ASF) under one or more
 * contributor license agreements.  See the NOTICE file distributed with
 * this work for additional information regarding copyright ownership.
 * The ASF licenses this file to You under the Apache License, Version 2.0
 * (the "License"); you may not use this file except in compliance with
 * the License.  You may obtain a copy of the License at
 *
 *     http://www.apache.org/licenses/LICENSE-2.0
 *
 * Unless required by applicable law or agreed to in writing, software
 * distributed under the License is distributed on an "AS IS" BASIS,
 * WITHOUT WARRANTIES OR CONDITIONS OF ANY KIND, either express or implied.
 * See the License for the specific language governing permissions and
 * limitations under the License.
 */

<<<<<<< HEAD
import org.apache.lucene.index.DocsEnum;
import org.apache.lucene.index.IndexReaderContext;
import org.apache.lucene.index.LeafReader;
import org.apache.lucene.index.LeafReaderContext;
=======
import java.io.IOException;
import java.util.Set;

import org.apache.lucene.index.IndexReaderContext;
import org.apache.lucene.index.LeafReader;
import org.apache.lucene.index.LeafReaderContext;
import org.apache.lucene.index.PostingsEnum;
>>>>>>> e1186e24
import org.apache.lucene.index.ReaderUtil;
import org.apache.lucene.index.Term;
import org.apache.lucene.index.TermContext;
import org.apache.lucene.index.TermState;
import org.apache.lucene.index.TermsEnum;
import org.apache.lucene.search.similarities.Similarity;
import org.apache.lucene.search.similarities.Similarity.SimScorer;
import org.apache.lucene.util.Bits;
import org.apache.lucene.util.ToStringUtils;

<<<<<<< HEAD
import java.io.IOException;
import java.util.Set;

/** A Query that matches documents containing a term.
  This may be combined with other terms with a {@link BooleanQuery}.
  */
=======
/**
 * A Query that matches documents containing a term. This may be combined with
 * other terms with a {@link BooleanQuery}.
 */
>>>>>>> e1186e24
public class TermQuery extends Query {
  private final Term term;
  private final int docFreq;
  private final TermContext perReaderTermState;
  
  final class TermWeight extends Weight {
    private final Similarity similarity;
    private final Similarity.SimWeight stats;
    private final TermContext termStates;
    private final boolean needsScores;

    public TermWeight(IndexSearcher searcher, boolean needsScores, TermContext termStates)
        throws IOException {
      super(TermQuery.this);
      this.needsScores = needsScores;
      assert termStates != null : "TermContext must not be null";
      this.termStates = termStates;
      this.similarity = searcher.getSimilarity();
      this.stats = similarity.computeWeight(getBoost(),
          searcher.collectionStatistics(term.field()),
          searcher.termStatistics(term, termStates));
    }
    
    @Override
    public String toString() {
      return "weight(" + TermQuery.this + ")";
    }
    
    @Override
    public float getValueForNormalization() {
      return stats.getValueForNormalization();
    }
    
    @Override
    public void normalize(float queryNorm, float topLevelBoost) {
      stats.normalize(queryNorm, topLevelBoost);
    }
    
    @Override
    public Scorer scorer(LeafReaderContext context, PostingFeatures flags, Bits acceptDocs) throws IOException {
      assert termStates.topReaderContext == ReaderUtil.getTopLevelContext(context) : "The top-reader used to create Weight (" + termStates.topReaderContext + ") is not the same as the current reader's top-reader (" + ReaderUtil.getTopLevelContext(context);
      final TermsEnum termsEnum = getTermsEnum(context);
      if (termsEnum == null) {
        return null;
      }
<<<<<<< HEAD
      DocsEnum docs;
      if (flags.compareTo(PostingFeatures.POSITIONS) < 0) {
        docs = termsEnum.docs(acceptDocs, null, flags.docFlags());
      } else {
        docs =  termsEnum.docsAndPositions(acceptDocs, null, flags.docsAndPositionsFlags());
      }
=======
      PostingsEnum docs = termsEnum.postings(acceptDocs, null, needsScores ? PostingsEnum.FLAG_FREQS : PostingsEnum.FLAG_NONE);
>>>>>>> e1186e24
      assert docs != null;
      return new TermScorer(this, docs, similarity.simScorer(stats, context));
    }
    
    /**
     * Returns a {@link TermsEnum} positioned at this weights Term or null if
     * the term does not exist in the given context
     */
    private TermsEnum getTermsEnum(LeafReaderContext context) throws IOException {
      final TermState state = termStates.get(context.ord);
      if (state == null) { // term is not present in that reader
        assert termNotInReader(context.reader(), term) : "no termstate found but term exists in reader term=" + term;
        return null;
      }
      // System.out.println("LD=" + reader.getLiveDocs() + " set?=" +
      // (reader.getLiveDocs() != null ? reader.getLiveDocs().get(0) : "null"));
      final TermsEnum termsEnum = context.reader().terms(term.field())
          .iterator(null);
      termsEnum.seekExact(term.bytes(), state);
      return termsEnum;
    }
    
    private boolean termNotInReader(LeafReader reader, Term term) throws IOException {
      // only called from assert
      // System.out.println("TQ.termNotInReader reader=" + reader + " term=" +
      // field + ":" + bytes.utf8ToString());
      return reader.docFreq(term) == 0;
    }
    
    @Override
    public Explanation explain(LeafReaderContext context, int doc) throws IOException {
      Scorer scorer = scorer(context, PostingFeatures.DOCS_AND_FREQS, context.reader().getLiveDocs());
      if (scorer != null) {
        int newDoc = scorer.advance(doc);
        if (newDoc == doc) {
          float freq = scorer.freq();
          SimScorer docScorer = similarity.simScorer(stats, context);
          ComplexExplanation result = new ComplexExplanation();
          result.setDescription("weight(" + getQuery() + " in " + doc + ") ["
              + similarity.getClass().getSimpleName() + "], result of:");
          Explanation scoreExplanation = docScorer.explain(doc,
              new Explanation(freq, "termFreq=" + freq));
          result.addDetail(scoreExplanation);
          result.setValue(scoreExplanation.getValue());
          result.setMatch(true);
          return result;
        }
      }
      return new ComplexExplanation(false, 0.0f, "no matching term");
    }
  }
  
  /** Constructs a query for the term <code>t</code>. */
  public TermQuery(Term t) {
    this(t, -1);
  }
  
  /**
   * Expert: constructs a TermQuery that will use the provided docFreq instead
   * of looking up the docFreq against the searcher.
   */
  public TermQuery(Term t, int docFreq) {
    term = t;
    this.docFreq = docFreq;
    perReaderTermState = null;
    this.fieldset.add(t.field());
  }
  
  /**
   * Expert: constructs a TermQuery that will use the provided docFreq instead
   * of looking up the docFreq against the searcher.
   */
  public TermQuery(Term t, TermContext states) {
    assert states != null;
    term = t;
    docFreq = states.docFreq();
    perReaderTermState = states;
  }
  
  /** Returns the term of this query. */
  public Term getTerm() {
    return term;
  }
  
  @Override
  public Weight createWeight(IndexSearcher searcher, boolean needsScores) throws IOException {
    final IndexReaderContext context = searcher.getTopReaderContext();
    final TermContext termState;
    if (perReaderTermState == null
        || perReaderTermState.topReaderContext != context) {
      // make TermQuery single-pass if we don't have a PRTS or if the context
      // differs!
      termState = TermContext.build(context, term);
    } else {
      // PRTS was pre-build for this IS
      termState = this.perReaderTermState;
    }
    
    // we must not ignore the given docFreq - if set use the given value (lie)
    if (docFreq != -1) termState.setDocFreq(docFreq);
    
    return new TermWeight(searcher, needsScores, termState);
  }
  
  @Override
  public void extractTerms(Set<Term> terms) {
    terms.add(getTerm());
  }
  
  /** Prints a user-readable version of this query. */
  @Override
  public String toString(String field) {
    StringBuilder buffer = new StringBuilder();
    if (!term.field().equals(field)) {
      buffer.append(term.field());
      buffer.append(":");
    }
    buffer.append(term.text());
    buffer.append(ToStringUtils.boost(getBoost()));
    return buffer.toString();
  }
  
  /** Returns true iff <code>o</code> is equal to this. */
  @Override
  public boolean equals(Object o) {
    if (!(o instanceof TermQuery)) return false;
    TermQuery other = (TermQuery) o;
    return (this.getBoost() == other.getBoost())
        && this.term.equals(other.term);
  }
  
  /** Returns a hash code value for this object. */
  @Override
  public int hashCode() {
    return Float.floatToIntBits(getBoost()) ^ term.hashCode();
  }
  
}<|MERGE_RESOLUTION|>--- conflicted
+++ resolved
@@ -17,12 +17,10 @@
  * limitations under the License.
  */
 
-<<<<<<< HEAD
 import org.apache.lucene.index.DocsEnum;
 import org.apache.lucene.index.IndexReaderContext;
 import org.apache.lucene.index.LeafReader;
 import org.apache.lucene.index.LeafReaderContext;
-=======
 import java.io.IOException;
 import java.util.Set;
 
@@ -30,7 +28,6 @@
 import org.apache.lucene.index.LeafReader;
 import org.apache.lucene.index.LeafReaderContext;
 import org.apache.lucene.index.PostingsEnum;
->>>>>>> e1186e24
 import org.apache.lucene.index.ReaderUtil;
 import org.apache.lucene.index.Term;
 import org.apache.lucene.index.TermContext;
@@ -41,19 +38,13 @@
 import org.apache.lucene.util.Bits;
 import org.apache.lucene.util.ToStringUtils;
 
-<<<<<<< HEAD
 import java.io.IOException;
 import java.util.Set;
 
-/** A Query that matches documents containing a term.
-  This may be combined with other terms with a {@link BooleanQuery}.
-  */
-=======
 /**
  * A Query that matches documents containing a term. This may be combined with
  * other terms with a {@link BooleanQuery}.
  */
->>>>>>> e1186e24
 public class TermQuery extends Query {
   private final Term term;
   private final int docFreq;
@@ -63,18 +54,21 @@
     private final Similarity similarity;
     private final Similarity.SimWeight stats;
     private final TermContext termStates;
-    private final boolean needsScores;
-
-    public TermWeight(IndexSearcher searcher, boolean needsScores, TermContext termStates)
+    private final int postingsFlags;
+
+    public TermWeight(IndexSearcher searcher, boolean needsScores, int flags, TermContext termStates)
         throws IOException {
       super(TermQuery.this);
-      this.needsScores = needsScores;
       assert termStates != null : "TermContext must not be null";
       this.termStates = termStates;
       this.similarity = searcher.getSimilarity();
       this.stats = similarity.computeWeight(getBoost(),
           searcher.collectionStatistics(term.field()),
           searcher.termStatistics(term, termStates));
+
+      if (needsScores)
+        flags |= PostingsEnum.FLAG_FREQS;
+      this.postingsFlags = flags;
     }
     
     @Override
@@ -93,22 +87,14 @@
     }
     
     @Override
-    public Scorer scorer(LeafReaderContext context, PostingFeatures flags, Bits acceptDocs) throws IOException {
+    public Scorer scorer(LeafReaderContext context, Bits acceptDocs) throws IOException {
       assert termStates.topReaderContext == ReaderUtil.getTopLevelContext(context) : "The top-reader used to create Weight (" + termStates.topReaderContext + ") is not the same as the current reader's top-reader (" + ReaderUtil.getTopLevelContext(context);
       final TermsEnum termsEnum = getTermsEnum(context);
       if (termsEnum == null) {
         return null;
       }
-<<<<<<< HEAD
-      DocsEnum docs;
-      if (flags.compareTo(PostingFeatures.POSITIONS) < 0) {
-        docs = termsEnum.docs(acceptDocs, null, flags.docFlags());
-      } else {
-        docs =  termsEnum.docsAndPositions(acceptDocs, null, flags.docsAndPositionsFlags());
-      }
-=======
-      PostingsEnum docs = termsEnum.postings(acceptDocs, null, needsScores ? PostingsEnum.FLAG_FREQS : PostingsEnum.FLAG_NONE);
->>>>>>> e1186e24
+
+      PostingsEnum docs = termsEnum.postings(acceptDocs, null, postingsFlags);
       assert docs != null;
       return new TermScorer(this, docs, similarity.simScorer(stats, context));
     }
@@ -140,7 +126,7 @@
     
     @Override
     public Explanation explain(LeafReaderContext context, int doc) throws IOException {
-      Scorer scorer = scorer(context, PostingFeatures.DOCS_AND_FREQS, context.reader().getLiveDocs());
+      Scorer scorer = scorer(context, context.reader().getLiveDocs());
       if (scorer != null) {
         int newDoc = scorer.advance(doc);
         if (newDoc == doc) {
@@ -194,7 +180,7 @@
   }
   
   @Override
-  public Weight createWeight(IndexSearcher searcher, boolean needsScores) throws IOException {
+  public Weight createWeight(IndexSearcher searcher, boolean needsScores, int flags) throws IOException {
     final IndexReaderContext context = searcher.getTopReaderContext();
     final TermContext termState;
     if (perReaderTermState == null
@@ -210,7 +196,7 @@
     // we must not ignore the given docFreq - if set use the given value (lie)
     if (docFreq != -1) termState.setDocFreq(docFreq);
     
-    return new TermWeight(searcher, needsScores, termState);
+    return new TermWeight(searcher, needsScores, flags, termState);
   }
   
   @Override
