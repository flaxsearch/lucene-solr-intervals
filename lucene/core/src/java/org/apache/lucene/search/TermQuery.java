--- conflicted
+++ resolved
@@ -17,23 +17,22 @@
  * limitations under the License.
  */
 
-import java.io.IOException;
-import java.util.Set;
-
+import org.apache.lucene.index.AtomicReader;
 import org.apache.lucene.index.AtomicReaderContext;
-import org.apache.lucene.index.DocsAndPositionsEnum;
 import org.apache.lucene.index.DocsEnum;
-import org.apache.lucene.index.AtomicReader;
 import org.apache.lucene.index.IndexReaderContext;
 import org.apache.lucene.index.ReaderUtil;
 import org.apache.lucene.index.Term;
 import org.apache.lucene.index.TermContext;
 import org.apache.lucene.index.TermState;
 import org.apache.lucene.index.TermsEnum;
+import org.apache.lucene.search.similarities.Similarity;
 import org.apache.lucene.search.similarities.Similarity.SimScorer;
-import org.apache.lucene.search.similarities.Similarity;
 import org.apache.lucene.util.Bits;
 import org.apache.lucene.util.ToStringUtils;
+
+import java.io.IOException;
+import java.util.Set;
 
 /**
  * A Query that matches documents containing a term. This may be combined with
@@ -186,17 +185,10 @@
   public Weight createWeight(IndexSearcher searcher) throws IOException {
     final IndexReaderContext context = searcher.getTopReaderContext();
     final TermContext termState;
-<<<<<<< HEAD
-    if (perReaderTermState == null
-        || perReaderTermState.topReaderContext != context) {
-      // make TermQuery single-pass if we don't have a PRTS or if the context
-      // differs!
-      termState = TermContext.build(context, term, true); // cache term lookups!
-=======
+
     if (perReaderTermState == null || perReaderTermState.topReaderContext != context) {
       // make TermQuery single-pass if we don't have a PRTS or if the context differs!
       termState = TermContext.build(context, term);
->>>>>>> df321b4d
     } else {
       // PRTS was pre-build for this IS
       termState = this.perReaderTermState;
