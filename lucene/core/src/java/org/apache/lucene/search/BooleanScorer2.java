package org.apache.lucene.search;

/*
 * Licensed to the Apache Software Foundation (ASF) under one or more
 * contributor license agreements.  See the NOTICE file distributed with
 * this work for additional information regarding copyright ownership.
 * The ASF licenses this file to You under the Apache License, Version 2.0
 * (the "License"); you may not use this file except in compliance with
 * the License.  You may obtain a copy of the License at
 *
 *     http://www.apache.org/licenses/LICENSE-2.0
 *
 * Unless required by applicable law or agreed to in writing, software
 * distributed under the License is distributed on an "AS IS" BASIS,
 * WITHOUT WARRANTIES OR CONDITIONS OF ANY KIND, either express or implied.
 * See the License for the specific language governing permissions and
 * limitations under the License.
 */

import java.io.IOException;
import java.util.ArrayList;
import java.util.Collection;
import java.util.List;

import org.apache.lucene.search.BooleanClause.Occur;
import org.apache.lucene.search.BooleanQuery.BooleanWeight;
import org.apache.lucene.search.intervals.IntervalIterator;
import org.apache.lucene.search.similarities.Similarity;

/* See the description in BooleanScorer.java, comparing
 * BooleanScorer & BooleanScorer2 */

/** An alternative to BooleanScorer that also allows a minimum number
 * of optional scorers that should match.
 * <br>Implements skipTo(), and has no limitations on the numbers of added scorers.
 * <br>Uses ConjunctionScorer, DisjunctionScorer, ReqOptScorer and ReqExclScorer.
 */
class BooleanScorer2 extends Scorer {
  
  private final List<Scorer> requiredScorers;
  private final List<Scorer> optionalScorers;
  private final List<Scorer> prohibitedScorers;

  private class Coordinator {
    final float coordFactors[];

    Coordinator(int maxCoord, boolean disableCoord) {
      coordFactors = new float[optionalScorers.size() + requiredScorers.size() + 1];
      for (int i = 0; i < coordFactors.length; i++) {
        coordFactors[i] = disableCoord ? 1.0f : ((BooleanWeight)weight).coord(i, maxCoord);
      }
    }
    
    int nrMatchers; // to be increased by score() of match counting scorers.
  }

  private final Coordinator coordinator;

  /** The scorer to which all scoring will be delegated,
   * except for computing and using the coordination factor.
   */
  private final Scorer countingSumScorer;

  /** The number of optionalScorers that need to match (if there are any) */
  private final int minNrShouldMatch;

  private int doc = -1;

  /**
   * Creates a {@link Scorer} with the given similarity and lists of required,
   * prohibited and optional scorers. In no required scorers are added, at least
   * one of the optional scorers will have to match during the search.
   * 
   * @param weight
   *          The BooleanWeight to be used.
   * @param disableCoord
   *          If this parameter is true, coordination level matching 
   *          ({@link Similarity#coord(int, int)}) is not used.
   * @param minNrShouldMatch
   *          The minimum number of optional added scorers that should match
   *          during the search. In case no required scorers are added, at least
   *          one of the optional scorers will have to match during the search.
   * @param required
   *          the list of required scorers.
   * @param prohibited
   *          the list of prohibited scorers.
   * @param optional
   *          the list of optional scorers.
   */
  public BooleanScorer2(BooleanWeight weight, boolean disableCoord, int minNrShouldMatch,
      List<Scorer> required, List<Scorer> prohibited, List<Scorer> optional, int maxCoord) throws IOException {
    super(weight);
    if (minNrShouldMatch < 0) {
      throw new IllegalArgumentException("Minimum number of optional scorers should not be negative");
    }
    this.minNrShouldMatch = minNrShouldMatch;

    optionalScorers = optional;
    requiredScorers = required;    
    prohibitedScorers = prohibited;
    coordinator = new Coordinator(maxCoord, disableCoord);
    
    countingSumScorer = makeCountingSumScorer(disableCoord);
  }
  
  /** Count a scorer as a single match. */
  private class SingleMatchScorer extends Scorer {
    private Scorer scorer;
    private int lastScoredDoc = -1;
    // Save the score of lastScoredDoc, so that we don't compute it more than
    // once in score().
    private float lastDocScore = Float.NaN;

    SingleMatchScorer(Scorer scorer) {
      super(scorer.weight);
      this.scorer = scorer;
    }

    @Override
    public float score() throws IOException {
      int doc = docID();
      if (doc >= lastScoredDoc) {
        if (doc > lastScoredDoc) {
          lastDocScore = scorer.score();
          lastScoredDoc = doc;
        }
        coordinator.nrMatchers++;
      }
      return lastDocScore;
    }

    @Override
    public int freq() throws IOException {
      return 1;
    }

    @Override
    public int docID() {
      return scorer.docID();
    }

    @Override
    public int nextDoc() throws IOException {
      return scorer.nextDoc();
    }

    @Override
    public int advance(int target) throws IOException {
      return scorer.advance(target);
    }
<<<<<<< HEAD
    
    @Override
    public IntervalIterator intervals(boolean collectIntervals) throws IOException {
      return scorer.intervals(collectIntervals);
=======

    @Override
    public long cost() {
      return scorer.cost();
>>>>>>> 3cd009fa
    }
  }

  private Scorer countingDisjunctionSumScorer(final List<Scorer> scorers,
      int minNrShouldMatch) throws IOException {
    // each scorer from the list counted as a single matcher
    if (minNrShouldMatch > 1) {
      return new MinShouldMatchSumScorer(weight, scorers, minNrShouldMatch) {
        @Override 
        public float score() throws IOException {
          coordinator.nrMatchers += super.nrMatchers;
          return super.score();
        }
      };
    } else {
      // we pass null for coord[] since we coordinate ourselves and override score()
      return new DisjunctionSumScorer(weight, scorers.toArray(new Scorer[scorers.size()]), null) {
        @Override 
        public float score() throws IOException {
          coordinator.nrMatchers += super.nrMatchers;
          return (float) super.score;
        }
      };
    }
  }

  private Scorer countingConjunctionSumScorer(boolean disableCoord,
                                              List<Scorer> requiredScorers) throws IOException {
    // each scorer from the list counted as a single matcher
    final int requiredNrMatchers = requiredScorers.size();
    return new ConjunctionScorer(weight, requiredScorers.toArray(new Scorer[requiredScorers.size()])) {
      private int lastScoredDoc = -1;
      // Save the score of lastScoredDoc, so that we don't compute it more than
      // once in score().
      private float lastDocScore = Float.NaN;
      @Override public float score() throws IOException {
        int doc = docID();
        if (doc >= lastScoredDoc) {
          if (doc > lastScoredDoc) {
            lastDocScore = super.score();
            lastScoredDoc = doc;
          }
          coordinator.nrMatchers += requiredNrMatchers;
        }
        // All scorers match, so defaultSimilarity super.score() always has 1 as
        // the coordination factor.
        // Therefore the sum of the scores of the requiredScorers
        // is used as score.
        return lastDocScore;
      }
    };
  }

  private Scorer dualConjunctionSumScorer(boolean disableCoord,
                                                Scorer req1, Scorer req2) throws IOException { // non counting.
    return new ConjunctionScorer(weight, new Scorer[] { req1, req2 });
    // All scorers match, so defaultSimilarity always has 1 as
    // the coordination factor.
    // Therefore the sum of the scores of two scorers
    // is used as score.
  }

  /** Returns the scorer to be used for match counting and score summing.
   * Uses requiredScorers, optionalScorers and prohibitedScorers.
   */
  private Scorer makeCountingSumScorer(boolean disableCoord) throws IOException { // each scorer counted as a single matcher
    return (requiredScorers.size() == 0)
      ? makeCountingSumScorerNoReq(disableCoord)
      : makeCountingSumScorerSomeReq(disableCoord);
  }

  private Scorer makeCountingSumScorerNoReq(boolean disableCoord) throws IOException { // No required scorers
    // minNrShouldMatch optional scorers are required, but at least 1
    int nrOptRequired = (minNrShouldMatch < 1) ? 1 : minNrShouldMatch;
    Scorer requiredCountingSumScorer;
    if (optionalScorers.size() > nrOptRequired)
      requiredCountingSumScorer = countingDisjunctionSumScorer(optionalScorers, nrOptRequired);
    else if (optionalScorers.size() == 1)
      requiredCountingSumScorer = new SingleMatchScorer(optionalScorers.get(0));
    else {
      requiredCountingSumScorer = countingConjunctionSumScorer(disableCoord, optionalScorers);
    }
    return addProhibitedScorers(requiredCountingSumScorer);
  }

  private Scorer makeCountingSumScorerSomeReq(boolean disableCoord) throws IOException { // At least one required scorer.
    if (optionalScorers.size() == minNrShouldMatch) { // all optional scorers also required.
      ArrayList<Scorer> allReq = new ArrayList<Scorer>(requiredScorers);
      allReq.addAll(optionalScorers);
      return addProhibitedScorers(countingConjunctionSumScorer(disableCoord, allReq));
    } else { // optionalScorers.size() > minNrShouldMatch, and at least one required scorer
      Scorer requiredCountingSumScorer =
            requiredScorers.size() == 1
            ? new SingleMatchScorer(requiredScorers.get(0))
            : countingConjunctionSumScorer(disableCoord, requiredScorers);
      if (minNrShouldMatch > 0) { // use a required disjunction scorer over the optional scorers
        return addProhibitedScorers( 
                      dualConjunctionSumScorer( // non counting
                              disableCoord, 
                              requiredCountingSumScorer,
                              countingDisjunctionSumScorer(
                                      optionalScorers,
                                      minNrShouldMatch)));
      } else { // minNrShouldMatch == 0
        return new ReqOptSumScorer(
                      addProhibitedScorers(requiredCountingSumScorer),
                      optionalScorers.size() == 1
                        ? new SingleMatchScorer(optionalScorers.get(0))
                        // require 1 in combined, optional scorer.
                        : countingDisjunctionSumScorer(optionalScorers, 1));
      }
    }
  }
  
  /** Returns the scorer to be used for match counting and score summing.
   * Uses the given required scorer and the prohibitedScorers.
   * @param requiredCountingSumScorer A required scorer already built.
   */
  private Scorer addProhibitedScorers(Scorer requiredCountingSumScorer) throws IOException
  {
    return (prohibitedScorers.size() == 0)
          ? requiredCountingSumScorer // no prohibited
          : new ReqExclScorer(requiredCountingSumScorer,
                              ((prohibitedScorers.size() == 1)
                                ? prohibitedScorers.get(0)
                                : new MinShouldMatchSumScorer(weight, prohibitedScorers)));
  }

  /** Scores and collects all matching documents.
   * @param collector The collector to which all matching documents are passed through.
   */
  @Override
  public void score(Collector collector) throws IOException {
    collector.setScorer(this);    
    while ((doc = countingSumScorer.nextDoc()) != NO_MORE_DOCS) {
      collector.collect(doc);
    }
  }
  
  @Override
  public boolean score(Collector collector, int max, int firstDocID) throws IOException {
    doc = firstDocID;
    collector.setScorer(this);
    while (doc < max) {
      collector.collect(doc);
      doc = countingSumScorer.nextDoc();
    }
    return doc != NO_MORE_DOCS;
  }

  @Override
  public int docID() {
    return doc;
  }
  
  @Override
  public int nextDoc() throws IOException {
    return doc = countingSumScorer.nextDoc();
  }
  
  @Override
  public float score() throws IOException {
    coordinator.nrMatchers = 0;
    float sum = countingSumScorer.score();
    return sum * coordinator.coordFactors[coordinator.nrMatchers];
  }

  @Override
  public int freq() throws IOException {
    return countingSumScorer.freq();
  }

  @Override
  public int advance(int target) throws IOException {
    return doc = countingSumScorer.advance(target);
  }
  
  @Override
<<<<<<< HEAD
  public IntervalIterator intervals(boolean collectIntervals) throws IOException {
    return countingSumScorer.intervals(collectIntervals);
=======
  public long cost() {
    return countingSumScorer.cost();
>>>>>>> 3cd009fa
  }

  @Override
  public Collection<ChildScorer> getChildren() {
    ArrayList<ChildScorer> children = new ArrayList<ChildScorer>();
    for (Scorer s : optionalScorers) {
      children.add(new ChildScorer(s, "SHOULD"));
    }
    for (Scorer s : prohibitedScorers) {
      children.add(new ChildScorer(s, "MUST_NOT"));
    }
    for (Scorer s : requiredScorers) {
      children.add(new ChildScorer(s, "MUST"));
    }
    return children;
  }
}<|MERGE_RESOLUTION|>--- conflicted
+++ resolved
@@ -148,17 +148,15 @@
     public int advance(int target) throws IOException {
       return scorer.advance(target);
     }
-<<<<<<< HEAD
-    
+
     @Override
     public IntervalIterator intervals(boolean collectIntervals) throws IOException {
       return scorer.intervals(collectIntervals);
-=======
+    }
 
     @Override
     public long cost() {
       return scorer.cost();
->>>>>>> 3cd009fa
     }
   }
 
@@ -337,13 +335,12 @@
   }
   
   @Override
-<<<<<<< HEAD
   public IntervalIterator intervals(boolean collectIntervals) throws IOException {
     return countingSumScorer.intervals(collectIntervals);
-=======
+  }
+
   public long cost() {
     return countingSumScorer.cost();
->>>>>>> 3cd009fa
   }
 
   @Override
