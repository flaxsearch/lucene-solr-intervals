--- conflicted
+++ resolved
@@ -17,15 +17,14 @@
  * limitations under the License.
  */
 
+import org.apache.lucene.search.BooleanQuery.BooleanWeight;
+import org.apache.lucene.search.intervals.IntervalIterator;
+import org.apache.lucene.search.similarities.Similarity;
+
 import java.io.IOException;
 import java.util.ArrayList;
 import java.util.Collection;
 import java.util.List;
-
-import org.apache.lucene.search.BooleanClause.Occur;
-import org.apache.lucene.search.BooleanQuery.BooleanWeight;
-import org.apache.lucene.search.intervals.IntervalIterator;
-import org.apache.lucene.search.similarities.Similarity;
 
 /* See the description in BooleanScorer.java, comparing
  * BooleanScorer & BooleanScorer2 */
@@ -285,31 +284,7 @@
                                 : new MinShouldMatchSumScorer(weight, prohibitedScorers)));
   }
 
-<<<<<<< HEAD
-  /** Scores and collects all matching documents.
-   * @param collector The collector to which all matching documents are passed through.
-   */
-  @Override
-  public void score(Collector collector) throws IOException {
-    collector.setScorer(this);    
-    while ((doc = countingSumScorer.nextDoc()) != NO_MORE_DOCS) {
-      collector.collect(doc);
-    }
-  }
-  
-  @Override
-  public boolean score(Collector collector, int max, int firstDocID) throws IOException {
-    doc = firstDocID;
-    collector.setScorer(this);
-    while (doc < max) {
-      collector.collect(doc);
-      doc = countingSumScorer.nextDoc();
-    }
-    return doc != NO_MORE_DOCS;
-  }
-
-=======
->>>>>>> e5815242
+
   @Override
   public int docID() {
     return doc;
