--- conflicted
+++ resolved
@@ -17,14 +17,9 @@
  * limitations under the License.
  */
 
+import org.apache.lucene.index.AtomicReaderContext;
+
 import java.io.IOException;
-
-import org.apache.lucene.index.AtomicReaderContext;
-<<<<<<< HEAD
-import org.apache.lucene.index.IndexReaderContext;
-import org.apache.lucene.search.Weight.PostingFeatures;
-=======
->>>>>>> 4d4c4e4c
 
 /**
  * <p>Expert: Collectors are primarily meant to be used to
@@ -78,33 +73,4 @@
    */
   LeafCollector getLeafCollector(AtomicReaderContext context) throws IOException;
 
-<<<<<<< HEAD
-  /**
-   * Return <code>true</code> if this collector does not
-   * require the matching docIDs to be delivered in int sort
-   * order (smallest to largest) to {@link #collect}.
-   *
-   * <p> Most Lucene Query implementations will visit
-   * matching docIDs in order.  However, some queries
-   * (currently limited to certain cases of {@link
-   * BooleanQuery}) can achieve faster searching if the
-   * <code>Collector</code> allows them to deliver the
-   * docIDs out of order.</p>
-   *
-   * <p> Many collectors don't mind getting docIDs out of
-   * order, so it's important to return <code>true</code>
-   * here.
-   */
-  public abstract boolean acceptsDocsOutOfOrder();
-  
-  /**
-   * Returns the posting features required by this collector. Default value is
-   * {@link PostingFeatures#DOCS_AND_FREQS}.
-   */
-  public PostingFeatures postingFeatures() {
-    return PostingFeatures.DOCS_AND_FREQS;
-  }
-  
-=======
->>>>>>> 4d4c4e4c
 }