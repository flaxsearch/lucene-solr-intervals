--- conflicted
+++ resolved
@@ -24,17 +24,9 @@
 import java.io.IOException;
 import java.util.ArrayList;
 import java.util.Collection;
+import java.util.Comparator;
 import java.util.List;
 
-<<<<<<< HEAD
-/** Scorer for conjunctions, sets of queries, all of which are required. */
-class ConjunctionScorer extends Scorer {
-  
-  private final Scorer[] scorersOrdered;
-  protected int lastDoc = -1;
-  protected final DocsAndFreqs[] docsAndFreqs;
-  private final DocsAndFreqs lead;
-=======
 import org.apache.lucene.util.BytesRef;
 
 /** Scorer for conjunctions, sets of queries, all of which are required. */
@@ -42,7 +34,6 @@
 
   private final ConjunctionDISI disi;
   private final Scorer[] scorers;
->>>>>>> e1186e24
   private final float coord;
 
   ConjunctionScorer(Weight weight, List<? extends DocIdSetIterator> required, List<Scorer> scorers) {
@@ -54,28 +45,9 @@
     super(weight);
     assert required.containsAll(scorers);
     this.coord = coord;
-<<<<<<< HEAD
-    this.docsAndFreqs = new DocsAndFreqs[scorers.length];
-    for (int i = 0; i < scorers.length; i++) {
-      docsAndFreqs[i] = new DocsAndFreqs(scorers[i]);
-    }
-    scorersOrdered = new Scorer[scorers.length];
-    System.arraycopy(scorers, 0, scorersOrdered, 0, scorers.length);
 
-      // Sort the array the first time to allow the least frequent DocsEnum to
-    // lead the matching.
-    ArrayUtil.timSort(docsAndFreqs, new Comparator<DocsAndFreqs>() {
-      @Override
-      public int compare(DocsAndFreqs o1, DocsAndFreqs o2) {
-        return Long.compare(o1.cost, o2.cost);
-      }
-    });
-
-    lead = docsAndFreqs[0]; // least frequent DocsEnum leads the intersection
-=======
     this.disi = ConjunctionDISI.intersect(required);
     this.scorers = scorers.toArray(new Scorer[scorers.size()]);
->>>>>>> e1186e24
   }
 
   @Override
@@ -135,11 +107,8 @@
   
   @Override
   public IntervalIterator intervals(boolean collectIntervals) throws IOException {
-    if (scorersOrdered == null) {
-      throw new IllegalStateException("no positions requested for this scorer");
-    }
       // only created if needed for this scorer - no penalty for non-positional queries
-    return new CombinedIntervalIterator(this, collectIntervals, pullIterators(collectIntervals, scorersOrdered));
+    return new CombinedIntervalIterator(this, collectIntervals, pullIterators(collectIntervals, scorers));
   }
 
 
