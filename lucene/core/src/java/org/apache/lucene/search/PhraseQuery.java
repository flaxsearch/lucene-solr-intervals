package org.apache.lucene.search;

/**
 * Licensed to the Apache Software Foundation (ASF) under one or more
 * contributor license agreements.  See the NOTICE file distributed with
 * this work for additional information regarding copyright ownership.
 * The ASF licenses this file to You under the Apache License, Version 2.0
 * (the "License"); you may not use this file except in compliance with
 * the License.  You may obtain a copy of the License at
 *
 *     http://www.apache.org/licenses/LICENSE-2.0
 *
 * Unless required by applicable law or agreed to in writing, software
 * distributed under the License is distributed on an "AS IS" BASIS,
 * WITHOUT WARRANTIES OR CONDITIONS OF ANY KIND, either express or implied.
 * See the License for the specific language governing permissions and
 * limitations under the License.
 */

<<<<<<< HEAD
import org.apache.lucene.index.DocsAndPositionsEnum;
import org.apache.lucene.index.DocsEnum;
=======
import java.io.IOException;
import java.util.ArrayList;
import java.util.Arrays;
import java.util.Set;

import org.apache.lucene.index.PostingsEnum;
>>>>>>> e1186e24
import org.apache.lucene.index.IndexReader;
import org.apache.lucene.index.IndexReaderContext;
import org.apache.lucene.index.LeafReader;
import org.apache.lucene.index.LeafReaderContext;
import org.apache.lucene.index.Term;
import org.apache.lucene.index.TermContext;
import org.apache.lucene.index.TermState;
import org.apache.lucene.index.Terms;
import org.apache.lucene.index.TermsEnum;
import org.apache.lucene.search.similarities.Similarity;
import org.apache.lucene.search.similarities.Similarity.SimScorer;
import org.apache.lucene.util.ArrayUtil;
import org.apache.lucene.util.Bits;
import org.apache.lucene.util.BytesRef;
import org.apache.lucene.util.ToStringUtils;

import java.io.IOException;
import java.util.ArrayList;
import java.util.Arrays;
import java.util.Set;

/** A Query that matches documents containing a particular sequence of terms.
 * A PhraseQuery is built by QueryParser for input like <code>"new york"</code>.
 * 
 * <p>This query may be combined with other terms or queries with a {@link BooleanQuery}.
 */
public class PhraseQuery extends Query {
  private String field;
  private ArrayList<Term> terms = new ArrayList<>(4);
  private ArrayList<Integer> positions = new ArrayList<>(4);
  private int maxPosition = 0;
  private int slop = 0;

  /** Constructs an empty phrase query. */
  public PhraseQuery() {}

  /** Sets the number of other words permitted between words in query phrase.
    If zero, then this is an exact phrase search.  For larger values this works
    like a <code>WITHIN</code> or <code>NEAR</code> operator.

    <p>The slop is in fact an edit-distance, where the units correspond to
    moves of terms in the query phrase out of position.  For example, to switch
    the order of two words requires two moves (the first move places the words
    atop one another), so to permit re-orderings of phrases, the slop must be
    at least two.

    <p>More exact matches are scored higher than sloppier matches, thus search
    results are sorted by exactness.

    <p>The slop is zero by default, requiring exact matches.*/
  public void setSlop(int s) {
    if (s < 0) {
      throw new IllegalArgumentException("slop value cannot be negative");
    }
    slop = s; 
  }
  /** Returns the slop.  See setSlop(). */
  public int getSlop() { return slop; }

  /**
   * Adds a term to the end of the query phrase.
   * The relative position of the term is the one immediately after the last term added.
   */
  public void add(Term term) {
    int position = 0;
    if(positions.size() > 0)
        position = positions.get(positions.size()-1).intValue() + 1;

    add(term, position);
  }

  /**
   * Adds a term to the end of the query phrase.
   * The relative position of the term within the phrase is specified explicitly.
   * This allows e.g. phrases with more than one term at the same position
   * or phrases with gaps (e.g. in connection with stopwords).
   * 
   */
  public void add(Term term, int position) {
    if (terms.size() == 0) {
      field = term.field();
      fieldset.add(field);
    } else if (!term.field().equals(field)) {
      throw new IllegalArgumentException("All phrase terms must be in the same field: " + term);
    }

    terms.add(term);
    positions.add(Integer.valueOf(position));
    if (position > maxPosition) maxPosition = position;
  }

  /** Returns the set of terms in this phrase. */
  public Term[] getTerms() {
    return terms.toArray(new Term[0]);
  }

  /**
   * Returns the relative positions of terms in this phrase.
   */
  public int[] getPositions() {
      int[] result = new int[positions.size()];
      for(int i = 0; i < positions.size(); i++)
          result[i] = positions.get(i).intValue();
      return result;
  }

  @Override
  public Query rewrite(IndexReader reader) throws IOException {
    if (terms.isEmpty()) {
      BooleanQuery bq = new BooleanQuery();
      bq.setBoost(getBoost());
      return bq;
    } else if (terms.size() == 1) {
      TermQuery tq = new TermQuery(terms.get(0));
      tq.setBoost(getBoost());
      return tq;
    } else
      return super.rewrite(reader);
  }

  static class PostingsAndFreq implements Comparable<PostingsAndFreq> {
<<<<<<< HEAD
    final TermDocsEnumFactory factory;
    final DocsAndPositionsEnum postings;
=======
    final PostingsEnum postings;
>>>>>>> e1186e24
    final int docFreq;
    final int position;
    final Term[] terms;
    final int nTerms; // for faster comparisons

<<<<<<< HEAD
    public PostingsAndFreq(DocsAndPositionsEnum postings, TermDocsEnumFactory factory, int docFreq, int position, Term... terms) throws IOException {
      this.factory = factory;
=======
    public PostingsAndFreq(PostingsEnum postings, int docFreq, int position, Term... terms) {
>>>>>>> e1186e24
      this.postings = postings;
      this.docFreq = docFreq;
      this.position = position;
      nTerms = terms==null ? 0 : terms.length;
      if (nTerms>0) {
        if (terms.length==1) {
          this.terms = terms;
        } else {
          Term[] terms2 = new Term[terms.length];
          System.arraycopy(terms, 0, terms2, 0, terms.length);
          Arrays.sort(terms2);
          this.terms = terms2;
        }
      } else {
        this.terms = null;
      }
    }

    @Override
    public int compareTo(PostingsAndFreq other) {
      if (docFreq != other.docFreq) {
        return docFreq - other.docFreq;
      }
      if (position != other.position) {
        return position - other.position;
      }
      if (nTerms != other.nTerms) {
        return nTerms - other.nTerms;
      }
      if (nTerms == 0) {
        return 0;
      }
      for (int i=0; i<terms.length; i++) {
        int res = terms[i].compareTo(other.terms[i]);
        if (res!=0) return res;
      }
      return 0;
    }

    @Override
    public int hashCode() {
      final int prime = 31;
      int result = 1;
      result = prime * result + docFreq;
      result = prime * result + position;
      for (int i=0; i<nTerms; i++) {
        result = prime * result + terms[i].hashCode(); 
      }
      return result;
    }

    @Override
    public boolean equals(Object obj) {
      if (this == obj) return true;
      if (obj == null) return false;
      if (getClass() != obj.getClass()) return false;
      PostingsAndFreq other = (PostingsAndFreq) obj;
      if (docFreq != other.docFreq) return false;
      if (position != other.position) return false;
      if (terms == null) return other.terms == null;
      return Arrays.equals(terms, other.terms);
    }
  }

  private class PhraseWeight extends Weight {
    private final Similarity similarity;
    private final Similarity.SimWeight stats;
    private final boolean needsScores;
    private transient TermContext states[];

    public PhraseWeight(IndexSearcher searcher, boolean needsScores)
      throws IOException {
      super(PhraseQuery.this);
      this.needsScores = needsScores;
      this.similarity = searcher.getSimilarity();
      final IndexReaderContext context = searcher.getTopReaderContext();
      states = new TermContext[terms.size()];
      TermStatistics termStats[] = new TermStatistics[terms.size()];
      for (int i = 0; i < terms.size(); i++) {
        final Term term = terms.get(i);
        states[i] = TermContext.build(context, term);
        termStats[i] = searcher.termStatistics(term, states[i]);
      }
      stats = similarity.computeWeight(getBoost(), searcher.collectionStatistics(field), termStats);
    }

    @Override
    public String toString() { return "weight(" + PhraseQuery.this + ")"; }

    @Override
    public float getValueForNormalization() {
      return stats.getValueForNormalization();
    }

    @Override
    public void normalize(float queryNorm, float topLevelBoost) {
      stats.normalize(queryNorm, topLevelBoost);
    }

    @Override
    public Scorer scorer(LeafReaderContext context, Weight.PostingFeatures flags, Bits acceptDocs) throws IOException {
      assert !terms.isEmpty();
      final LeafReader reader = context.reader();
      final Bits liveDocs = acceptDocs;
      PostingsAndFreq[] postingsFreqs = new PostingsAndFreq[terms.size()];

      final Terms fieldTerms = reader.terms(field);
      if (fieldTerms == null) {
        return null;
      }

      // Reuse single TermsEnum below:
      final TermsEnum te = fieldTerms.iterator(null);
      
      for (int i = 0; i < terms.size(); i++) {
        final Term t = terms.get(i);
        final TermState state = states[i].get(context.ord);
        if (state == null) { /* term doesnt exist in this segment */
          assert termNotInReader(reader, t): "no termstate found but term exists in reader";
          return null;
        }
        te.seekExact(t.bytes(), state);
        PostingsEnum postingsEnum = te.postings(liveDocs, null, PostingsEnum.FLAG_POSITIONS);

        // PhraseQuery on a field that did not index
        // positions.
        if (postingsEnum == null) {
          assert te.seekExact(t.bytes()) : "termstate found but no term exists in reader";
          // term does exist, but has no positions
          throw new IllegalStateException("field \"" + t.field() + "\" was indexed without position data; cannot run PhraseQuery (term=" + t.text() + ")");
        }
<<<<<<< HEAD
        TermDocsEnumFactory factory = new TermDocsEnumFactory(t.bytes(), state, te, flags, acceptDocs);
        postingsFreqs[i] = new PostingsAndFreq(postingsEnum, factory, te.docFreq(), positions.get(i).intValue(), t);
=======
        postingsFreqs[i] = new PostingsAndFreq(postingsEnum, te.docFreq(), positions.get(i), t);
>>>>>>> e1186e24
      }

      // sort by increasing docFreq order
      if (slop == 0) {
        ArrayUtil.timSort(postingsFreqs);
      }

      if (slop == 0) {  // optimize exact case
<<<<<<< HEAD
        return new ExactPhraseScorer(this, postingsFreqs, similarity.simScorer(stats, context), field);
      } else {
        return new SloppyPhraseScorer(this, postingsFreqs, slop, similarity.simScorer(stats, context), field);
=======
        return new ExactPhraseScorer(this, postingsFreqs, similarity.simScorer(stats, context), needsScores);
      } else {
        return new SloppyPhraseScorer(this, postingsFreqs, slop, similarity.simScorer(stats, context), needsScores);
>>>>>>> e1186e24
      }
    }
    
    // only called from assert
    private boolean termNotInReader(LeafReader reader, Term term) throws IOException {
      return reader.docFreq(term) == 0;
    }

    @Override
    public Explanation explain(LeafReaderContext context, int doc) throws IOException {
      Scorer scorer = scorer(context, PostingFeatures.POSITIONS, context.reader().getLiveDocs());
      if (scorer != null) {
        int newDoc = scorer.advance(doc);
        if (newDoc == doc) {
          float freq = slop == 0 ? scorer.freq() : ((SloppyPhraseScorer)scorer).sloppyFreq();
          SimScorer docScorer = similarity.simScorer(stats, context);
          ComplexExplanation result = new ComplexExplanation();
          result.setDescription("weight("+getQuery()+" in "+doc+") [" + similarity.getClass().getSimpleName() + "], result of:");
          Explanation scoreExplanation = docScorer.explain(doc, new Explanation(freq, "phraseFreq=" + freq));
          result.addDetail(scoreExplanation);
          result.setValue(scoreExplanation.getValue());
          result.setMatch(true);
          return result;
        }
      }
      
      return new ComplexExplanation(false, 0.0f, "no matching term");
    }
  }

  @Override
  public Weight createWeight(IndexSearcher searcher, boolean needsScores) throws IOException {
    return new PhraseWeight(searcher, needsScores);
  }

  /**
   * @see org.apache.lucene.search.Query#extractTerms(Set)
   */
  @Override
  public void extractTerms(Set<Term> queryTerms) {
    queryTerms.addAll(terms);
  }

  /** Prints a user-readable version of this query. */
  @Override
  public String toString(String f) {
    StringBuilder buffer = new StringBuilder();
    if (field != null && !field.equals(f)) {
      buffer.append(field);
      buffer.append(":");
    }

    buffer.append("\"");
    String[] pieces = new String[maxPosition + 1];
    for (int i = 0; i < terms.size(); i++) {
      int pos = positions.get(i).intValue();
      String s = pieces[pos];
      if (s == null) {
        s = (terms.get(i)).text();
      } else {
        s = s + "|" + (terms.get(i)).text();
      }
      pieces[pos] = s;
    }
    for (int i = 0; i < pieces.length; i++) {
      if (i > 0) {
        buffer.append(' ');
      }
      String s = pieces[i];
      if (s == null) {
        buffer.append('?');
      } else {
        buffer.append(s);
      }
    }
    buffer.append("\"");

    if (slop != 0) {
      buffer.append("~");
      buffer.append(slop);
    }

    buffer.append(ToStringUtils.boost(getBoost()));

    return buffer.toString();
  }

  /** Returns true iff <code>o</code> is equal to this. */
  @Override
  public boolean equals(Object o) {
    if (!(o instanceof PhraseQuery))
      return false;
    PhraseQuery other = (PhraseQuery)o;
    return (this.getBoost() == other.getBoost())
      && (this.slop == other.slop)
      &&  this.terms.equals(other.terms)
      && this.positions.equals(other.positions);
  }

  /** Returns a hash code value for this object.*/
  @Override
  public int hashCode() {
    return Float.floatToIntBits(getBoost())
      ^ slop
      ^ terms.hashCode()
      ^ positions.hashCode();
  }

  static class TermDocsEnumFactory {
    protected final TermsEnum termsEnum;
    protected final Bits liveDocs;
    protected final Weight.PostingFeatures flags;

    private final BytesRef term;
    private final TermState termState;
    
    TermDocsEnumFactory(TermsEnum termsEnum, Weight.PostingFeatures flags, Bits liveDocs) {
      this(null, null, termsEnum, flags, liveDocs);
    }
    
    TermDocsEnumFactory(BytesRef term, TermState termState, TermsEnum termsEnum, Weight.PostingFeatures flags,  Bits liveDocs) {
      this.termsEnum = termsEnum;
      this.termState = termState;
      this.liveDocs = liveDocs;
      this.term = term;
      this.flags = flags;
    }
    
    
    public DocsAndPositionsEnum docsAndPositionsEnum()
        throws IOException {
      assert term != null;
      termsEnum.seekExact(term, termState);
      return termsEnum.docsAndPositions(liveDocs, null, flags.docsAndPositionsFlags());
    }

  }
}<|MERGE_RESOLUTION|>--- conflicted
+++ resolved
@@ -17,17 +17,12 @@
  * limitations under the License.
  */
 
-<<<<<<< HEAD
-import org.apache.lucene.index.DocsAndPositionsEnum;
-import org.apache.lucene.index.DocsEnum;
-=======
 import java.io.IOException;
 import java.util.ArrayList;
 import java.util.Arrays;
 import java.util.Set;
 
 import org.apache.lucene.index.PostingsEnum;
->>>>>>> e1186e24
 import org.apache.lucene.index.IndexReader;
 import org.apache.lucene.index.IndexReaderContext;
 import org.apache.lucene.index.LeafReader;
@@ -47,7 +42,6 @@
 import java.io.IOException;
 import java.util.ArrayList;
 import java.util.Arrays;
-import java.util.Set;
 
 /** A Query that matches documents containing a particular sequence of terms.
  * A PhraseQuery is built by QueryParser for input like <code>"new york"</code>.
@@ -149,23 +143,14 @@
   }
 
   static class PostingsAndFreq implements Comparable<PostingsAndFreq> {
-<<<<<<< HEAD
-    final TermDocsEnumFactory factory;
-    final DocsAndPositionsEnum postings;
-=======
+
     final PostingsEnum postings;
->>>>>>> e1186e24
     final int docFreq;
     final int position;
     final Term[] terms;
     final int nTerms; // for faster comparisons
 
-<<<<<<< HEAD
-    public PostingsAndFreq(DocsAndPositionsEnum postings, TermDocsEnumFactory factory, int docFreq, int position, Term... terms) throws IOException {
-      this.factory = factory;
-=======
     public PostingsAndFreq(PostingsEnum postings, int docFreq, int position, Term... terms) {
->>>>>>> e1186e24
       this.postings = postings;
       this.docFreq = docFreq;
       this.position = position;
@@ -266,7 +251,7 @@
     }
 
     @Override
-    public Scorer scorer(LeafReaderContext context, Weight.PostingFeatures flags, Bits acceptDocs) throws IOException {
+    public Scorer scorer(LeafReaderContext context, Bits acceptDocs) throws IOException {
       assert !terms.isEmpty();
       final LeafReader reader = context.reader();
       final Bits liveDocs = acceptDocs;
@@ -297,12 +282,8 @@
           // term does exist, but has no positions
           throw new IllegalStateException("field \"" + t.field() + "\" was indexed without position data; cannot run PhraseQuery (term=" + t.text() + ")");
         }
-<<<<<<< HEAD
-        TermDocsEnumFactory factory = new TermDocsEnumFactory(t.bytes(), state, te, flags, acceptDocs);
-        postingsFreqs[i] = new PostingsAndFreq(postingsEnum, factory, te.docFreq(), positions.get(i).intValue(), t);
-=======
+
         postingsFreqs[i] = new PostingsAndFreq(postingsEnum, te.docFreq(), positions.get(i), t);
->>>>>>> e1186e24
       }
 
       // sort by increasing docFreq order
@@ -311,15 +292,9 @@
       }
 
       if (slop == 0) {  // optimize exact case
-<<<<<<< HEAD
-        return new ExactPhraseScorer(this, postingsFreqs, similarity.simScorer(stats, context), field);
+        return new ExactPhraseScorer(this, postingsFreqs, similarity.simScorer(stats, context), needsScores, field);
       } else {
-        return new SloppyPhraseScorer(this, postingsFreqs, slop, similarity.simScorer(stats, context), field);
-=======
-        return new ExactPhraseScorer(this, postingsFreqs, similarity.simScorer(stats, context), needsScores);
-      } else {
-        return new SloppyPhraseScorer(this, postingsFreqs, slop, similarity.simScorer(stats, context), needsScores);
->>>>>>> e1186e24
+        return new SloppyPhraseScorer(this, postingsFreqs, slop, similarity.simScorer(stats, context), needsScores, field);
       }
     }
     
@@ -330,7 +305,7 @@
 
     @Override
     public Explanation explain(LeafReaderContext context, int doc) throws IOException {
-      Scorer scorer = scorer(context, PostingFeatures.POSITIONS, context.reader().getLiveDocs());
+      Scorer scorer = scorer(context, context.reader().getLiveDocs());
       if (scorer != null) {
         int newDoc = scorer.advance(doc);
         if (newDoc == doc) {
@@ -351,7 +326,7 @@
   }
 
   @Override
-  public Weight createWeight(IndexSearcher searcher, boolean needsScores) throws IOException {
+  public Weight createWeight(IndexSearcher searcher, boolean needsScores, int postingsFlags) throws IOException {
     return new PhraseWeight(searcher, needsScores);
   }
 
@@ -431,29 +406,27 @@
   static class TermDocsEnumFactory {
     protected final TermsEnum termsEnum;
     protected final Bits liveDocs;
-    protected final Weight.PostingFeatures flags;
 
     private final BytesRef term;
     private final TermState termState;
     
-    TermDocsEnumFactory(TermsEnum termsEnum, Weight.PostingFeatures flags, Bits liveDocs) {
-      this(null, null, termsEnum, flags, liveDocs);
+    TermDocsEnumFactory(TermsEnum termsEnum, Bits liveDocs) {
+      this(null, null, termsEnum, liveDocs);
     }
     
-    TermDocsEnumFactory(BytesRef term, TermState termState, TermsEnum termsEnum, Weight.PostingFeatures flags,  Bits liveDocs) {
+    TermDocsEnumFactory(BytesRef term, TermState termState, TermsEnum termsEnum, Bits liveDocs) {
       this.termsEnum = termsEnum;
       this.termState = termState;
       this.liveDocs = liveDocs;
       this.term = term;
-      this.flags = flags;
     }
     
     
-    public DocsAndPositionsEnum docsAndPositionsEnum()
+    public PostingsEnum docsAndPositionsEnum()
         throws IOException {
       assert term != null;
       termsEnum.seekExact(term, termState);
-      return termsEnum.docsAndPositions(liveDocs, null, flags.docsAndPositionsFlags());
+      return termsEnum.postings(liveDocs, null);
     }
 
   }
