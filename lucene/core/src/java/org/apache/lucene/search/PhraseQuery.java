--- conflicted
+++ resolved
@@ -291,21 +291,9 @@
       }
 
       if (slop == 0) {  // optimize exact case
-<<<<<<< HEAD
-        ExactPhraseScorer s = new ExactPhraseScorer(this, postingsFreqs, similarity.simScorer(stats, context), field);
-        if (s.noDocs) {
-          return null;
-        } else {
-          return s;
-        }
+        return new ExactPhraseScorer(this, postingsFreqs, similarity.simScorer(stats, context), field);
       } else {
-        return
-          new SloppyPhraseScorer(this, postingsFreqs, slop, similarity.simScorer(stats, context), field);
-=======
-        return new ExactPhraseScorer(this, postingsFreqs, similarity.simScorer(stats, context));
-      } else {
-        return new SloppyPhraseScorer(this, postingsFreqs, slop, similarity.simScorer(stats, context));
->>>>>>> cd51c31b
+        return new SloppyPhraseScorer(this, postingsFreqs, slop, similarity.simScorer(stats, context), field);
       }
     }
     
