--- conflicted
+++ resolved
@@ -129,14 +129,12 @@
   }
 
   @Override
-<<<<<<< HEAD
   public IntervalIterator intervals(boolean collectIntervals) throws IOException {
     if (reqScorer == null)
       return IntervalIterator.NO_MORE_INTERVALS;
     return new CombinedIntervalIterator(this, collectIntervals, reqScorer.intervals(collectIntervals));
   }
 
-=======
   public TwoPhaseIterator asTwoPhaseIterator() {
     if (reqTwoPhaseIterator == null) {
       return null;
@@ -161,5 +159,4 @@
 
     };
   }
->>>>>>> f97f7825
 }