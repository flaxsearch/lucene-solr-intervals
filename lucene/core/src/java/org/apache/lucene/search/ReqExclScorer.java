package org.apache.lucene.search;

/*
 * Licensed to the Apache Software Foundation (ASF) under one or more
 * contributor license agreements.  See the NOTICE file distributed with
 * this work for additional information regarding copyright ownership.
 * The ASF licenses this file to You under the Apache License, Version 2.0
 * (the "License"); you may not use this file except in compliance with
 * the License.  You may obtain a copy of the License at
 *
 *     http://www.apache.org/licenses/LICENSE-2.0
 *
 * Unless required by applicable law or agreed to in writing, software
 * distributed under the License is distributed on an "AS IS" BASIS,
 * WITHOUT WARRANTIES OR CONDITIONS OF ANY KIND, either express or implied.
 * See the License for the specific language governing permissions and
 * limitations under the License.
 */

import org.apache.lucene.search.intervals.CombinedIntervalIterator;
import org.apache.lucene.search.intervals.IntervalIterator;

import java.io.IOException;
import java.util.Collection;
import java.util.Collections;

/** A Scorer for queries with a required subscorer
 * and an excluding (prohibited) sub DocIdSetIterator.
 * <br>
 * This <code>Scorer</code> implements {@link Scorer#advance(int)},
 * and it uses the skipTo() on the given scorers.
 */
class ReqExclScorer extends FilterScorer {
  private Scorer reqScorer;
  private DocIdSetIterator exclDisi;
  private int doc = -1;

  /** Construct a <code>ReqExclScorer</code>.
   * @param reqScorer The scorer that must match, except where
   * @param exclDisi indicates exclusion.
   */
  public ReqExclScorer(Scorer reqScorer, DocIdSetIterator exclDisi) {
    super(reqScorer);
    this.reqScorer = reqScorer;
    this.exclDisi = exclDisi;
  }

  @Override
  public int nextDoc() throws IOException {
    if (reqScorer == null) {
      return doc;
    }
    doc = reqScorer.nextDoc();
    if (doc == NO_MORE_DOCS) {
      reqScorer = null; // exhausted, nothing left
      return doc;
    }
    if (exclDisi == null) {
      return doc;
    }
    return doc = toNonExcluded();
  }
  
  /** Advance to non excluded doc.
   * <br>On entry:
   * <ul>
   * <li>reqScorer != null,
   * <li>exclScorer != null,
   * <li>reqScorer was advanced once via next() or skipTo()
   *      and reqScorer.doc() may still be excluded.
   * </ul>
   * Advances reqScorer a non excluded required doc, if any.
   * @return true iff there is a non excluded required doc.
   */
  private int toNonExcluded() throws IOException {
    int exclDoc = exclDisi.docID();
    int reqDoc = reqScorer.docID(); // may be excluded
    do {  
      if (reqDoc < exclDoc) {
        return reqDoc; // reqScorer advanced to before exclScorer, ie. not excluded
      } else if (reqDoc > exclDoc) {
        exclDoc = exclDisi.advance(reqDoc);
        if (exclDoc == NO_MORE_DOCS) {
          exclDisi = null; // exhausted, no more exclusions
          return reqDoc;
        }
        if (exclDoc > reqDoc) {
          return reqDoc; // not excluded
        }
      }
    } while ((reqDoc = reqScorer.nextDoc()) != NO_MORE_DOCS);
    reqScorer = null; // exhausted, nothing left
    return NO_MORE_DOCS;
  }

  @Override
  public int docID() {
    return doc;
  }

  /** Returns the score of the current document matching the query.
   * Initially invalid, until {@link #nextDoc()} is called the first time.
   * @return The score of the required scorer.
   */
  @Override
  public float score() throws IOException {
    return reqScorer.score(); // reqScorer may be null when next() or skipTo() already return false
  }

  @Override
  public Collection<ChildScorer> getChildren() {
    return Collections.singleton(new ChildScorer(reqScorer, "MUST"));
  }

  @Override
  public int advance(int target) throws IOException {
    if (reqScorer == null) {
      return doc = NO_MORE_DOCS;
    }
    if (exclDisi == null) {
      return doc = reqScorer.advance(target);
    }
    if (reqScorer.advance(target) == NO_MORE_DOCS) {
      reqScorer = null;
      return doc = NO_MORE_DOCS;
    }
    return doc = toNonExcluded();
  }

<<<<<<< HEAD
  @Override
  public IntervalIterator intervals(boolean collectIntervals) throws IOException {
    if (reqScorer == null)
      return IntervalIterator.NO_MORE_INTERVALS;
    return new CombinedIntervalIterator(this, collectIntervals, reqScorer.intervals(collectIntervals));
  }

  public long cost() {
    return reqScorer.cost();
  }
=======
>>>>>>> e1186e24
}<|MERGE_RESOLUTION|>--- conflicted
+++ resolved
@@ -127,7 +127,6 @@
     return doc = toNonExcluded();
   }
 
-<<<<<<< HEAD
   @Override
   public IntervalIterator intervals(boolean collectIntervals) throws IOException {
     if (reqScorer == null)
@@ -135,9 +134,4 @@
     return new CombinedIntervalIterator(this, collectIntervals, reqScorer.intervals(collectIntervals));
   }
 
-  public long cost() {
-    return reqScorer.cost();
-  }
-=======
->>>>>>> e1186e24
 }