package org.apache.lucene.search;

/*
 * Licensed to the Apache Software Foundation (ASF) under one or more
 * contributor license agreements.  See the NOTICE file distributed with
 * this work for additional information regarding copyright ownership.
 * The ASF licenses this file to You under the Apache License, Version 2.0
 * (the "License"); you may not use this file except in compliance with
 * the License.  You may obtain a copy of the License at
 *
 *     http://www.apache.org/licenses/LICENSE-2.0
 *
 * Unless required by applicable law or agreed to in writing, software
 * distributed under the License is distributed on an "AS IS" BASIS,
 * WITHOUT WARRANTIES OR CONDITIONS OF ANY KIND, either express or implied.
 * See the License for the specific language governing permissions and
 * limitations under the License.
 */

import java.io.IOException;
import java.util.Set;

import org.apache.lucene.index.IndexReader;
import org.apache.lucene.index.LeafReaderContext;
import org.apache.lucene.index.Term;
<<<<<<< HEAD
import org.apache.lucene.search.intervals.IntervalIterator;
import org.apache.lucene.util.ToStringUtils;
=======
>>>>>>> e1186e24
import org.apache.lucene.util.Bits;
import org.apache.lucene.util.BytesRef;
import org.apache.lucene.util.ToStringUtils;

/**
 * A query that matches all documents.
 *
 */
public class MatchAllDocsQuery extends Query {

  private class MatchAllScorer extends Scorer {
    final float score;
    private int doc = -1;
    private final int maxDoc;
    private final Bits liveDocs;

    MatchAllScorer(IndexReader reader, Bits liveDocs, Weight w, float score) {
      super(w);
      this.liveDocs = liveDocs;
      this.score = score;
      maxDoc = reader.maxDoc();
    }

    @Override
    public int docID() {
      return doc;
    }

    @Override
    public int nextDoc() throws IOException {
      doc++;
      while(liveDocs != null && doc < maxDoc && !liveDocs.get(doc)) {
        doc++;
      }
      if (doc >= maxDoc) { // can be > maxDoc when called from advance()
        doc = NO_MORE_DOCS;
      }
      return doc;
    }
    
    @Override
    public float score() {
      return score;
    }

    @Override
    public int freq() {
      return 1;
    }

    @Override
    public int nextPosition() throws IOException {
      return -1;
    }

    @Override
    public int startOffset() throws IOException {
      return -1;
    }

    @Override
    public int endOffset() throws IOException {
      return -1;
    }

    @Override
    public BytesRef getPayload() throws IOException {
      return null;
    }

    @Override
    public int advance(int target) throws IOException {
      doc = target-1;
      return nextDoc();
    }

    @Override
    public IntervalIterator intervals(boolean collectIntervals) throws IOException {
      throw new UnsupportedOperationException("MatchAllDocsQuery doesn't support IntervalIterators");
    }

    public long cost() {
      return maxDoc;
    }
  }

  private class MatchAllDocsWeight extends Weight {
    private float queryWeight;
    private float queryNorm;

    public MatchAllDocsWeight(IndexSearcher searcher) {
      super(MatchAllDocsQuery.this);
    }

    @Override
    public String toString() {
      return "weight(" + MatchAllDocsQuery.this + ")";
    }

    @Override
    public float getValueForNormalization() {
      queryWeight = getBoost();
      return queryWeight * queryWeight;
    }

    @Override
    public void normalize(float queryNorm, float topLevelBoost) {
      this.queryNorm = queryNorm * topLevelBoost;
      queryWeight *= this.queryNorm;
    }

    @Override
    public Scorer scorer(LeafReaderContext context, PostingFeatures flags, Bits acceptDocs) throws IOException {
      return new MatchAllScorer(context.reader(), acceptDocs, this, queryWeight);
    }

    @Override
    public Explanation explain(LeafReaderContext context, int doc) {
      // explain query weight
      Explanation queryExpl = new ComplexExplanation
        (true, queryWeight, "MatchAllDocsQuery, product of:");
      if (getBoost() != 1.0f) {
        queryExpl.addDetail(new Explanation(getBoost(),"boost"));
      }
      queryExpl.addDetail(new Explanation(queryNorm,"queryNorm"));

      return queryExpl;
    }
  }

  @Override
  public Weight createWeight(IndexSearcher searcher, boolean needsScores) {
    return new MatchAllDocsWeight(searcher);
  }

  @Override
  public void extractTerms(Set<Term> terms) {
  }

  @Override
  public String toString(String field) {
    StringBuilder buffer = new StringBuilder();
    buffer.append("*:*");
    buffer.append(ToStringUtils.boost(getBoost()));
    return buffer.toString();
  }

  @Override
  public boolean equals(Object o) {
    if (!(o instanceof MatchAllDocsQuery))
      return false;
    MatchAllDocsQuery other = (MatchAllDocsQuery) o;
    return this.getBoost() == other.getBoost();
  }

  @Override
  public int hashCode() {
    return Float.floatToIntBits(getBoost()) ^ 0x1AA71190;
  }
}<|MERGE_RESOLUTION|>--- conflicted
+++ resolved
@@ -17,20 +17,16 @@
  * limitations under the License.
  */
 
-import java.io.IOException;
-import java.util.Set;
-
 import org.apache.lucene.index.IndexReader;
 import org.apache.lucene.index.LeafReaderContext;
 import org.apache.lucene.index.Term;
-<<<<<<< HEAD
 import org.apache.lucene.search.intervals.IntervalIterator;
-import org.apache.lucene.util.ToStringUtils;
-=======
->>>>>>> e1186e24
 import org.apache.lucene.util.Bits;
 import org.apache.lucene.util.BytesRef;
 import org.apache.lucene.util.ToStringUtils;
+
+import java.io.IOException;
+import java.util.Set;
 
 /**
  * A query that matches all documents.
@@ -140,7 +136,7 @@
     }
 
     @Override
-    public Scorer scorer(LeafReaderContext context, PostingFeatures flags, Bits acceptDocs) throws IOException {
+    public Scorer scorer(LeafReaderContext context, Bits acceptDocs) throws IOException {
       return new MatchAllScorer(context.reader(), acceptDocs, this, queryWeight);
     }
 
@@ -159,7 +155,7 @@
   }
 
   @Override
-  public Weight createWeight(IndexSearcher searcher, boolean needsScores) {
+  public Weight createWeight(IndexSearcher searcher, boolean needsScores, int flags) {
     return new MatchAllDocsWeight(searcher);
   }
 
