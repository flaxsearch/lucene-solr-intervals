--- conflicted
+++ resolved
@@ -80,13 +80,12 @@
     }
 
     @Override
-<<<<<<< HEAD
     public IntervalIterator intervals(boolean collectIntervals) throws IOException {
       throw new UnsupportedOperationException("MatchAllDocsQuery doesn't support IntervalIterators");
-=======
+    }
+
     public long cost() {
       return maxDoc;
->>>>>>> 3cd009fa
     }
   }
 
