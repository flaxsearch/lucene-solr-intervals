--- conflicted
+++ resolved
@@ -17,12 +17,6 @@
  * limitations under the License.
  */
 
-import java.io.IOException;
-import java.util.ArrayList;
-import java.util.Arrays;
-import java.util.Collections;
-import java.util.List;
-
 import org.apache.lucene.document.Document;
 import org.apache.lucene.document.Field;
 import org.apache.lucene.document.TextField;
@@ -31,10 +25,15 @@
 import org.apache.lucene.index.RandomIndexWriter;
 import org.apache.lucene.index.Term;
 import org.apache.lucene.search.BooleanQuery.BooleanWeight;
-import org.apache.lucene.search.intervals.IntervalIterator;
 import org.apache.lucene.store.Directory;
 import org.apache.lucene.util.Bits;
 import org.apache.lucene.util.LuceneTestCase;
+
+import java.io.IOException;
+import java.util.ArrayList;
+import java.util.Arrays;
+import java.util.Collections;
+import java.util.List;
 
 public class TestBooleanScorer extends LuceneTestCase {
   private static final String FIELD = "category";
@@ -84,17 +83,6 @@
     BulkScorer[] scorers = new BulkScorer[] {new BulkScorer() {
       private int doc = -1;
 
-<<<<<<< HEAD
-      @Override public int advance(int target) {
-        return doc = target <= 3000 ? 3000 : NO_MORE_DOCS;
-      }
-      @Override
-      public IntervalIterator intervals(boolean collectIntervals) throws IOException {
-        return null;
-      }
-      
-=======
->>>>>>> e5815242
       @Override
       public boolean score(Collector c, int maxDoc) throws IOException {
         assert doc == -1;
@@ -222,12 +210,12 @@
         }
 
         @Override
-        public Scorer scorer(AtomicReaderContext context, Bits acceptDocs) {
+        public Scorer scorer(AtomicReaderContext context, PostingFeatures flags, Bits acceptDocs) {
           throw new UnsupportedOperationException();
         }
 
         @Override
-        public BulkScorer bulkScorer(AtomicReaderContext context, boolean scoreDocsInOrder, Bits acceptDocs) {
+        public BulkScorer bulkScorer(AtomicReaderContext context, boolean scoreDocsInOrder, PostingFeatures flags, Bits acceptDocs) {
           return new BulkScorer() {
 
             @Override
