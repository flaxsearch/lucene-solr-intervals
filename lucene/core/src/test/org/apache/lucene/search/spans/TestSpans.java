package org.apache.lucene.search.spans;

/*
 * Licensed to the Apache Software Foundation (ASF) under one or more
 * contributor license agreements.  See the NOTICE file distributed with
 * this work for additional information regarding copyright ownership.
 * The ASF licenses this file to You under the Apache License, Version 2.0
 * (the "License"); you may not use this file except in compliance with
 * the License.  You may obtain a copy of the License at
 *
 *     http://www.apache.org/licenses/LICENSE-2.0
 *
 * Unless required by applicable law or agreed to in writing, software
 * distributed under the License is distributed on an "AS IS" BASIS,
 * WITHOUT WARRANTIES OR CONDITIONS OF ANY KIND, either express or implied.
 * See the License for the specific language governing permissions and
 * limitations under the License.
 */

import org.apache.lucene.analysis.MockAnalyzer;
import org.apache.lucene.document.Document;
import org.apache.lucene.document.Field;
import org.apache.lucene.index.LeafReaderContext;
import org.apache.lucene.index.DirectoryReader;
import org.apache.lucene.index.PostingsEnum;
import org.apache.lucene.index.IndexReader;
import org.apache.lucene.index.IndexReaderContext;
import org.apache.lucene.index.IndexWriter;
import org.apache.lucene.index.IndexWriterConfig;
import org.apache.lucene.index.RandomIndexWriter;
import org.apache.lucene.index.ReaderUtil;
import org.apache.lucene.index.Term;
import org.apache.lucene.search.CheckHits;
import org.apache.lucene.search.DocIdSetIterator;
import org.apache.lucene.search.IndexSearcher;
import org.apache.lucene.search.Query;
import org.apache.lucene.search.Scorer;
import org.apache.lucene.search.TermQuery;
import org.apache.lucene.search.Weight.PostingFeatures;
import org.apache.lucene.search.similarities.DefaultSimilarity;
import org.apache.lucene.search.similarities.Similarity;
import org.apache.lucene.store.Directory;
import org.apache.lucene.util.LuceneTestCase;

import java.io.IOException;
import java.util.List;

public class TestSpans extends LuceneTestCase {
  private IndexSearcher searcher;
  private IndexReader reader;
  private Directory directory;
  
  public static final String field = "field";

  @Override
  public void setUp() throws Exception {
    super.setUp();
    directory = newDirectory();
    RandomIndexWriter writer= new RandomIndexWriter(random(), directory, newIndexWriterConfig(new MockAnalyzer(random())).setMergePolicy(newLogMergePolicy()));
    for (int i = 0; i < docFields.length; i++) {
      Document doc = new Document();
      doc.add(newTextField(field, docFields[i], Field.Store.YES));
      writer.addDocument(doc);
    }
    reader = writer.getReader();
    writer.close();
    searcher = newSearcher(reader);
  }
  
  @Override
  public void tearDown() throws Exception {
    reader.close();
    directory.close();
    super.tearDown();
  }
  
  private String[] docFields = {
    "w1 w2 w3 w4 w5",
    "w1 w3 w2 w3",
    "w1 xx w2 yy w3",
    "w1 w3 xx w2 yy w3",
    "u2 u2 u1",
    "u2 xx u2 u1",
    "u2 u2 xx u1",
    "u2 xx u2 yy u1",
    "u2 xx u1 u2",
    "u2 u1 xx u2",
    "u1 u2 xx u2",
    "t1 t2 t1 t3 t2 t3",
    "s2 s1 s1 xx xx s2 xx s2 xx s1 xx xx xx xx xx s2 xx"
  };

  public SpanTermQuery makeSpanTermQuery(String text) {
    return new SpanTermQuery(new Term(field, text));
  }
  
  private void checkHits(Query query, int[] results) throws IOException {
    CheckHits.checkHits(random(), query, field, searcher, results);
  }
  
  private void orderedSlopTest3SQ(
        SpanQuery q1,
        SpanQuery q2,
        SpanQuery q3,
        int slop,
        int[] expectedDocs) throws IOException {
    boolean ordered = true;
    SpanNearQuery snq = new SpanNearQuery( new SpanQuery[]{q1,q2,q3}, slop, ordered);
    checkHits(snq, expectedDocs);
  }
  
  public void orderedSlopTest3(int slop, int[] expectedDocs) throws IOException {
    orderedSlopTest3SQ(
       makeSpanTermQuery("w1"),
       makeSpanTermQuery("w2"),
       makeSpanTermQuery("w3"),
       slop,
       expectedDocs);
  }
  
  public void orderedSlopTest3Equal(int slop, int[] expectedDocs) throws IOException {
    orderedSlopTest3SQ(
       makeSpanTermQuery("w1"),
       makeSpanTermQuery("w3"),
       makeSpanTermQuery("w3"),
       slop,
       expectedDocs);
  }
  
  public void orderedSlopTest1Equal(int slop, int[] expectedDocs) throws IOException {
    orderedSlopTest3SQ(
       makeSpanTermQuery("u2"),
       makeSpanTermQuery("u2"),
       makeSpanTermQuery("u1"),
       slop,
       expectedDocs);
  }
  
  public void testSpanNearOrdered01() throws Exception {
    orderedSlopTest3(0, new int[] {0});
  }

  public void testSpanNearOrdered02() throws Exception {
    orderedSlopTest3(1, new int[] {0,1});
  }

  public void testSpanNearOrdered03() throws Exception {
    orderedSlopTest3(2, new int[] {0,1,2});
  }

  public void testSpanNearOrdered04() throws Exception {
    orderedSlopTest3(3, new int[] {0,1,2,3});
  }

  public void testSpanNearOrdered05() throws Exception {
    orderedSlopTest3(4, new int[] {0,1,2,3});
  }
  
  public void testSpanNearOrderedEqual01() throws Exception {
    orderedSlopTest3Equal(0, new int[] {});
  }

  public void testSpanNearOrderedEqual02() throws Exception {
    orderedSlopTest3Equal(1, new int[] {1});
  }

  public void testSpanNearOrderedEqual03() throws Exception {
    orderedSlopTest3Equal(2, new int[] {1});
  }

  public void testSpanNearOrderedEqual04() throws Exception {
    orderedSlopTest3Equal(3, new int[] {1,3});
  }
  
  public void testSpanNearOrderedEqual11() throws Exception {
    orderedSlopTest1Equal(0, new int[] {4});
  }
  
  public void testSpanNearOrderedEqual12() throws Exception {
    orderedSlopTest1Equal(0, new int[] {4});
  }
  
  public void testSpanNearOrderedEqual13() throws Exception {
    orderedSlopTest1Equal(1, new int[] {4,5,6});
  }
  
  public void testSpanNearOrderedEqual14() throws Exception {
    orderedSlopTest1Equal(2, new int[] {4,5,6,7});
  }

  public void testSpanNearOrderedEqual15() throws Exception {
    orderedSlopTest1Equal(3, new int[] {4,5,6,7});
  }

  public void testSpanNearOrderedOverlap() throws Exception {
    boolean ordered = true;
    int slop = 1;
    SpanNearQuery snq = new SpanNearQuery(
                              new SpanQuery[] {
                                makeSpanTermQuery("t1"),
                                makeSpanTermQuery("t2"),
                                makeSpanTermQuery("t3") },
                              slop,
                              ordered);
    Spans spans = MultiSpansWrapper.wrap(searcher.getTopReaderContext(), snq);

    assertTrue("first range", spans.next());
    assertEquals("first doc", 11, spans.doc());
    assertEquals("first start", 0, spans.start());
    assertEquals("first end", 4, spans.end());

    assertTrue("second range", spans.next());
    assertEquals("second doc", 11, spans.doc());
    assertEquals("second start", 2, spans.start());
    assertEquals("second end", 6, spans.end());

    assertFalse("third range", spans.next());
  }


  public void testSpanNearUnOrdered() throws Exception {

    //See http://www.gossamer-threads.com/lists/lucene/java-dev/52270 for discussion about this test
    SpanNearQuery snq;
    snq = new SpanNearQuery(
                              new SpanQuery[] {
                                makeSpanTermQuery("u1"),
                                makeSpanTermQuery("u2") },
                              0,
                              false);
    Spans spans =  MultiSpansWrapper.wrap(searcher.getTopReaderContext(), snq);
    assertTrue("Does not have next and it should", spans.next());
    assertEquals("doc", 4, spans.doc());
    assertEquals("start", 1, spans.start());
    assertEquals("end", 3, spans.end());

    assertTrue("Does not have next and it should", spans.next());
    assertEquals("doc", 5, spans.doc());
    assertEquals("start", 2, spans.start());
    assertEquals("end", 4, spans.end());

    assertTrue("Does not have next and it should", spans.next());
    assertEquals("doc", 8, spans.doc());
    assertEquals("start", 2, spans.start());
    assertEquals("end", 4, spans.end());

    assertTrue("Does not have next and it should", spans.next());
    assertEquals("doc", 9, spans.doc());
    assertEquals("start", 0, spans.start());
    assertEquals("end", 2, spans.end());

    assertTrue("Does not have next and it should", spans.next());
    assertEquals("doc", 10, spans.doc());
    assertEquals("start", 0, spans.start());
    assertEquals("end", 2, spans.end());
    assertTrue("Has next and it shouldn't: " + spans.doc(), spans.next() == false);

    SpanNearQuery u1u2 = new SpanNearQuery(new SpanQuery[]{makeSpanTermQuery("u1"),
                                makeSpanTermQuery("u2")}, 0, false);
    snq = new SpanNearQuery(
                              new SpanQuery[] {
                                u1u2,
                                makeSpanTermQuery("u2")
                              },
                              1,
                              false);
    spans =  MultiSpansWrapper.wrap(searcher.getTopReaderContext(), snq);
    assertTrue("Does not have next and it should", spans.next());
    assertEquals("doc", 4, spans.doc());
    assertEquals("start", 0, spans.start());
    assertEquals("end", 3, spans.end());

    assertTrue("Does not have next and it should", spans.next());
    //unordered spans can be subsets
    assertEquals("doc", 4, spans.doc());
    assertEquals("start", 1, spans.start());
    assertEquals("end", 3, spans.end());

    assertTrue("Does not have next and it should", spans.next());
    assertEquals("doc", 5, spans.doc());
    assertEquals("start", 0, spans.start());
    assertEquals("end", 4, spans.end());

    assertTrue("Does not have next and it should", spans.next());
    assertEquals("doc", 5, spans.doc());
    assertEquals("start", 2, spans.start());
    assertEquals("end", 4, spans.end());

    assertTrue("Does not have next and it should", spans.next());
    assertEquals("doc", 8, spans.doc());
    assertEquals("start", 0, spans.start());
    assertEquals("end", 4, spans.end());


    assertTrue("Does not have next and it should", spans.next());
    assertEquals("doc", 8, spans.doc());
    assertEquals("start", 2, spans.start());
    assertEquals("end", 4, spans.end());

    assertTrue("Does not have next and it should", spans.next());
    assertEquals("doc", 9, spans.doc());
    assertEquals("start", 0, spans.start());
    assertEquals("end", 2, spans.end());

    assertTrue("Does not have next and it should", spans.next());
    assertEquals("doc", 9, spans.doc());
    assertEquals("start", 0, spans.start());
    assertEquals("end", 4, spans.end());

    assertTrue("Does not have next and it should", spans.next());
    assertEquals("doc", 10, spans.doc());
    assertEquals("start", 0, spans.start());
    assertEquals("end", 2, spans.end());

    assertTrue("Has next and it shouldn't", spans.next() == false);
  }



  private Spans orSpans(String[] terms) throws Exception {
    SpanQuery[] sqa = new SpanQuery[terms.length];
    for (int i = 0; i < terms.length; i++) {
      sqa[i] = makeSpanTermQuery(terms[i]);
    }
    return  MultiSpansWrapper.wrap(searcher.getTopReaderContext(), new SpanOrQuery(sqa));
  }

  private void tstNextSpans(Spans spans, int doc, int start, int end)
  throws Exception {
    assertTrue("next", spans.next());
    assertEquals("doc", doc, spans.doc());
    assertEquals("start", start, spans.start());
    assertEquals("end", end, spans.end());
  }

  public void testSpanOrEmpty() throws Exception {
    Spans spans = orSpans(new String[0]);
    assertFalse("empty next", spans.next());

    SpanOrQuery a = new SpanOrQuery();
    SpanOrQuery b = new SpanOrQuery();
    assertTrue("empty should equal", a.equals(b));
  }

  public void testSpanOrSingle() throws Exception {
    Spans spans = orSpans(new String[] {"w5"});
    tstNextSpans(spans, 0, 4, 5);
    assertFalse("final next", spans.next());
  }
  
  public void testSpanOrMovesForward() throws Exception {
    Spans spans = orSpans(new String[] {"w1", "xx"});

    spans.next();
    int doc = spans.doc();
    assertEquals(0, doc);
    
    spans.skipTo(0);
    doc = spans.doc();
    
    // LUCENE-1583:
    // according to Spans, a skipTo to the same doc or less
    // should still call next() on the underlying Spans
    assertEquals(1, doc);

  }
  
  public void testSpanOrDouble() throws Exception {
    Spans spans = orSpans(new String[] {"w5", "yy"});
    tstNextSpans(spans, 0, 4, 5);
    tstNextSpans(spans, 2, 3, 4);
    tstNextSpans(spans, 3, 4, 5);
    tstNextSpans(spans, 7, 3, 4);
    assertFalse("final next", spans.next());
  }

  public void testSpanOrDoubleSkip() throws Exception {
    Spans spans = orSpans(new String[] {"w5", "yy"});
    assertTrue("initial skipTo", spans.skipTo(3));
    assertEquals("doc", 3, spans.doc());
    assertEquals("start", 4, spans.start());
    assertEquals("end", 5, spans.end());
    tstNextSpans(spans, 7, 3, 4);
    assertFalse("final next", spans.next());
  }

  public void testSpanOrUnused() throws Exception {
    Spans spans = orSpans(new String[] {"w5", "unusedTerm", "yy"});
    tstNextSpans(spans, 0, 4, 5);
    tstNextSpans(spans, 2, 3, 4);
    tstNextSpans(spans, 3, 4, 5);
    tstNextSpans(spans, 7, 3, 4);
    assertFalse("final next", spans.next());
  }

  public void testSpanOrTripleSameDoc() throws Exception {
    Spans spans = orSpans(new String[] {"t1", "t2", "t3"});
    tstNextSpans(spans, 11, 0, 1);
    tstNextSpans(spans, 11, 1, 2);
    tstNextSpans(spans, 11, 2, 3);
    tstNextSpans(spans, 11, 3, 4);
    tstNextSpans(spans, 11, 4, 5);
    tstNextSpans(spans, 11, 5, 6);
    assertFalse("final next", spans.next());
  }

  public void testSpanScorerZeroSloppyFreq() throws Exception {
    boolean ordered = true;
    int slop = 1;
    IndexReaderContext topReaderContext = searcher.getTopReaderContext();
    List<LeafReaderContext> leaves = topReaderContext.leaves();
    int subIndex = ReaderUtil.subIndex(11, leaves);
    for (int i = 0, c = leaves.size(); i < c; i++) {
      final LeafReaderContext ctx = leaves.get(i);
     
      final Similarity sim = new DefaultSimilarity() {
        @Override
        public float sloppyFreq(int distance) {
          return 0.0f;
        }
      };
  
      final Similarity oldSim = searcher.getSimilarity();
      Scorer spanScorer;
      try {
        searcher.setSimilarity(sim);
        SpanNearQuery snq = new SpanNearQuery(
                                new SpanQuery[] {
                                  makeSpanTermQuery("t1"),
                                  makeSpanTermQuery("t2") },
                                slop,
                                ordered);
  
<<<<<<< HEAD
        spanScorer = searcher.createNormalizedWeight(snq).scorer(ctx, PostingFeatures.POSITIONS, ctx.reader().getLiveDocs());
=======
        spanScorer = searcher.createNormalizedWeight(snq, true).scorer(ctx, ctx.reader().getLiveDocs());
>>>>>>> e1186e24
      } finally {
        searcher.setSimilarity(oldSim);
      }
      if (i == subIndex) {
        assertTrue("first doc", spanScorer.nextDoc() != DocIdSetIterator.NO_MORE_DOCS);
        assertEquals("first doc number", spanScorer.docID() + ctx.docBase, 11);
        float score = spanScorer.score();
        assertTrue("first doc score should be zero, " + score, score == 0.0f);
      }  else {
        assertTrue("no second doc", spanScorer.nextDoc() == DocIdSetIterator.NO_MORE_DOCS);
      }
    }
  }

  // LUCENE-1404
  private void addDoc(IndexWriter writer, String id, String text) throws IOException {
    final Document doc = new Document();
    doc.add( newStringField("id", id, Field.Store.YES) );
    doc.add( newTextField("text", text, Field.Store.YES) );
    writer.addDocument(doc);
  }

  // LUCENE-1404
  private int hitCount(IndexSearcher searcher, String word) throws Throwable {
    return searcher.search(new TermQuery(new Term("text", word)), 10).totalHits;
  }

  // LUCENE-1404
  private SpanQuery createSpan(String value) {
    return new SpanTermQuery(new Term("text", value));
  }                     
  
  // LUCENE-1404
  private SpanQuery createSpan(int slop, boolean ordered, SpanQuery[] clauses) {
    return new SpanNearQuery(clauses, slop, ordered);
  }

  // LUCENE-1404
  private SpanQuery createSpan(int slop, boolean ordered, String term1, String term2) {
    return createSpan(slop, ordered, new SpanQuery[] {createSpan(term1), createSpan(term2)});
  }

  // LUCENE-1404
  public void testNPESpanQuery() throws Throwable {
    final Directory dir = newDirectory();
    final IndexWriter writer = new IndexWriter(dir, new IndexWriterConfig(new MockAnalyzer(random())));

    // Add documents
    addDoc(writer, "1", "the big dogs went running to the market");
    addDoc(writer, "2", "the cat chased the mouse, then the cat ate the mouse quickly");
    
    // Commit
    writer.close();

    // Get searcher
    final IndexReader reader = DirectoryReader.open(dir);
    final IndexSearcher searcher = newSearcher(reader);

    // Control (make sure docs indexed)
    assertEquals(2, hitCount(searcher, "the"));
    assertEquals(1, hitCount(searcher, "cat"));
    assertEquals(1, hitCount(searcher, "dogs"));
    assertEquals(0, hitCount(searcher, "rabbit"));

    // This throws exception (it shouldn't)
    assertEquals(1,
                 searcher.search(createSpan(0, true,                                 
                                            new SpanQuery[] {createSpan(4, false, "chased", "cat"),
                                                             createSpan("ate")}), 10).totalHits);
    reader.close();
    dir.close();
  }
  
  
  public void testSpanNots() throws Throwable{
     assertEquals("SpanNotIncludeExcludeSame1", 0, spanCount("s2", "s2", 0, 0), 0);
     assertEquals("SpanNotIncludeExcludeSame2", 0, spanCount("s2", "s2", 10, 10), 0);
     
     //focus on behind
     assertEquals("SpanNotS2NotS1_6_0", 1, spanCount("s2", "s1", 6, 0));
     assertEquals("SpanNotS2NotS1_5_0", 2, spanCount("s2", "s1", 5, 0));
     assertEquals("SpanNotS2NotS1_3_0", 3, spanCount("s2", "s1", 3, 0));
     assertEquals("SpanNotS2NotS1_2_0", 4, spanCount("s2", "s1", 2, 0));
     assertEquals("SpanNotS2NotS1_0_0", 4, spanCount("s2", "s1", 0, 0));
     
     //focus on both
     assertEquals("SpanNotS2NotS1_3_1", 2, spanCount("s2", "s1", 3, 1));
     assertEquals("SpanNotS2NotS1_2_1", 3, spanCount("s2", "s1", 2, 1));
     assertEquals("SpanNotS2NotS1_1_1", 3, spanCount("s2", "s1", 1, 1));
     assertEquals("SpanNotS2NotS1_10_10", 0, spanCount("s2", "s1", 10, 10));
     
     //focus on ahead
     assertEquals("SpanNotS1NotS2_10_10", 0, spanCount("s1", "s2", 10, 10));  
     assertEquals("SpanNotS1NotS2_0_1", 3, spanCount("s1", "s2", 0, 1));  
     assertEquals("SpanNotS1NotS2_0_2", 3, spanCount("s1", "s2", 0, 2));  
     assertEquals("SpanNotS1NotS2_0_3", 2, spanCount("s1", "s2", 0, 3));  
     assertEquals("SpanNotS1NotS2_0_4", 1, spanCount("s1", "s2", 0, 4));
     assertEquals("SpanNotS1NotS2_0_8", 0, spanCount("s1", "s2", 0, 8));
     
     //exclude doesn't exist
     assertEquals("SpanNotS1NotS3_8_8", 3, spanCount("s1", "s3", 8, 8));

     //include doesn't exist
     assertEquals("SpanNotS3NotS1_8_8", 0, spanCount("s3", "s1", 8, 8));

  }
  
  private int spanCount(String include, String exclude, int pre, int post) throws IOException{
     SpanTermQuery iq = new SpanTermQuery(new Term(field, include));
     SpanTermQuery eq = new SpanTermQuery(new Term(field, exclude));
     SpanNotQuery snq = new SpanNotQuery(iq, eq, pre, post);
     Spans spans = MultiSpansWrapper.wrap(searcher.getTopReaderContext(), snq);

     int i = 0;
     while (spans.next()){
        i++;
     }
     return i;
  }
  
}<|MERGE_RESOLUTION|>--- conflicted
+++ resolved
@@ -20,13 +20,13 @@
 import org.apache.lucene.analysis.MockAnalyzer;
 import org.apache.lucene.document.Document;
 import org.apache.lucene.document.Field;
-import org.apache.lucene.index.LeafReaderContext;
 import org.apache.lucene.index.DirectoryReader;
-import org.apache.lucene.index.PostingsEnum;
 import org.apache.lucene.index.IndexReader;
 import org.apache.lucene.index.IndexReaderContext;
 import org.apache.lucene.index.IndexWriter;
 import org.apache.lucene.index.IndexWriterConfig;
+import org.apache.lucene.index.LeafReaderContext;
+import org.apache.lucene.index.PostingsEnum;
 import org.apache.lucene.index.RandomIndexWriter;
 import org.apache.lucene.index.ReaderUtil;
 import org.apache.lucene.index.Term;
@@ -36,7 +36,6 @@
 import org.apache.lucene.search.Query;
 import org.apache.lucene.search.Scorer;
 import org.apache.lucene.search.TermQuery;
-import org.apache.lucene.search.Weight.PostingFeatures;
 import org.apache.lucene.search.similarities.DefaultSimilarity;
 import org.apache.lucene.search.similarities.Similarity;
 import org.apache.lucene.store.Directory;
@@ -431,11 +430,7 @@
                                 slop,
                                 ordered);
   
-<<<<<<< HEAD
-        spanScorer = searcher.createNormalizedWeight(snq).scorer(ctx, PostingFeatures.POSITIONS, ctx.reader().getLiveDocs());
-=======
-        spanScorer = searcher.createNormalizedWeight(snq, true).scorer(ctx, ctx.reader().getLiveDocs());
->>>>>>> e1186e24
+        spanScorer = searcher.createNormalizedWeight(snq, true, PostingsEnum.FLAG_FREQS).scorer(ctx, ctx.reader().getLiveDocs());
       } finally {
         searcher.setSimilarity(oldSim);
       }
