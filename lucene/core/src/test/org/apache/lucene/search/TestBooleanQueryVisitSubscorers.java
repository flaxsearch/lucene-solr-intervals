--- conflicted
+++ resolved
@@ -254,19 +254,7 @@
         public void collect(int doc) throws IOException {
           numHits[0]++;
         }
-<<<<<<< HEAD
-
-        @Override
-        public boolean acceptsDocsOutOfOrder() {
-          return false;
-        }
-
-        @Override
-        public Weight.PostingFeatures postingFeatures() {
-          return Weight.PostingFeatures.DOCS_AND_FREQS;
-        }
-=======
->>>>>>> e1186e24
+
       };
     }
 
@@ -296,8 +284,8 @@
   static class BooleanQuery2 extends BooleanQuery {
 
     @Override
-    public Weight createWeight(IndexSearcher searcher, boolean needsScores) throws IOException {
-      return new BooleanWeight(this, searcher, needsScores, false) {
+    public Weight createWeight(IndexSearcher searcher, boolean needsScores, int flags) throws IOException {
+      return new BooleanWeight(this, searcher, needsScores, flags, false) {
         @Override
         public BulkScorer bulkScorer(LeafReaderContext context, Bits acceptDocs) throws IOException {
           Scorer scorer = scorer(context, acceptDocs);
