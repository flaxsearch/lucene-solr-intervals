package org.apache.lucene.search;

/*
 * Licensed to the Apache Software Foundation (ASF) under one or more
 * contributor license agreements.  See the NOTICE file distributed with
 * this work for additional information regarding copyright ownership.
 * The ASF licenses this file to You under the Apache License, Version 2.0
 * (the "License"); you may not use this file except in compliance with
 * the License.  You may obtain a copy of the License at
 *
 *     http://www.apache.org/licenses/LICENSE-2.0
 *
 * Unless required by applicable law or agreed to in writing, software
 * distributed under the License is distributed on an "AS IS" BASIS,
 * WITHOUT WARRANTIES OR CONDITIONS OF ANY KIND, either express or implied.
 * See the License for the specific language governing permissions and
 * limitations under the License.
 */

<<<<<<< HEAD
import org.apache.lucene.search.intervals.IntervalIterator;
=======
import java.io.IOException;

import org.apache.lucene.util.BytesRef;
>>>>>>> e1186e24
import org.apache.lucene.util.LuceneTestCase;

import java.io.IOException;

public class TestCachingCollector extends LuceneTestCase {

  private static final double ONE_BYTE = 1.0 / (1024 * 1024); // 1 byte out of MB
  
  private static class MockScorer extends Scorer {
    
    private MockScorer() {
      super((Weight) null);
    }
    
    @Override
    public float score() throws IOException { return 0; }
    
    @Override
    public int freq() throws IOException { return 0; }

    @Override
    public int nextPosition() throws IOException {
      return -1;
    }

    @Override
    public int startOffset() throws IOException {
      return -1;
    }

    @Override
    public int endOffset() throws IOException {
      return -1;
    }

    @Override
    public BytesRef getPayload() throws IOException {
      return null;
    }

    @Override
    public int docID() { return 0; }

    @Override
    public int nextDoc() throws IOException { return 0; }

    @Override
    public int advance(int target) throws IOException { return 0; }

<<<<<<< HEAD
    @Override
    public IntervalIterator intervals(boolean collectIntervals) throws IOException {
      return IntervalIterator.NO_MORE_INTERVALS;
    }
    
=======
>>>>>>> e1186e24
    @Override
    public long cost() {
      return 1;
    } 
  }
  
  private static class NoOpCollector extends SimpleCollector {

    @Override
    public void collect(int doc) throws IOException {}
    
    @Override
    public boolean needsScores() {
      return false;
    }

  }

  public void testBasic() throws Exception {
    for (boolean cacheScores : new boolean[] { false, true }) {
      CachingCollector cc = CachingCollector.create(new NoOpCollector(), cacheScores, 1.0);
      LeafCollector acc = cc.getLeafCollector(null);
      acc.setScorer(new MockScorer());

      // collect 1000 docs
      for (int i = 0; i < 1000; i++) {
        acc.collect(i);
      }

      // now replay them
      cc.replay(new SimpleCollector() {
        int prevDocID = -1;

        @Override
        public void collect(int doc) {
          assertEquals(prevDocID + 1, doc);
          prevDocID = doc;
        }
        
        @Override
        public boolean needsScores() {
          return false;
        }
      });
    }
  }
  
  public void testIllegalStateOnReplay() throws Exception {
    CachingCollector cc = CachingCollector.create(new NoOpCollector(), true, 50 * ONE_BYTE);
    LeafCollector acc = cc.getLeafCollector(null);
    acc.setScorer(new MockScorer());
    
    // collect 130 docs, this should be enough for triggering cache abort.
    for (int i = 0; i < 130; i++) {
      acc.collect(i);
    }
    
    assertFalse("CachingCollector should not be cached due to low memory limit", cc.isCached());
    
    try {
      cc.replay(new NoOpCollector());
      fail("replay should fail if CachingCollector is not cached");
    } catch (IllegalStateException e) {
      // expected
    }
  }
  
  public void testCachedArraysAllocation() throws Exception {
    // tests the cached arrays allocation -- if the 'nextLength' was too high,
    // caching would terminate even if a smaller length would suffice.
    
    // set RAM limit enough for 150 docs + random(10000)
    int numDocs = random().nextInt(10000) + 150;
    for (boolean cacheScores : new boolean[] { false, true }) {
      int bytesPerDoc = cacheScores ? 8 : 4;
      CachingCollector cc = CachingCollector.create(new NoOpCollector(),
          cacheScores, bytesPerDoc * ONE_BYTE * numDocs);
      LeafCollector acc = cc.getLeafCollector(null);
      acc.setScorer(new MockScorer());
      for (int i = 0; i < numDocs; i++) acc.collect(i);
      assertTrue(cc.isCached());

      // The 151's document should terminate caching
      acc.collect(numDocs);
      assertFalse(cc.isCached());
    }
  }

  public void testNoWrappedCollector() throws Exception {
    for (boolean cacheScores : new boolean[] { false, true }) {
      // create w/ null wrapped collector, and test that the methods work
      CachingCollector cc = CachingCollector.create(cacheScores, 50 * ONE_BYTE);
      LeafCollector acc = cc.getLeafCollector(null);
      acc.setScorer(new MockScorer());
      acc.collect(0);
      
      assertTrue(cc.isCached());
      cc.replay(new NoOpCollector());
    }
  }
  
}<|MERGE_RESOLUTION|>--- conflicted
+++ resolved
@@ -17,13 +17,8 @@
  * limitations under the License.
  */
 
-<<<<<<< HEAD
 import org.apache.lucene.search.intervals.IntervalIterator;
-=======
-import java.io.IOException;
-
 import org.apache.lucene.util.BytesRef;
->>>>>>> e1186e24
 import org.apache.lucene.util.LuceneTestCase;
 
 import java.io.IOException;
@@ -73,14 +68,11 @@
     @Override
     public int advance(int target) throws IOException { return 0; }
 
-<<<<<<< HEAD
     @Override
     public IntervalIterator intervals(boolean collectIntervals) throws IOException {
       return IntervalIterator.NO_MORE_INTERVALS;
     }
     
-=======
->>>>>>> e1186e24
     @Override
     public long cost() {
       return 1;
