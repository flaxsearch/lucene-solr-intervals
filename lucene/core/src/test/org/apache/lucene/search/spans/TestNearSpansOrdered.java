--- conflicted
+++ resolved
@@ -30,11 +30,7 @@
 import org.apache.lucene.search.Explanation;
 import org.apache.lucene.search.IndexSearcher;
 import org.apache.lucene.search.Scorer;
-<<<<<<< HEAD
-import org.apache.lucene.search.Weight.PostingFeatures;
-=======
 import org.apache.lucene.search.Weight;
->>>>>>> e1186e24
 import org.apache.lucene.store.Directory;
 import org.apache.lucene.util.LuceneTestCase;
 
@@ -185,10 +181,10 @@
    */
   public void testSpanNearScorerSkipTo1() throws Exception {
     SpanNearQuery q = makeQuery();
-    Weight w = searcher.createNormalizedWeight(q, true);
+    Weight w = searcher.createNormalizedWeight(q, true, PostingsEnum.FLAG_FREQS);
     IndexReaderContext topReaderContext = searcher.getTopReaderContext();
     LeafReaderContext leave = topReaderContext.leaves().get(0);
-    Scorer s = w.scorer(leave, PostingFeatures.DOCS_AND_FREQS, leave.reader().getLiveDocs());
+    Scorer s = w.scorer(leave, leave.reader().getLiveDocs());
     assertEquals(1, s.advance(1));
   }
 
