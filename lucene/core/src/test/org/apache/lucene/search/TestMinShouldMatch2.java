package org.apache.lucene.search;

/*
 * Licensed to the Apache Software Foundation (ASF) under one or more
 * contributor license agreements.  See the NOTICE file distributed with
 * this work for additional information regarding copyright ownership.
 * The ASF licenses this file to You under the Apache License, Version 2.0
 * (the "License"); you may not use this file except in compliance with
 * the License.  You may obtain a copy of the License at
 *
 *     http://www.apache.org/licenses/LICENSE-2.0
 *
 * Unless required by applicable law or agreed to in writing, software
 * distributed under the License is distributed on an "AS IS" BASIS,
 * WITHOUT WARRANTIES OR CONDITIONS OF ANY KIND, either express or implied.
 * See the License for the specific language governing permissions and
 * limitations under the License.
 */

import org.apache.lucene.document.Document;
import org.apache.lucene.document.Field;
import org.apache.lucene.document.SortedSetDocValuesField;
import org.apache.lucene.document.StringField;
import org.apache.lucene.index.DirectoryReader;
import org.apache.lucene.index.LeafReader;
import org.apache.lucene.index.RandomIndexWriter;
import org.apache.lucene.index.SortedSetDocValues;
import org.apache.lucene.index.Term;
import org.apache.lucene.index.TermContext;
<<<<<<< HEAD
import org.apache.lucene.search.BooleanQuery.BooleanWeight;
import org.apache.lucene.search.intervals.IntervalIterator;
=======
>>>>>>> e1186e24
import org.apache.lucene.search.similarities.DefaultSimilarity;
import org.apache.lucene.search.similarities.Similarity.SimScorer;
import org.apache.lucene.search.similarities.Similarity.SimWeight;
import org.apache.lucene.store.Directory;
import org.apache.lucene.util.BytesRef;
import org.apache.lucene.util.LuceneTestCase;
import org.apache.lucene.util.TestUtil;
import org.junit.AfterClass;
import org.junit.BeforeClass;

import java.io.IOException;
import java.util.ArrayList;
import java.util.Arrays;
import java.util.Collections;
import java.util.HashSet;
import java.util.List;
import java.util.Set;

/** tests BooleanScorer2's minShouldMatch */
public class TestMinShouldMatch2 extends LuceneTestCase {
  static Directory dir;
  static DirectoryReader r;
  static LeafReader reader;
  static IndexSearcher searcher;
  
  static final String alwaysTerms[] = { "a" };
  static final String commonTerms[] = { "b", "c", "d" };
  static final String mediumTerms[] = { "e", "f", "g" };
  static final String rareTerms[]   = { "h", "i", "j", "k", "l", "m", "n", "o", "p", "q", "r", "s", "t", "u", "v", "w", "x", "y", "z" };
  
  enum Mode {
    SCORER,
    BULK_SCORER,
    DOC_VALUES
  }
  
  @BeforeClass
  public static void beforeClass() throws Exception {
    dir = newDirectory();
    RandomIndexWriter iw = new RandomIndexWriter(random(), dir);
    final int numDocs = atLeast(300);
    for (int i = 0; i < numDocs; i++) {
      Document doc = new Document();
      
      addSome(doc, alwaysTerms);
      
      if (random().nextInt(100) < 90) {
        addSome(doc, commonTerms);
      }
      if (random().nextInt(100) < 50) {
        addSome(doc, mediumTerms);
      }
      if (random().nextInt(100) < 10) {
        addSome(doc, rareTerms);
      }
      iw.addDocument(doc);
    }
    iw.forceMerge(1);
    iw.close();
    r = DirectoryReader.open(dir);
    reader = getOnlySegmentReader(r);
    searcher = new IndexSearcher(reader);
    searcher.setSimilarity(new DefaultSimilarity() {
      @Override
      public float queryNorm(float sumOfSquaredWeights) {
        return 1; // we disable queryNorm, both for debugging and ease of impl
      }
    });
  }
  
  @AfterClass
  public static void afterClass() throws Exception {
    reader.close();
    dir.close();
    searcher = null;
    reader = null;
    r = null;
    dir = null;
  }
  
  private static void addSome(Document doc, String values[]) {
    List<String> list = Arrays.asList(values);
    Collections.shuffle(list, random());
    int howMany = TestUtil.nextInt(random(), 1, list.size());
    for (int i = 0; i < howMany; i++) {
      doc.add(new StringField("field", list.get(i), Field.Store.NO));
      doc.add(new SortedSetDocValuesField("dv", new BytesRef(list.get(i))));
    }
  }
  
  private Scorer scorer(String values[], int minShouldMatch, Mode mode) throws Exception {
    BooleanQuery bq = new BooleanQuery();
    for (String value : values) {
      bq.add(new TermQuery(new Term("field", value)), BooleanClause.Occur.SHOULD);
    }
    bq.setMinimumNumberShouldMatch(minShouldMatch);

    BooleanWeight weight = (BooleanWeight) searcher.createNormalizedWeight(bq, true);
    
    switch (mode) {
    case DOC_VALUES:
      return new SlowMinShouldMatchScorer(weight, reader, searcher);
<<<<<<< HEAD
    } else {
      return weight.scorer(reader.getContext(), Weight.PostingFeatures.DOCS_ONLY, null);
=======
    case SCORER:
      return weight.scorer(reader.getContext(), null);
    case BULK_SCORER:
      final BulkScorer bulkScorer = weight.booleanScorer(reader.getContext(), null);
      if (bulkScorer == null) {
        if (weight.scorer(reader.getContext(), null) != null) {
          throw new AssertionError("BooleanScorer should be applicable for this query");
        }
        return null;
      }
      return new BulkScorerWrapperScorer(weight, bulkScorer, TestUtil.nextInt(random(), 1, 100));
    default:
      throw new AssertionError();
>>>>>>> e1186e24
    }
  }
  
  private void assertNext(Scorer expected, Scorer actual) throws Exception {
    if (actual == null) {
      assertEquals(DocIdSetIterator.NO_MORE_DOCS, expected.nextDoc());
      return;
    }
    int doc;
    while ((doc = expected.nextDoc()) != DocIdSetIterator.NO_MORE_DOCS) {
      assertEquals(doc, actual.nextDoc());
      assertEquals(expected.freq(), actual.freq());
      float expectedScore = expected.score();
      float actualScore = actual.score();
      assertEquals(expectedScore, actualScore, CheckHits.explainToleranceDelta(expectedScore, actualScore));
    }
    assertEquals(DocIdSetIterator.NO_MORE_DOCS, actual.nextDoc());
  }
  
  private void assertAdvance(Scorer expected, Scorer actual, int amount) throws Exception {
    if (actual == null) {
      assertEquals(DocIdSetIterator.NO_MORE_DOCS, expected.nextDoc());
      return;
    }
    int prevDoc = 0;
    int doc;
    while ((doc = expected.advance(prevDoc+amount)) != DocIdSetIterator.NO_MORE_DOCS) {
      assertEquals(doc, actual.advance(prevDoc+amount));
      assertEquals(expected.freq(), actual.freq());
      float expectedScore = expected.score();
      float actualScore = actual.score();
      assertEquals(expectedScore, actualScore, CheckHits.explainToleranceDelta(expectedScore, actualScore));
      prevDoc = doc;
    }
    assertEquals(DocIdSetIterator.NO_MORE_DOCS, actual.advance(prevDoc+amount));
  }
  
  /** simple test for next(): minShouldMatch=2 on 3 terms (one common, one medium, one rare) */
  public void testNextCMR2() throws Exception {
    for (int common = 0; common < commonTerms.length; common++) {
      for (int medium = 0; medium < mediumTerms.length; medium++) {
        for (int rare = 0; rare < rareTerms.length; rare++) {
          Scorer expected = scorer(new String[] { commonTerms[common], mediumTerms[medium], rareTerms[rare] }, 2, Mode.DOC_VALUES);
          Scorer actual = scorer(new String[] { commonTerms[common], mediumTerms[medium], rareTerms[rare] }, 2, Mode.SCORER);
          assertNext(expected, actual);

          expected = scorer(new String[] { commonTerms[common], mediumTerms[medium], rareTerms[rare] }, 2, Mode.DOC_VALUES);
          actual = scorer(new String[] { commonTerms[common], mediumTerms[medium], rareTerms[rare] }, 2, Mode.BULK_SCORER);
          assertNext(expected, actual);
        }
      }
    }
  }
  
  /** simple test for advance(): minShouldMatch=2 on 3 terms (one common, one medium, one rare) */
  public void testAdvanceCMR2() throws Exception {
    for (int amount = 25; amount < 200; amount += 25) {
      for (int common = 0; common < commonTerms.length; common++) {
        for (int medium = 0; medium < mediumTerms.length; medium++) {
          for (int rare = 0; rare < rareTerms.length; rare++) {
            Scorer expected = scorer(new String[] { commonTerms[common], mediumTerms[medium], rareTerms[rare] }, 2, Mode.DOC_VALUES);
            Scorer actual = scorer(new String[] { commonTerms[common], mediumTerms[medium], rareTerms[rare] }, 2, Mode.SCORER);
            assertAdvance(expected, actual, amount);

            expected = scorer(new String[] { commonTerms[common], mediumTerms[medium], rareTerms[rare] }, 2, Mode.DOC_VALUES);
            actual = scorer(new String[] { commonTerms[common], mediumTerms[medium], rareTerms[rare] }, 2, Mode.BULK_SCORER);
            assertAdvance(expected, actual, amount);
          }
        }
      }
    }
  }
  
  /** test next with giant bq of all terms with varying minShouldMatch */
  public void testNextAllTerms() throws Exception {
    List<String> termsList = new ArrayList<>();
    termsList.addAll(Arrays.asList(commonTerms));
    termsList.addAll(Arrays.asList(mediumTerms));
    termsList.addAll(Arrays.asList(rareTerms));
    String terms[] = termsList.toArray(new String[0]);
    
    for (int minNrShouldMatch = 1; minNrShouldMatch <= terms.length; minNrShouldMatch++) {
      Scorer expected = scorer(terms, minNrShouldMatch, Mode.DOC_VALUES);
      Scorer actual = scorer(terms, minNrShouldMatch, Mode.SCORER);
      assertNext(expected, actual);

      expected = scorer(terms, minNrShouldMatch, Mode.DOC_VALUES);
      actual = scorer(terms, minNrShouldMatch, Mode.BULK_SCORER);
      assertNext(expected, actual);
    }
  }
  
  /** test advance with giant bq of all terms with varying minShouldMatch */
  public void testAdvanceAllTerms() throws Exception {
    List<String> termsList = new ArrayList<>();
    termsList.addAll(Arrays.asList(commonTerms));
    termsList.addAll(Arrays.asList(mediumTerms));
    termsList.addAll(Arrays.asList(rareTerms));
    String terms[] = termsList.toArray(new String[0]);
    
    for (int amount = 25; amount < 200; amount += 25) {
      for (int minNrShouldMatch = 1; minNrShouldMatch <= terms.length; minNrShouldMatch++) {
        Scorer expected = scorer(terms, minNrShouldMatch, Mode.DOC_VALUES);
        Scorer actual = scorer(terms, minNrShouldMatch, Mode.SCORER);
        assertAdvance(expected, actual, amount);

        expected = scorer(terms, minNrShouldMatch, Mode.DOC_VALUES);
        actual = scorer(terms, minNrShouldMatch, Mode.BULK_SCORER);
        assertAdvance(expected, actual, amount);
      }
    }
  }
  
  /** test next with varying numbers of terms with varying minShouldMatch */
  public void testNextVaryingNumberOfTerms() throws Exception {
    List<String> termsList = new ArrayList<>();
    termsList.addAll(Arrays.asList(commonTerms));
    termsList.addAll(Arrays.asList(mediumTerms));
    termsList.addAll(Arrays.asList(rareTerms));
    Collections.shuffle(termsList, random());
    for (int numTerms = 2; numTerms <= termsList.size(); numTerms++) {
      String terms[] = termsList.subList(0, numTerms).toArray(new String[0]);
      for (int minNrShouldMatch = 1; minNrShouldMatch <= terms.length; minNrShouldMatch++) {
        Scorer expected = scorer(terms, minNrShouldMatch, Mode.DOC_VALUES);
        Scorer actual = scorer(terms, minNrShouldMatch, Mode.SCORER);
        assertNext(expected, actual);

        expected = scorer(terms, minNrShouldMatch, Mode.DOC_VALUES);
        actual = scorer(terms, minNrShouldMatch, Mode.BULK_SCORER);
        assertNext(expected, actual);
      }
    }
  }
  
  /** test advance with varying numbers of terms with varying minShouldMatch */
  public void testAdvanceVaryingNumberOfTerms() throws Exception {
    List<String> termsList = new ArrayList<>();
    termsList.addAll(Arrays.asList(commonTerms));
    termsList.addAll(Arrays.asList(mediumTerms));
    termsList.addAll(Arrays.asList(rareTerms));
    Collections.shuffle(termsList, random());
    
    for (int amount = 25; amount < 200; amount += 25) {
      for (int numTerms = 2; numTerms <= termsList.size(); numTerms++) {
        String terms[] = termsList.subList(0, numTerms).toArray(new String[0]);
        for (int minNrShouldMatch = 1; minNrShouldMatch <= terms.length; minNrShouldMatch++) {
          Scorer expected = scorer(terms, minNrShouldMatch, Mode.DOC_VALUES);
          Scorer actual = scorer(terms, minNrShouldMatch, Mode.SCORER);
          assertAdvance(expected, actual, amount);

          expected = scorer(terms, minNrShouldMatch, Mode.DOC_VALUES);
          actual = scorer(terms, minNrShouldMatch, Mode.SCORER);
          assertAdvance(expected, actual, amount);
        }
      }
    }
  }
  
  // TODO: more tests
  
  // a slow min-should match scorer that uses a docvalues field.
  // later, we can make debugging easier as it can record the set of ords it currently matched
  // and e.g. print out their values and so on for the document
  static class SlowMinShouldMatchScorer extends Scorer {
    int currentDoc = -1;     // current docid
    int currentMatched = -1; // current number of terms matched
    
    final SortedSetDocValues dv;
    final int maxDoc;

    final Set<Long> ords = new HashSet<>();
    final SimScorer[] sims;
    final int minNrShouldMatch;
    
    double score = Float.NaN;

    SlowMinShouldMatchScorer(BooleanWeight weight, LeafReader reader, IndexSearcher searcher) throws IOException {
      super(weight);
      this.dv = reader.getSortedSetDocValues("dv");
      this.maxDoc = reader.maxDoc();
      BooleanQuery bq = (BooleanQuery) weight.getQuery();
      this.minNrShouldMatch = bq.getMinimumNumberShouldMatch();
      this.sims = new SimScorer[(int)dv.getValueCount()];
      for (BooleanClause clause : bq.getClauses()) {
        assert !clause.isProhibited();
        assert !clause.isRequired();
        Term term = ((TermQuery)clause.getQuery()).getTerm();
        long ord = dv.lookupTerm(term.bytes());
        if (ord >= 0) {
          boolean success = ords.add(ord);
          assert success; // no dups
          TermContext context = TermContext.build(reader.getContext(), term);
          SimWeight w = weight.similarity.computeWeight(1f, 
                        searcher.collectionStatistics("field"),
                        searcher.termStatistics(term, context));
          w.getValueForNormalization(); // ignored
          w.normalize(1F, 1F);
          sims[(int)ord] = weight.similarity.simScorer(w, reader.getContext());
        }
      }
    }

    @Override
    public IntervalIterator intervals(boolean collectIntervals) throws IOException {
      throw new UnsupportedOperationException();
    }

    @Override
    public float score() throws IOException {
      assert score != 0 : currentMatched;
      return (float)score * ((BooleanWeight) weight).coord(currentMatched, ((BooleanWeight) weight).maxCoord);
    }

    @Override
    public int freq() throws IOException {
      return currentMatched;
    }

    @Override
    public int nextPosition() throws IOException {
      return -1;
    }

    @Override
    public int startOffset() throws IOException {
      return -1;
    }

    @Override
    public int endOffset() throws IOException {
      return -1;
    }

    @Override
    public BytesRef getPayload() throws IOException {
      return null;
    }

    @Override
    public int docID() {
      return currentDoc;
    }

    @Override
    public int nextDoc() throws IOException {
      assert currentDoc != NO_MORE_DOCS;
      for (currentDoc = currentDoc+1; currentDoc < maxDoc; currentDoc++) {
        currentMatched = 0;
        score = 0;
        dv.setDocument(currentDoc);
        long ord;
        while ((ord = dv.nextOrd()) != SortedSetDocValues.NO_MORE_ORDS) {
          if (ords.contains(ord)) {
            currentMatched++;
            score += sims[(int)ord].score(currentDoc, 1);
          }
        }
        if (currentMatched >= minNrShouldMatch) {
          return currentDoc;
        }
      }
      return currentDoc = NO_MORE_DOCS;
    }

    @Override
    public int advance(int target) throws IOException {
      int doc;
      while ((doc = nextDoc()) < target) {
      }
      return doc;
    }

    @Override
    public long cost() {
      return maxDoc;
    }
  }
}<|MERGE_RESOLUTION|>--- conflicted
+++ resolved
@@ -23,15 +23,12 @@
 import org.apache.lucene.document.StringField;
 import org.apache.lucene.index.DirectoryReader;
 import org.apache.lucene.index.LeafReader;
+import org.apache.lucene.index.PostingsEnum;
 import org.apache.lucene.index.RandomIndexWriter;
 import org.apache.lucene.index.SortedSetDocValues;
 import org.apache.lucene.index.Term;
 import org.apache.lucene.index.TermContext;
-<<<<<<< HEAD
-import org.apache.lucene.search.BooleanQuery.BooleanWeight;
 import org.apache.lucene.search.intervals.IntervalIterator;
-=======
->>>>>>> e1186e24
 import org.apache.lucene.search.similarities.DefaultSimilarity;
 import org.apache.lucene.search.similarities.Similarity.SimScorer;
 import org.apache.lucene.search.similarities.Similarity.SimWeight;
@@ -129,15 +126,11 @@
     }
     bq.setMinimumNumberShouldMatch(minShouldMatch);
 
-    BooleanWeight weight = (BooleanWeight) searcher.createNormalizedWeight(bq, true);
+    BooleanWeight weight = (BooleanWeight) searcher.createNormalizedWeight(bq, true, PostingsEnum.FLAG_FREQS);
     
     switch (mode) {
     case DOC_VALUES:
       return new SlowMinShouldMatchScorer(weight, reader, searcher);
-<<<<<<< HEAD
-    } else {
-      return weight.scorer(reader.getContext(), Weight.PostingFeatures.DOCS_ONLY, null);
-=======
     case SCORER:
       return weight.scorer(reader.getContext(), null);
     case BULK_SCORER:
@@ -151,7 +144,6 @@
       return new BulkScorerWrapperScorer(weight, bulkScorer, TestUtil.nextInt(random(), 1, 100));
     default:
       throw new AssertionError();
->>>>>>> e1186e24
     }
   }
   
