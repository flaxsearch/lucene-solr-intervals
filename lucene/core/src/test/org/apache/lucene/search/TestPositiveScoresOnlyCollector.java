--- conflicted
+++ resolved
@@ -17,10 +17,9 @@
  * limitations under the License.
  */
 
-import java.io.IOException;
-
 import org.apache.lucene.document.Document;
 import org.apache.lucene.index.IndexReader;
+import org.apache.lucene.index.PostingsEnum;
 import org.apache.lucene.index.RandomIndexWriter;
 import org.apache.lucene.index.Term;
 import org.apache.lucene.search.intervals.IntervalIterator;
@@ -78,14 +77,11 @@
       return idx < scores.length ? idx : NO_MORE_DOCS;
     }
 
-<<<<<<< HEAD
     @Override
     public IntervalIterator intervals(boolean collectIntervals) throws IOException {
       throw new UnsupportedOperationException();
     }
 
-=======
->>>>>>> e1186e24
     @Override
     public long cost() {
       return scores.length;
@@ -118,7 +114,7 @@
     IndexReader ir = writer.getReader();
     writer.close();
     IndexSearcher searcher = newSearcher(ir);
-    Weight fake = new TermQuery(new Term("fake", "weight")).createWeight(searcher, true);
+    Weight fake = new TermQuery(new Term("fake", "weight")).createWeight(searcher, true, PostingsEnum.FLAG_FREQS);
     Scorer s = new SimpleScorer(fake);
     TopDocsCollector<ScoreDoc> tdc = TopScoreDocCollector.create(scores.length);
     Collector c = new PositiveScoresOnlyCollector(tdc);
