--- conflicted
+++ resolved
@@ -17,11 +17,6 @@
  * limitations under the License.
  */
 
-import java.io.IOException;
-import java.util.HashMap;
-import java.util.List;
-import java.util.Map;
-
 import org.apache.lucene.index.LeafReaderContext;
 import org.apache.lucene.index.ReaderUtil;
 import org.apache.lucene.queries.function.ValueSource;
@@ -30,17 +25,11 @@
 import org.apache.lucene.search.Rescorer;
 import org.apache.lucene.search.Sort;
 import org.apache.lucene.search.SortRescorer;
-<<<<<<< HEAD
-import org.apache.lucene.search.Weight;
-import org.apache.lucene.search.intervals.IntervalIterator;
 
 import java.io.IOException;
-import java.util.Collection;
 import java.util.HashMap;
 import java.util.List;
 import java.util.Map;
-=======
->>>>>>> e1186e24
 
 /**
  * A {@link Rescorer} that uses an expression to re-score
@@ -66,64 +55,6 @@
     this.bindings = bindings;
   }
 
-<<<<<<< HEAD
-  private static class FakeScorer extends Scorer {
-    float score;
-    int doc = -1;
-    int freq = 1;
-
-    public FakeScorer() {
-      super(null);
-    }
-    
-    @Override
-    public int advance(int target) {
-      throw new UnsupportedOperationException("FakeScorer doesn't support advance(int)");
-    }
-
-    @Override
-    public int docID() {
-      return doc;
-    }
-
-    @Override
-    public int freq() {
-      return freq;
-    }
-
-    @Override
-    public int nextDoc() {
-      throw new UnsupportedOperationException("FakeScorer doesn't support nextDoc()");
-    }
-
-    @Override
-    public IntervalIterator intervals(boolean collectIntervals) throws IOException {
-      throw new UnsupportedOperationException();
-    }
-
-    @Override
-    public float score() {
-      return score;
-    }
-
-    @Override
-    public long cost() {
-      return 1;
-    }
-
-    @Override
-    public Weight getWeight() {
-      throw new UnsupportedOperationException();
-    }
-
-    @Override
-    public Collection<ChildScorer> getChildren() {
-      throw new UnsupportedOperationException();
-    }
-  }
-
-=======
->>>>>>> e1186e24
   @Override
   public Explanation explain(IndexSearcher searcher, Explanation firstPassExplanation, int docID) throws IOException {
     Explanation result = super.explain(searcher, firstPassExplanation, docID);
