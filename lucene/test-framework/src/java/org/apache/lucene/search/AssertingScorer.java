--- conflicted
+++ resolved
@@ -18,9 +18,7 @@
  */
 
 import org.apache.lucene.index.AssertingAtomicReader;
-import org.apache.lucene.index.DocsEnum;
 import org.apache.lucene.search.intervals.IntervalIterator;
-import org.apache.lucene.util.VirtualMethod;
 
 import java.io.IOException;
 import java.lang.ref.WeakReference;
@@ -30,11 +28,6 @@
 import java.util.Random;
 import java.util.WeakHashMap;
 
-<<<<<<< HEAD
-=======
-import org.apache.lucene.index.AssertingAtomicReader;
-
->>>>>>> e5815242
 /** Wraps a Scorer with additional checks */
 public class AssertingScorer extends Scorer {
 
@@ -104,47 +97,11 @@
   }
 
   @Override
-<<<<<<< HEAD
-  public void score(Collector collector) throws IOException {
-    assert topScorer != TopScorer.NO;
-    if (SCORE_COLLECTOR.isOverriddenAsOf(this.in.getClass())) {
-      if (random.nextBoolean()) {
-        try {
-          final boolean remaining = in.score(collector, DocsEnum.NO_MORE_DOCS, in.nextDoc());
-          assert !remaining;
-        } catch (UnsupportedOperationException e) {
-          in.score(collector);
-        }
-      } else {
-        in.score(collector);
-      }
-    } else {
-      // score(Collector) has not been overridden, use the super method in
-      // order to benefit from all assertions
-      super.score(collector);
-    }
-  }
-
-  @Override
   public IntervalIterator intervals(boolean collectIntervals) throws IOException {
     return in.intervals(collectIntervals);
   }
 
   @Override
-  public boolean score(Collector collector, int max, int firstDocID) throws IOException {
-    assert topScorer != TopScorer.NO;
-    if (SCORE_COLLECTOR_RANGE.isOverriddenAsOf(this.in.getClass())) {
-      return in.score(collector, max, firstDocID);
-    } else {
-      // score(Collector,int,int) has not been overridden, use the super
-      // method in order to benefit from all assertions
-      return super.score(collector, max, firstDocID);
-    }
-  }
-
-  @Override
-=======
->>>>>>> e5815242
   public Collection<ChildScorer> getChildren() {
     // We cannot hide that we hold a single child, else
     // collectors (e.g. ToParentBlockJoinCollector) that
