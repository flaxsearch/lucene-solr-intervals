--- conflicted
+++ resolved
@@ -3,19 +3,12 @@
 import com.carrotsearch.randomizedtesting.generators.RandomInts;
 import org.apache.lucene.index.IndexReader;
 import org.apache.lucene.index.LeafReaderContext;
+import org.apache.lucene.search.intervals.IntervalIterator;
 import org.apache.lucene.util.Bits;
 
 import java.io.IOException;
 import java.util.Random;
 
-<<<<<<< HEAD
-=======
-import com.carrotsearch.randomizedtesting.generators.RandomInts;
-import org.apache.lucene.index.IndexReader;
-import org.apache.lucene.index.LeafReaderContext;
-import org.apache.lucene.util.Bits;
-
->>>>>>> f97f7825
 /*
  * Licensed to the Apache Software Foundation (ASF) under one or more
  * contributor license agreements.  See the NOTICE file distributed with
@@ -81,16 +74,10 @@
   }
 
   @Override
-<<<<<<< HEAD
   public Weight createWeight(IndexSearcher searcher, boolean needsScores, int flags) throws IOException {
     final Weight weight = query.createWeight(searcher, needsScores, flags);
-    return new Weight(RandomApproximationQuery.this) {
-=======
-  public Weight createWeight(IndexSearcher searcher, boolean needsScores) throws IOException {
-    final Weight weight = query.createWeight(searcher, needsScores);
     return new RandomApproximationWeight(weight, new Random(random.nextLong()));
   }
->>>>>>> f97f7825
 
   private static class RandomApproximationWeight extends Weight {
 
@@ -103,23 +90,6 @@
       this.random = random;
     }
 
-<<<<<<< HEAD
-      @Override
-      public Scorer scorer(LeafReaderContext context, Bits acceptDocs) throws IOException {
-        final Scorer scorer = weight.scorer(context, acceptDocs);
-        if (scorer == null) {
-          return null;
-        }
-        final RandomTwoPhaseView twoPhaseView = new RandomTwoPhaseView(random, scorer);
-        return new FilterScorer(scorer) {
-
-          @Override
-          public TwoPhaseDocIdSetIterator asTwoPhaseIterator() {
-            return twoPhaseView;
-          }
-          
-        };
-=======
     @Override
     public Explanation explain(LeafReaderContext context, int doc) throws IOException {
       return weight.explain(context, doc);
@@ -140,7 +110,6 @@
       final Scorer scorer = weight.scorer(context, acceptDocs);
       if (scorer == null) {
         return null;
->>>>>>> f97f7825
       }
       return new RandomApproximationScorer(scorer, new Random(random.nextLong()));
     }
@@ -164,6 +133,11 @@
     }
 
     @Override
+    public IntervalIterator intervals(boolean collectIntervals) throws IOException {
+      return null;
+    }
+
+    @Override
     public float score() throws IOException {
       return scorer.score();
     }
