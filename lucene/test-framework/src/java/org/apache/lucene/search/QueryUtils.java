--- conflicted
+++ resolved
@@ -17,19 +17,14 @@
  * limitations under the License.
  */
 
-import java.io.IOException;
-import java.util.List;
-import java.util.Random;
-
 import junit.framework.Assert;
-
 import org.apache.lucene.analysis.MockAnalyzer;
 import org.apache.lucene.document.Document;
 import org.apache.lucene.index.AllDeletedFilterReader;
 import org.apache.lucene.index.AtomicReader;
 import org.apache.lucene.index.AtomicReaderContext;
+import org.apache.lucene.index.DirectoryReader;
 import org.apache.lucene.index.IndexReader;
-import org.apache.lucene.index.DirectoryReader;
 import org.apache.lucene.index.IndexWriter;
 import org.apache.lucene.index.IndexWriterConfig;
 import org.apache.lucene.index.MultiReader;
@@ -40,6 +35,10 @@
 import org.apache.lucene.store.RAMDirectory;
 import org.apache.lucene.util.Bits;
 import org.apache.lucene.util.LuceneTestCase;
+
+import java.io.IOException;
+import java.util.List;
+import java.util.Random;
 
 import static org.apache.lucene.util.LuceneTestCase.TEST_VERSION_CURRENT;
 
@@ -268,11 +267,7 @@
               if (scorer == null) {
                 Weight w = s.createNormalizedWeight(q);
                 AtomicReaderContext context = readerContextArray.get(leafPtr);
-<<<<<<< HEAD
-                scorer = w.scorer(context, true, false, PostingFeatures.DOCS_AND_FREQS, context.reader().getLiveDocs());
-=======
-                scorer = w.scorer(context, context.reader().getLiveDocs());
->>>>>>> e5815242
+                scorer = w.scorer(context, PostingFeatures.DOCS_AND_FREQS, context.reader().getLiveDocs());
               }
               
               int op = order[(opidx[0]++) % order.length];
@@ -319,11 +314,7 @@
               indexSearcher.setSimilarity(s.getSimilarity());
               Weight w = indexSearcher.createNormalizedWeight(q);
               AtomicReaderContext ctx = (AtomicReaderContext)indexSearcher.getTopReaderContext();
-<<<<<<< HEAD
-              Scorer scorer = w.scorer(ctx, true, false, PostingFeatures.DOCS_AND_FREQS, ctx.reader().getLiveDocs());
-=======
-              Scorer scorer = w.scorer(ctx, ctx.reader().getLiveDocs());
->>>>>>> e5815242
+              Scorer scorer = w.scorer(ctx, PostingFeatures.DOCS_AND_FREQS, ctx.reader().getLiveDocs());
               if (scorer != null) {
                 boolean more = scorer.advance(lastDoc[0] + 1) != DocIdSetIterator.NO_MORE_DOCS;
                 Assert.assertFalse("query's last doc was "+ lastDoc[0] +" but skipTo("+(lastDoc[0]+1)+") got to "+scorer.docID(),more);
@@ -350,11 +341,7 @@
           indexSearcher.setSimilarity(s.getSimilarity());
           Weight w = indexSearcher.createNormalizedWeight(q);
           AtomicReaderContext ctx = previousReader.getContext();
-<<<<<<< HEAD
-          Scorer scorer = w.scorer(ctx, true, false, PostingFeatures.DOCS_AND_FREQS, ctx.reader().getLiveDocs());
-=======
-          Scorer scorer = w.scorer(ctx, ctx.reader().getLiveDocs());
->>>>>>> e5815242
+          Scorer scorer = w.scorer(ctx, PostingFeatures.DOCS_AND_FREQS, ctx.reader().getLiveDocs());
           if (scorer != null) {
             boolean more = scorer.advance(lastDoc[0] + 1) != DocIdSetIterator.NO_MORE_DOCS;
             Assert.assertFalse("query's last doc was "+ lastDoc[0] +" but skipTo("+(lastDoc[0]+1)+") got to "+scorer.docID(),more);
@@ -385,11 +372,7 @@
           long startMS = System.currentTimeMillis();
           for (int i=lastDoc[0]+1; i<=doc; i++) {
             Weight w = s.createNormalizedWeight(q);
-<<<<<<< HEAD
-            Scorer scorer = w.scorer(context.get(leafPtr), true, false, PostingFeatures.DOCS_AND_FREQS, liveDocs);
-=======
-            Scorer scorer = w.scorer(context.get(leafPtr), liveDocs);
->>>>>>> e5815242
+            Scorer scorer = w.scorer(context.get(leafPtr), PostingFeatures.DOCS_AND_FREQS, liveDocs);
             Assert.assertTrue("query collected "+doc+" but skipTo("+i+") says no more docs!",scorer.advance(i) != DocIdSetIterator.NO_MORE_DOCS);
             Assert.assertEquals("query collected "+doc+" but skipTo("+i+") got to "+scorer.docID(),doc,scorer.docID());
             float skipToScore = scorer.score();
@@ -417,11 +400,7 @@
           IndexSearcher indexSearcher = LuceneTestCase.newSearcher(previousReader);
           indexSearcher.setSimilarity(s.getSimilarity());
           Weight w = indexSearcher.createNormalizedWeight(q);
-<<<<<<< HEAD
-          Scorer scorer = w.scorer((AtomicReaderContext)indexSearcher.getTopReaderContext(), true, false, PostingFeatures.DOCS_AND_FREQS, previousReader.getLiveDocs());
-=======
-          Scorer scorer = w.scorer((AtomicReaderContext)indexSearcher.getTopReaderContext(), previousReader.getLiveDocs());
->>>>>>> e5815242
+          Scorer scorer = w.scorer((AtomicReaderContext)indexSearcher.getTopReaderContext(), PostingFeatures.DOCS_AND_FREQS, previousReader.getLiveDocs());
           if (scorer != null) {
             boolean more = scorer.advance(lastDoc[0] + 1) != DocIdSetIterator.NO_MORE_DOCS;
             Assert.assertFalse("query's last doc was "+ lastDoc[0] +" but skipTo("+(lastDoc[0]+1)+") got to "+scorer.docID(),more);
@@ -446,11 +425,7 @@
       IndexSearcher indexSearcher = LuceneTestCase.newSearcher(previousReader);
       indexSearcher.setSimilarity(s.getSimilarity());
       Weight w = indexSearcher.createNormalizedWeight(q);
-<<<<<<< HEAD
-      Scorer scorer = w.scorer((AtomicReaderContext)indexSearcher.getTopReaderContext(), true, false, PostingFeatures.DOCS_AND_FREQS, previousReader.getLiveDocs());
-=======
-      Scorer scorer = w.scorer((AtomicReaderContext)indexSearcher.getTopReaderContext(), previousReader.getLiveDocs());
->>>>>>> e5815242
+      Scorer scorer = w.scorer((AtomicReaderContext)indexSearcher.getTopReaderContext(), PostingFeatures.DOCS_AND_FREQS, previousReader.getLiveDocs());
       if (scorer != null) {
         boolean more = scorer.advance(lastDoc[0] + 1) != DocIdSetIterator.NO_MORE_DOCS;
         Assert.assertFalse("query's last doc was "+ lastDoc[0] +" but skipTo("+(lastDoc[0]+1)+") got to "+scorer.docID(),more);
