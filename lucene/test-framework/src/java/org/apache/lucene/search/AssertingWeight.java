--- conflicted
+++ resolved
@@ -83,27 +83,14 @@
     } else if (random.nextBoolean()) {
       // Let super wrap this.scorer instead, so we use
       // AssertingScorer:
-      inScorer = super.bulkScorer(context, scoreDocsInOrder, acceptDocs);
+      inScorer = super.bulkScorer(context, scoreDocsInOrder, flags, acceptDocs);
     }
 
     if (scoreDocsInOrder == false && random.nextBoolean()) {
       // The caller claims it can handle out-of-order
       // docs; let's confirm that by pulling docs and
       // randomly shuffling them before collection:
-<<<<<<< HEAD
-      //Scorer scorer = in.scorer(context, acceptDocs);
-      Scorer scorer = scorer(context, flags, acceptDocs);
-
-      // Scorer should not be null if bulkScorer wasn't:
-      assert scorer != null;
-      return new AssertingBulkOutOfOrderScorer(new Random(random.nextLong()), scorer);
-    } else {
-      // Let super wrap this.scorer instead, so we use
-      // AssertingScorer:
-      return super.bulkScorer(context, scoreDocsInOrder, flags, acceptDocs);
-=======
       inScorer = new AssertingBulkOutOfOrderScorer(new Random(random.nextLong()), inScorer);
->>>>>>> 4d4c4e4c
     }
     return inScorer;
   }
