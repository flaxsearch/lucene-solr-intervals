--- conflicted
+++ resolved
@@ -54,58 +54,18 @@
   }
 
   @Override
-<<<<<<< HEAD
-  public Scorer scorer(LeafReaderContext context, PostingFeatures flags, Bits acceptDocs) throws IOException {
-    // if the caller asks for in-order scoring or if the weight does not support
-    // out-of order scoring then collection will have to happen in-order.
-    final Scorer inScorer = in.scorer(context, flags, acceptDocs);
-=======
   public Scorer scorer(LeafReaderContext context, Bits acceptDocs) throws IOException {
     final Scorer inScorer = in.scorer(context, acceptDocs);
     assert inScorer == null || inScorer.docID() == -1;
->>>>>>> e1186e24
     return AssertingScorer.wrap(new Random(random.nextLong()), inScorer);
   }
 
   @Override
-<<<<<<< HEAD
-  public BulkScorer bulkScorer(LeafReaderContext context, boolean scoreDocsInOrder, PostingFeatures flags, Bits acceptDocs) throws IOException {
-    // if the caller asks for in-order scoring or if the weight does not support
-    // out-of order scoring then collection will have to happen in-order.
-    BulkScorer inScorer = in.bulkScorer(context, scoreDocsInOrder, flags, acceptDocs);
-=======
   public BulkScorer bulkScorer(LeafReaderContext context, Bits acceptDocs) throws IOException {
     BulkScorer inScorer = in.bulkScorer(context, acceptDocs);
->>>>>>> e1186e24
     if (inScorer == null) {
       return null;
     }
-
-<<<<<<< HEAD
-    if (AssertingBulkScorer.shouldWrap(inScorer)) {
-      // The incoming scorer already has a specialized
-      // implementation for BulkScorer, so we should use it:
-      inScorer = AssertingBulkScorer.wrap(new Random(random.nextLong()), inScorer);
-    } else if (random.nextBoolean()) {
-      // Let super wrap this.scorer instead, so we use
-      // AssertingScorer:
-      inScorer = super.bulkScorer(context, scoreDocsInOrder, flags, acceptDocs);
-    }
-
-    if (scoreDocsInOrder == false && random.nextBoolean()) {
-      // The caller claims it can handle out-of-order
-      // docs; let's confirm that by pulling docs and
-      // randomly shuffling them before collection:
-      inScorer = new AssertingBulkOutOfOrderScorer(new Random(random.nextLong()), inScorer);
-    }
-    return inScorer;
-  }
-
-  @Override
-  public boolean scoresDocsOutOfOrder() {
-    return scoresDocsOutOfOrder;
-=======
     return AssertingBulkScorer.wrap(new Random(random.nextLong()), inScorer, context.reader().maxDoc());
->>>>>>> e1186e24
   }
 }