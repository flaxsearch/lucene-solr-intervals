--- conflicted
+++ resolved
@@ -60,28 +60,18 @@
   }
 
   @Override
-<<<<<<< HEAD
-  public Scorer scorer(AtomicReaderContext context, boolean scoreDocsInOrder,
-                       boolean topScorer, PostingFeatures flags, Bits acceptDocs) throws IOException {
+  public Scorer scorer(AtomicReaderContext context, PostingFeatures flags, Bits acceptDocs) throws IOException {
     // if the caller asks for in-order scoring or if the weight does not support
     // out-of order scoring then collection will have to happen in-order.
-    final boolean inOrder = scoreDocsInOrder || !scoresDocsOutOfOrder();
-    final Scorer inScorer = in.scorer(context, scoreDocsInOrder, topScorer, flags, acceptDocs);
-    return AssertingScorer.wrap(new Random(random.nextLong()), inScorer, topScorer, inOrder);
-=======
-  public Scorer scorer(AtomicReaderContext context, Bits acceptDocs) throws IOException {
-    // if the caller asks for in-order scoring or if the weight does not support
-    // out-of order scoring then collection will have to happen in-order.
-    final Scorer inScorer = in.scorer(context, acceptDocs);
+    final Scorer inScorer = in.scorer(context, flags, acceptDocs);
     return AssertingScorer.wrap(new Random(random.nextLong()), inScorer);
->>>>>>> e5815242
   }
 
   @Override
-  public BulkScorer bulkScorer(AtomicReaderContext context, boolean scoreDocsInOrder, Bits acceptDocs) throws IOException {
+  public BulkScorer bulkScorer(AtomicReaderContext context, boolean scoreDocsInOrder, PostingFeatures flags, Bits acceptDocs) throws IOException {
     // if the caller asks for in-order scoring or if the weight does not support
     // out-of order scoring then collection will have to happen in-order.
-    BulkScorer inScorer = in.bulkScorer(context, scoreDocsInOrder, acceptDocs);
+    BulkScorer inScorer = in.bulkScorer(context, scoreDocsInOrder, flags, acceptDocs);
     if (inScorer == null) {
       return null;
     }
@@ -95,7 +85,7 @@
       // docs; let's confirm that by pulling docs and
       // randomly shuffling them before collection:
       //Scorer scorer = in.scorer(context, acceptDocs);
-      Scorer scorer = scorer(context, acceptDocs);
+      Scorer scorer = scorer(context, flags, acceptDocs);
 
       // Scorer should not be null if bulkScorer wasn't:
       assert scorer != null;
@@ -103,7 +93,7 @@
     } else {
       // Let super wrap this.scorer instead, so we use
       // AssertingScorer:
-      return super.bulkScorer(context, scoreDocsInOrder, acceptDocs);
+      return super.bulkScorer(context, scoreDocsInOrder, flags, acceptDocs);
     }
   }
 
