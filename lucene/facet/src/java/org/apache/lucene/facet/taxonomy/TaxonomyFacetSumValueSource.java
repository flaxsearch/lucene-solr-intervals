--- conflicted
+++ resolved
@@ -17,14 +17,6 @@
  * limitations under the License.
  */
 
-<<<<<<< HEAD
-=======
-import java.io.IOException;
-import java.util.HashMap;
-import java.util.List;
-import java.util.Map;
-
->>>>>>> e1186e24
 import org.apache.lucene.facet.FacetsCollector;
 import org.apache.lucene.facet.FacetsCollector.MatchingDocs;
 import org.apache.lucene.facet.FacetsConfig;
@@ -34,15 +26,9 @@
 import org.apache.lucene.queries.function.docvalues.DoubleDocValues;
 import org.apache.lucene.search.DocIdSetIterator;
 import org.apache.lucene.search.Scorer;
-<<<<<<< HEAD
-import org.apache.lucene.search.Weight;
-import org.apache.lucene.search.intervals.IntervalIterator;
-=======
->>>>>>> e1186e24
 import org.apache.lucene.util.IntsRef;
 
 import java.io.IOException;
-import java.util.Collection;
 import java.util.HashMap;
 import java.util.List;
 import java.util.Map;
@@ -74,37 +60,6 @@
     sumValues(fc.getMatchingDocs(), fc.getKeepScores(), valueSource);
   }
 
-<<<<<<< HEAD
-  private static final class FakeScorer extends Scorer {
-    float score;
-    int docID;
-    FakeScorer() { super(null); }
-
-    @Override
-    public IntervalIterator intervals(boolean collectIntervals) throws IOException {
-      throw new UnsupportedOperationException();
-    }
-
-    @Override public float score() throws IOException { return score; }
-    @Override public int freq() throws IOException { throw new UnsupportedOperationException(); }
-    @Override public int docID() { return docID; }
-    @Override public int nextDoc() throws IOException { throw new UnsupportedOperationException(); }
-    @Override public int advance(int target) throws IOException { throw new UnsupportedOperationException(); }
-    @Override public long cost() { return 0; }
-
-    @Override
-    public Weight getWeight() {
-      throw new UnsupportedOperationException();
-    }
-
-    @Override
-    public Collection<ChildScorer> getChildren() {
-      throw new UnsupportedOperationException();
-    }
-  }
-
-=======
->>>>>>> e1186e24
   private final void sumValues(List<MatchingDocs> matchingDocs, boolean keepScores, ValueSource valueSource) throws IOException {
     final FakeScorer scorer = new FakeScorer();
     Map<String, Scorer> context = new HashMap<>();
